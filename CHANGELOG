--- conflicted
+++ resolved
@@ -22,13 +22,10 @@
 
 - Add `SwapWindowTop` command as an alternative to `MoveWindowTop` (via #1005 by @emiliode)
 - Reposition mouse cursor to bottom-right corner of window when resizing (via #1009 by @nemalex)
-<<<<<<< HEAD
 - Implemented the new [leftwm-layouts](https://github.com/leftwm/leftwm-layouts) library (via #1000 by @hertg)
 - Added `IncreaseMainSize` / `DecreaseMainSize` as a replacement for the removed `IncreaseMainWidth` / `DecreaseMainWidth` (closes #545 via #1000 by @hertg)
 - Add support for multiple main windows on all layouts that have a main column, new commands are `IncreaseMainCount` and `DecreaseMainCount` (closes #516 via #1000 by @hertg)
-=======
 - The currently supported MSRV is 1.65.0
->>>>>>> 7ed4109a
 
 ### Fixed
 - Fix minor regression where `res_name` and `name` window properties were no longer checked by window rules (via #1002 by @guigot)
