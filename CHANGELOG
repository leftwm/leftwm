# Changelog
All notable changes to this project will be documented in this file.

The format is based on [Keep a Changelog](https://keepachangelog.com/en/1.0.0/),
and this project adheres to [Semantic Versioning](https://semver.org/spec/v2.0.0.html).

## [Unreleased]

### Removed

- Removal of `max_window_width` feature. The "always fill entire screen" behavior can be addressed directly in layouts with the `Reserve` property.
- The `layouts` in `config.ron` must be declared as Strings because they are no longer backed by an enum. (ie. `layouts: ["CenterMain"]` instead of `layouts: [CenterMain]`)
- The `IncreaseMainWidth` and `DecreaseMainWidth` command no longer accepts a `delta` parameter, it always changes the size by either ±5% or ±100px (depending whether the layout's main size is defined as absolute or relative).

### Added

- Add `SwapWindowTop` command as an alternative to `MoveWindowTop` (via #1005 by @emiliode)
<<<<<<< HEAD
- Implemented the new [leftwm-layouts](https://github.com/leftwm/leftwm-layouts) library
=======
- Reposition mouse cursor to bottom-right corner of window when resizing (via #1009 by @nemalex)

### Fixed
- Fix minor regression where `res_name` and `name` window properties were no longer checked by window rules (via #1002 by @guigot)
>>>>>>> ec0923b3

## [0.4.1]

### Fixed

- Temp fix for MainWidth inconsistency until layout-lib
- Fix crash when swapping tag at startup
- Swap for new copr repo
- Using args[0] instead of current_exe() under OpenBSD. current_exe() is not supported in this OS.
- replace `<module-name>/mod.rs` with `<module-name>.rs`
- Fix manual install instructions
- Change default layout mode to `Tag`
- Exclude NetBSD in `build.rs` and avoid build-hangs
- Print `lefthk` warning only when no binary present
- use `implicit_some` extension in ron deserializer
- small update to readme
- Make help pages work
- better clap and fix broken `workspace` flag for `leftwm-state`
- Fix binary arguments (clap)
- Some fixes for the `Makefile` and `flake.nix`
- Make `test-full` fail on warnings
- bump several depedencies
- Make `leftwm --version` work
- Improve output of `leftwm-check --verbose`
- Fix `--no-default-features` build failing
- Refactor: Move xlib display server to it's own crate
- Add link to `leftfwm.desktop` to the README
- Fix new windows always getting stacked topmost
- Also a bunch of little papercuts and code cleanup
### Added
- feat(config): allow regexps in window_rules for window_class,
- Option to hide border when only one window is visible
- added lefthk feature checks and errors
- add features log to leftwm-check.
- handle theme templates within Makefile
- Add optimized build profile
- Add leftwm config subcommand
- Add `background_color` to theme config
- update theme examples to ron
- update eww example
- Feature: Multiple `up` scripts
- Add install-linked-dev to Makefile
- feat: Add a `spawn_as_type` to the `window_rules` configuration
- Added nix tests to Makefile.
- Added a few options to the pr template
- Add a few window rules
### Minimum Supported Rust Version
- The currently supported MSRV is 1.60.0

## [0.4.0]
### Fixed
- Fixed again a lot of small papercuts
- Command parity between keybinds and external aka `leftwm-command` commands
- Improved window snapping
- Improved behaviour of floating windows
- `dock` windows not recieving `click` after some window was `fullscreen`
### Added
- Commands `AttachScratchpad`, `ReleaseScratchpad`, `NextScratchpadWindow`, `PrevScratchpadWindow`
- Commands `MoveWindowToNextTag`, `MoveWindowToPreviousTag`
- Window rules by `WINDOW_CLASS` or `WINDOW_TITLE`
- `test-full` to `Makefile` using padantic clippy as well
- Introduced `lefthk` as default daemon to handle keybinds
- Changed config language from `TOML` to `RON`
- Journald logging is default for AUR packages and when building from source
- Tags support `urgent` flag
- `sloppy_mouse_follows_focus`
- `disable_window_snap`
### Minimum Supported Rust Version
- The currently supported MSRV is 1.59.0

## [0.3.0]
### Fixed
### Added
### Minimum Supported Rust Version
- The currently supported MSRV is 1.52.0

## [0.2.10] - 2021-12-04
To view the full list of changes visit the [milestone](https://github.com/leftwm/leftwm/milestone/1?closed=1).

### Fixed
- Fixed a command in basic-eww theme
- Window width resetting on tag resize
- Render emoji's in window titles
- Greatly improved dialog handling
- Many focus fixes
- leftwm-check not running needed checks
- Xterm loading times
- Floating windows going behind newly tiled windows
### Added
- Windows opened from a terminal will spawn on the same tag
- Added Makefile
- When in ClickTo, windows are focused when moved/resized
- ToggleFloating and TileToFloating commands
- Manpage

## [0.2.9] - 2021-10-11
### Fixed
- lots of small papercuts
- xdg-autostart
- Better config checking
### Added
- Layouts by Tags not Workspaces
- New Commands
- Split into two crates

## [0.2.8] - 2021-7-6
### Fixed
- So So many Bug fixes
### Added
- Add the command 'leftwm-command' to run commands

## [0.2.7] - 2021-4-6
### Fixed
- `SwapTags` now works properly for multi-workspace users
- Xlib events now read asynchronously
- Weird focus issues
- Some floating windows are now sized properly
- Floating windows are now always on top
- Basic-polybar theme now reports seconds correctly
- Startup banners no longer take up the whole screen
- Bug Fixes in tests
- Window order is now restored on reload
- Several code refactors
### Added
#### Layouts
- MainAndHorizontalStack layout
- CenterMainBalanced layout
- Monocle layout
- RightWiderLeftStack layout
- LeftWiderRightStack layout
- MainAndDeck layout
#### Configuration
- Active layouts may now be set in config.toml with `layouts`
- GotoTag sends screen to previously viewed tag
	- Added `disable_current_tag_swap` to config.toml to maintain old behaviour
- Mousekey for floating drag/resize can now be set with `mousekey` in config.toml
- FloatingToTile command that allows a window to be set to float in config.toml
- Theme Margins [top/bottom side] or [top right bottom left] added for theme.toml
#### Miscellaneous
- Added `leftwm-check` binary that allows for configuration files (config.toml, theme.toml) to be checked.
- Autostart applications can now be disabled by setting X-Gnome-Autostart to false in the appropriate .desktop file
- SetLayout command added to set specific layouts externally
- Lots of notes have been added to the library documentation

## [0.2.6] - 2021-1-29
### Fixed
- Performance improvements (async update)
- Bug fixes
### Added
- layout sizing by user (Mod+h / Mod+l)

## [0.2.5] - 2020-11-13
### Fixed
- Performance improvements
- Bug fixes
### Added

## [0.2.4] - 2020-8-10
### Fixed
- Bug fixes
### Added
- New Layouts

## [0.2.3] - 2020-5-15
### Fixed
- Sizing and loading issues with docks
- Many small bug fixes
### Added
- Much better logging
- `workspace.layout` to `leftwm-state` output.
- Layouts are now preserved between reloads.

## [0.2.2] - 2019-12-27
### Fixed
- fix build with latest version of rust

## [0.2.1] - 2019-12-16
### Fixed
- Stability and performance updates
- EWMH compatibility fixes
- The way floating windows move with workspaces
### Added
- layout Grid
- layout Fibonacci


## [0.1.10] - 2019-06-17
### Fixed
- Stability and performance updates
- EWMH compatibility fixes
- Improvements to theme system
### Added
- Better default key bindings


## [0.1.9] - 2019-05-05
### Fixed
- Fix Several small papercuts and bug fixes
### Added
- reloading while keeping current window state
- Keyboard navigation between workspaces
- min/max window size support
- callback to call theme scripts on new window


## [0.1.8] - 2019-04-19
### Fixed
- Fix Several small papercuts and bug fixes


## [0.1.7] - 2019-04-15
### Fixed
- Fix issues with multiscreen bars
- Cleanup and refactor code
### Added
- leftwm-state to get state info from leftwm for bars
- Added template system for theme creation


## [0.1.6] - 2019-04-5
### Fixed
- Bugs and issues with bars
- Several small bugs fixes
### Added
- Renaming of tags
- keycombos to refocusing windows
- Added layout - Main/Stacked<|MERGE_RESOLUTION|>--- conflicted
+++ resolved
@@ -15,14 +15,11 @@
 ### Added
 
 - Add `SwapWindowTop` command as an alternative to `MoveWindowTop` (via #1005 by @emiliode)
-<<<<<<< HEAD
+- Reposition mouse cursor to bottom-right corner of window when resizing (via #1009 by @nemalex)
 - Implemented the new [leftwm-layouts](https://github.com/leftwm/leftwm-layouts) library
-=======
-- Reposition mouse cursor to bottom-right corner of window when resizing (via #1009 by @nemalex)
 
 ### Fixed
 - Fix minor regression where `res_name` and `name` window properties were no longer checked by window rules (via #1002 by @guigot)
->>>>>>> ec0923b3
 
 ## [0.4.1]
 
