--- conflicted
+++ resolved
@@ -4,11 +4,7 @@
 The format is based on [Keep a Changelog](https://keepachangelog.com/en/1.0.0/),
 and this project adheres to [Semantic Versioning](https://semver.org/spec/v2.0.0.html).
 
-<<<<<<< HEAD
 ## [Unreleased 0.3.0]
-=======
-## [Unreleased 0.2.11]
->>>>>>> cc1a9310
 ### Fixed
 ### Added
 ### Minimum Supported Rust Version
