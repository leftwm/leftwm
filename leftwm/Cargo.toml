--- conflicted
+++ resolved
@@ -20,12 +20,8 @@
 futures = "0.3.21"
 git-version = "0.3.5"
 lefthk-core = { version = '0.1.8', optional = true }
-<<<<<<< HEAD
-leftwm-core = { path = "../leftwm-core", version = '0.4.1' }
+leftwm-core = { path = "../leftwm-core", version = '0.4.2' }
 leftwm-layouts = "0.8.4"
-=======
-leftwm-core = { path = "../leftwm-core", version = '0.4.2' }
->>>>>>> 3fcd9e8d
 liquid = "0.26.0"
 mio = "0.8.0"
 nix = "0.26.2"
