[package]
name = "leftwm"
version = "0.3.0"
authors = ["Lex Childs <lexchilds@gmail.com>"]
categories = ["window manager"]
edition = "2021"
keywords = ["wm", "window", "manager"]
license = "MIT"
readme = "README.md"
repository = "https://github.com/leftwm/leftwm"
description = "A window manager for Adventurers"

[dependencies]
anyhow = "1.0.48"
clap = { version = "3.2.12", features = ["cargo"] }
const_format = "0.2.26"
once_cell = "1.13.0"
dirs-next = "2.0.0"
futures = "0.3.21"
git-version = "0.3.4"
lefthk-core = { version = '0.1.8', optional = true }
leftwm-core = { path = "../leftwm-core", version = '0.3.0' }
liquid = "0.24.0"
log = "0.4.8"
mio = "0.8.0"
nix = "0.23.0"
ron = "0.7.0"
serde = { version = "1.0.104", features = ["derive", "rc"] }
serde_json = "1.0.44"
shellexpand = "2.1"
signal-hook = "0.3.4"
slog = "2.5.2"
slog-async = "2.4.0"
slog-envlogger = "2.2.0"
slog-journald = { version = "2.1.1", optional = true }
slog-scope = "4.3.0"
slog-stdlog = "4.0.0"
slog-term = { version = "2.5.0", optional = true }
thiserror = "1.0.30"
time_leftwm = { package = "time", version = "0.3.7", features = [
  "macros",
  "formatting",
  "local-offset",
] }
tokio = { version = "1.2.0", features = [
  "fs",
  "io-util",
  "macros",
  "net",
  "rt-multi-thread",
  "sync",
  "time",
] }
toml = "0.5.5"
xdg = "2.2.0"

[dev-dependencies]
tempfile = "3.2.0"

[features]
<<<<<<< HEAD
default = ["slog-term"]
journald = ["slog-journald", "slow-dm-fix"]
# ron-config = {packages = ["ron", "slog-term"], default-features = false}
=======
default = ["term", "lefthk"]
term = ["slog-term", "logging"]
journald = ["slog-journald", "slow-dm-fix", "logging"]
logging = []
log-to-file = ["term"]
lefthk = ["lefthk-core"]
>>>>>>> 0986691a

# Sleep on restart
slow-dm-fix = []<|MERGE_RESOLUTION|>--- conflicted
+++ resolved
@@ -58,18 +58,12 @@
 tempfile = "3.2.0"
 
 [features]
-<<<<<<< HEAD
-default = ["slog-term"]
-journald = ["slog-journald", "slow-dm-fix"]
-# ron-config = {packages = ["ron", "slog-term"], default-features = false}
-=======
 default = ["term", "lefthk"]
 term = ["slog-term", "logging"]
 journald = ["slog-journald", "slow-dm-fix", "logging"]
 logging = []
 log-to-file = ["term"]
 lefthk = ["lefthk-core"]
->>>>>>> 0986691a
 
 # Sleep on restart
 slow-dm-fix = []