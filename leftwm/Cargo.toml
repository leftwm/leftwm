[package]
name = "leftwm"
version = "0.4.0"
authors = ["Lex Childs <lexchilds@gmail.com>"]
categories = ["window manager"]
edition = "2021"
keywords = ["wm", "window", "manager"]
license = "MIT"
readme = "README.md"
repository = "https://github.com/leftwm/leftwm"
description = "A window manager for Adventurers"

[dependencies]
anyhow = "1.0.48"
clap = { version = "3.2.12", features = ["cargo"] }
const_format = "0.2.26"
once_cell = "1.13.0"
dirs-next = "2.0.0"
futures = "0.3.21"
git-version = "0.3.4"
lefthk-core = { version = '0.1.8', optional = true }
<<<<<<< HEAD
leftwm-core = { path = "../leftwm-core", version = '0.3.0' }
leftwm-layouts = "0.1.0"
=======
leftwm-core = { path = "../leftwm-core", version = '0.4.0' }
>>>>>>> 1cc3a4d5
liquid = "0.24.0"
mio = "0.8.0"
nix = "0.23.0"
ron = "0.7.0"
serde = { version = "1.0.104", features = ["derive", "rc"] }
serde_json = "1.0.44"
shellexpand = "2.1"
signal-hook = "0.3.4"
thiserror = "1.0.30"
time_leftwm = { package = "time", version = "0.3.7", features = [
  "macros",
  "formatting",
  "local-offset",
] }
tokio = { version = "1.2.0", features = [
  "fs",
  "io-util",
  "macros",
  "net",
  "rt-multi-thread",
  "sync",
  "time",
] }
toml = "0.5.5"
xdg = "2.2.0"

# logging
tracing = "0.1.36"
tracing-subscriber = {version = "0.3.15", features = ["env-filter"]}
tracing-journald = {version = "0.3.0", optional = true}
tracing-appender = {version = "0.2.2", optional = true}
syslog-tracing = {version = "0.1.0", optional = true}

[dev-dependencies]
tempfile = "3.2.0"

[features]
default = ["journald-log", "lefthk"]
lefthk = ["lefthk-core"]

# logging features
journald-log = ["tracing-journald"]
file-log = ["tracing-appender"]
sys-log = ["syslog-tracing"]

# Sleep on restart
slow-dm-fix = []<|MERGE_RESOLUTION|>--- conflicted
+++ resolved
@@ -19,12 +19,8 @@
 futures = "0.3.21"
 git-version = "0.3.4"
 lefthk-core = { version = '0.1.8', optional = true }
-<<<<<<< HEAD
-leftwm-core = { path = "../leftwm-core", version = '0.3.0' }
+leftwm-core = { path = "../leftwm-core", version = '0.4.0' }
 leftwm-layouts = "0.1.0"
-=======
-leftwm-core = { path = "../leftwm-core", version = '0.4.0' }
->>>>>>> 1cc3a4d5
 liquid = "0.24.0"
 mio = "0.8.0"
 nix = "0.23.0"
