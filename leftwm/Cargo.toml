[package]
name = "leftwm"
version = "0.5.1"
rust-version = "1.70.0"
authors = ["Lex Childs <lexchilds@gmail.com>"]
categories = ["window manager"]
edition = "2021"
keywords = ["wm", "window", "manager"]
license = "MIT"
readme = "README.md"
repository = "https://github.com/leftwm/leftwm"
description = "A window manager for Adventurers"

[dependencies]
anyhow = "1.0.48"
clap = { version = "4.0.0", features = ["cargo"] }
const_format = "0.2.26"
once_cell = "1.13.0"
futures = "0.3.21"
git-version = "0.3.5"
lefthk-core = { version = '0.2', optional = true }
leftwm-core = { path = "../leftwm-core", version = '0.5.0' }
leftwm-macros = {path = "../leftwm-macros", version = '0.5.0'}
leftwm-layouts = "0.8.4"
liquid = "0.26.0"
mio = "0.8.0"
regex = "1"
ron = "0.8.0"
serde = { version = "1.0.104", features = ["derive", "rc"] }
serde_json = "1.0.44"
shellexpand = "3.0.0"
signal-hook = "0.3.4"
thiserror = "1.0.30"
time_leftwm = { package = "time", version = "0.3.7", features = [
  "macros",
  "formatting",
  "local-offset",
] }
tokio = { version = "1.2.0", features = [
  "fs",
  "io-util",
  "macros",
  "net",
  "rt-multi-thread",
  "sync",
  "time",
] }
toml = "0.8.2"
xdg = "2.2.0"

# logging
tracing = "0.1.36"
tracing-subscriber = {version = "0.3.15", features = ["env-filter"]}
tracing-journald = {version = "0.3.0", optional = true}
tracing-appender = {version = "0.2.2", optional = true}
syslog-tracing = {version = "0.2.0", optional = true}

# display_servers
<<<<<<< HEAD
xlib-display-server = { path = "../display-servers/xlib-display-server", version = "0.1.1", optional = true }
x11rb-display-server = { path = "../display-servers/x11rb-display-server", version = "0.1.0", optional = true }
=======
xlib-display-server = { path = "../display-servers/xlib-display-server", version = "0.1.2" }
>>>>>>> 307a279d

[dev-dependencies]
tempfile = "3.2.0"

[features]
default = ["journald-log", "lefthk", "xlib", "x11rb"]
lefthk = ["dep:lefthk-core"]

# backends
x11rb = ['dep:x11rb-display-server']
xlib = ['dep:xlib-display-server']

# logging features
journald-log = ["dep:tracing-journald"]
file-log = ["dep:tracing-appender"]
sys-log = ["dep:syslog-tracing"]

# Sleep on restart
slow-dm-fix = []<|MERGE_RESOLUTION|>--- conflicted
+++ resolved
@@ -56,12 +56,8 @@
 syslog-tracing = {version = "0.2.0", optional = true}
 
 # display_servers
-<<<<<<< HEAD
-xlib-display-server = { path = "../display-servers/xlib-display-server", version = "0.1.1", optional = true }
+xlib-display-server = { path = "../display-servers/xlib-display-server", version = "0.1.2", optional = true }
 x11rb-display-server = { path = "../display-servers/x11rb-display-server", version = "0.1.0", optional = true }
-=======
-xlib-display-server = { path = "../display-servers/xlib-display-server", version = "0.1.2" }
->>>>>>> 307a279d
 
 [dev-dependencies]
 tempfile = "3.2.0"
