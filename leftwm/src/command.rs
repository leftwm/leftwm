--- conflicted
+++ resolved
@@ -1,15 +1,5 @@
 use serde::{Deserialize, Serialize};
 
-<<<<<<< HEAD
-// TODO this code is temporary. Due to the limitations of TOML we cannot serialize leftwm_core::Command
-//      easily. If we replace TOML by JSON/JSON5/YAML we will be able to remove this code and a
-//      bunch of validation in leftwm-check.rs. This requires to deprecate the TOML config file,
-//      thus making a breaking change.
-//
-//      https://play.rust-lang.org/?version=stable&mode=debug&edition=2018&gist=59232ae3a6f902fc3a3a7a09d1d48c80
-#[allow(clippy::module_name_repetitions)]
-#[derive(Debug, Serialize, Deserialize, Clone)]
-=======
 /*  TODO this code is temporary. Due to the limitations of TOML we cannot serialize leftwm_core::Command
 *      easily. If we replace TOML by JSON/JSON5/YAML we will be able to remove this code and a
 *      bunch of validation in leftwm-check.rs. This requires to deprecate the TOML config file,
@@ -21,7 +11,6 @@
 // Because this is temporary, we will allow this clippy lint to be bypassed
 #[allow(clippy::module_name_repetitions)]
 #[derive(Debug, Serialize, Deserialize, Clone, PartialEq, Eq, Hash)]
->>>>>>> c244805a
 pub enum BaseCommand {
     Execute,
     CloseWindow,
