--- conflicted
+++ resolved
@@ -31,56 +31,13 @@
             BaseCommand::Execute | BaseCommand::ToggleScratchPad | BaseCommand::LoadTheme => {
                 ensure!(value_is_some, "value must not be empty");
             }
-<<<<<<< HEAD
             BaseCommand::GotoTag => {
                 usize::from_str(&self.value).context("invalid index value for GotoTag")?;
             }
             BaseCommand::FocusWindowTop if value_is_some => {
                 bool::from_str(&self.value).context("invalid boolean value for FocusWindowTop")?;
-=======
-            BaseCommand::ToggleFullScreen => leftwm_core::Command::ToggleFullScreen,
-            BaseCommand::ToggleSticky => leftwm_core::Command::ToggleSticky,
-            BaseCommand::GotoTag => leftwm_core::Command::GoToTag {
-                tag: usize::from_str(&self.value).context("invalid index value for GotoTag")?,
-                swap: !config.disable_current_tag_swap,
-            },
-            BaseCommand::FloatingToTile => leftwm_core::Command::FloatingToTile,
-            BaseCommand::TileToFloating => leftwm_core::Command::TileToFloating,
-            BaseCommand::ToggleFloating => leftwm_core::Command::ToggleFloating,
-            BaseCommand::MoveWindowUp => leftwm_core::Command::MoveWindowUp,
-            BaseCommand::MoveWindowDown => leftwm_core::Command::MoveWindowDown,
-            BaseCommand::MoveWindowTop => leftwm_core::Command::MoveWindowTop {
-                swap: if self.value.is_empty() {
-                    true
-                } else {
-                    bool::from_str(&self.value)
-                        .context("invalid boolean value for MoveWindowTop")?
-                },
-            },
             BaseCommand::FocusNextTag => leftwm_core::Command::FocusNextTag,
             BaseCommand::FocusPreviousTag => leftwm_core::Command::FocusPreviousTag,
-            BaseCommand::FocusWindow => leftwm_core::Command::FocusWindow(self.value.clone()),
-            BaseCommand::FocusWindowUp => leftwm_core::Command::FocusWindowUp,
-            BaseCommand::FocusWindowDown => leftwm_core::Command::FocusWindowDown,
-            BaseCommand::FocusWindowTop => leftwm_core::Command::FocusWindowTop {
-                swap: if self.value.is_empty() {
-                    false
-                } else {
-                    bool::from_str(&self.value)
-                        .context("invalid boolean value for FocusWindowTop")?
-                },
-            },
-            BaseCommand::FocusWorkspaceNext => leftwm_core::Command::FocusWorkspaceNext,
-            BaseCommand::FocusWorkspacePrevious => leftwm_core::Command::FocusWorkspacePrevious,
-            BaseCommand::MoveToTag => leftwm_core::Command::SendWindowToTag {
-                window: None,
-                tag: usize::from_str(&self.value)
-                    .context("invalid index value for SendWindowToTag")?,
-            },
-            BaseCommand::MoveToLastWorkspace => leftwm_core::Command::MoveWindowToLastWorkspace,
-            BaseCommand::MoveWindowToNextWorkspace => {
-                leftwm_core::Command::MoveWindowToNextWorkspace
->>>>>>> c3de436a
             }
             BaseCommand::MoveToTag => {
                 usize::from_str(&self.value).context("invalid index value for SendWindowToTag")?;
