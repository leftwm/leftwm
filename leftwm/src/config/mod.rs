--- conflicted
+++ resolved
@@ -64,13 +64,10 @@
     pub window_title: Option<String>,
     pub spawn_on_tag: Option<usize>,
     pub spawn_floating: Option<bool>,
-<<<<<<< HEAD
     pub spawn_sticky: Option<bool>,
     pub spawn_fullscreen: Option<bool>,
-=======
     /// Handle the window as if it was of this `_NET_WM_WINDOW_TYPE`
     pub spawn_as_type: Option<WindowType>,
->>>>>>> 06e16e2c
 }
 
 impl WindowHook {
@@ -101,16 +98,14 @@
         if let Some(should_float) = self.spawn_floating {
             window.set_floating(should_float);
         }
-<<<<<<< HEAD
         if let Some(fullscreen) = self.spawn_fullscreen {
             window.set_fullscreen(fullscreen);
         }
         if let Some(sticky) = self.spawn_sticky {
             window.set_sticky(sticky);
-=======
+        }
         if let Some(w_type) = self.spawn_as_type.clone() {
             window.r#type = w_type;
->>>>>>> 06e16e2c
         }
     }
 }
@@ -554,23 +549,16 @@
             if let Some((hook, _)) = best_match {
                 hook.apply(window);
                 tracing::debug!(
-<<<<<<< HEAD
-                    "Window [[ TITLE={:?}, {:?}; WM_CLASS={:?}, {:?} ]] spawned in tag={:?} with floating={:?}, sticky={:?} and fullscreen={:?}",
-=======
-                    "Window [[ TITLE={:?}, {:?}; WM_CLASS={:?}, {:?} ]] spawned in tag={:?} with floating={:?} as type={:?}",
->>>>>>> 06e16e2c
+                    "Window [[ TITLE={:?}, {:?}; WM_CLASS={:?}, {:?} ]] spawned in tag={:?} as type={:?} with floating={:?}, sticky={:?} and fullscreen={:?}",
                     window.name,
                     window.legacy_name,
                     window.res_name,
                     window.res_class,
                     hook.spawn_on_tag,
                     hook.spawn_floating,
-<<<<<<< HEAD
                     hook.spawn_sticky,
                     hook.spawn_fullscreen,
-=======
                     hook.spawn_as_type,
->>>>>>> 06e16e2c
                 );
                 return true;
             }
