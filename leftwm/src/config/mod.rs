--- conflicted
+++ resolved
@@ -141,13 +141,13 @@
     log::debug!("Loading config file");
 
     let path = BaseDirectories::with_prefix("leftwm")?;
-<<<<<<< HEAD
 
     // the checks and fallback for `toml` can be removed when toml gets eventually deprecated
     let config_file_ron = path.place_config_file("config.ron")?;
     let config_file_toml = path.place_config_file("config.toml")?;
 
     if Path::new(&config_file_ron).exists() {
+        log::debug!("Config file '{}' found.", config_file_ron.to_string_lossy());
         let contents = fs::read_to_string(config_file_ron)?;
         let config = ron::from_str(&contents)?;
 
@@ -158,14 +158,8 @@
             Ok(Config::default())
         }
     } else if Path::new(&config_file_toml).exists() {
+        log::debug!("Config file '{}' found.", config_file_toml.to_string_lossy());
         let contents = fs::read_to_string(config_file_toml)?;
-=======
-    let config_filename = path.place_config_file("config.toml")?;
-    if Path::new(&config_filename).exists() {
-        log::debug!("Config file '{}' found.", config_filename.to_string_lossy());
-
-        let contents = fs::read_to_string(config_filename)?;
->>>>>>> 1ae83d83
         let config = toml::from_str(&contents)?;
         log::info!("You are using TOML as config language which will be deprecated in the future.\nPlease consider migrating you config to RON. For further info visit the leftwm wiki.");
 
