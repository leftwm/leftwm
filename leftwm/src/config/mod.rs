//! `LeftWM` general configuration

mod checks;
mod default;
mod keybind;

use self::keybind::Modifier;

#[cfg(feature = "lefthk")]
use super::BaseCommand;
use super::ThemeSetting;
#[cfg(feature = "lefthk")]
use crate::config::keybind::Keybind;
use anyhow::Result;
use leftwm_core::{
    config::{InsertBehavior, ScratchPad, Workspace},
    layouts::{Layout, LAYOUTS},
    models::{FocusBehaviour, Gutter, LayoutMode, Margins, Size, Window},
    state::State,
    DisplayServer, Manager,
};
use serde::{Deserialize, Serialize};
use std::convert::TryInto;
use std::default::Default;
use std::env;
use std::fs;
use std::fs::File;
use std::io::prelude::*;
use std::path::{Path, PathBuf};
use xdg::BaseDirectories;

/// Path to file where state will be dumped upon soft reload.
const STATE_FILE: &str = "/tmp/leftwm.state";

/// Selecting by `WM_CLASS` and/or window title, allow the user to define if a
/// window should spawn on a specified tag and/or its floating state.
///
/// # Example
///
///
/// In `config.ron`
///
/// ```ron
/// window_rules: [
///     (window_class: "krita", spawn_on_tag: 3, spawn_floating: false),
/// ]
/// ```
///
/// In the deprecated `config.toml`
///
/// ```toml
/// [[window_config_by_class]]
/// wm_class = "krita"
/// spawn_on_tag = 3
/// spawn_floating = false
/// ```
///
/// windows whose `WM_CLASS` is "krita" will spawn on tag 3 (1-indexed) and not floating.
#[derive(Serialize, Deserialize, Default, Debug, Clone)]
pub struct WindowHook {
    /// `WM_CLASS` in X11
    pub window_class: Option<String>,
    /// `_NET_WM_NAME` in X11
    pub window_title: Option<String>,
    pub spawn_on_tag: Option<usize>,
    pub spawn_floating: Option<bool>,
}

impl WindowHook {
    /// Score the similarity between a [`leftwm_core::models::Window`] and a [`WindowHook`].
    ///
    /// Multiple [`WindowHook`]s might match a `WM_CLASS` but we want the most
    /// specific one to apply: matches by title are scored greater than by `WM_CLASS`.
    fn score_window(&self, window: &Window) -> u8 {
        u8::from(
            self.window_class.is_some()
                & (self.window_class == window.res_name || self.window_class == window.res_class),
        ) + 2 * u8::from(
            self.window_title.is_some()
                & ((self.window_title == window.name) | (self.window_title == window.legacy_name)),
        )
    }

    fn apply(&self, window: &mut Window) {
        if let Some(tag) = self.spawn_on_tag {
            window.tag = Some(tag);
        }
        if let Some(should_float) = self.spawn_floating {
            window.set_floating(should_float);
        }
    }
}

/// General configuration
#[allow(clippy::struct_excessive_bools)]
#[derive(Serialize, Deserialize, Debug)]
#[serde(default)]
pub struct Config {
    pub modkey: String,
    pub mousekey: Option<Modifier>,
    pub workspaces: Option<Vec<Workspace>>,
    pub tags: Option<Vec<String>>,
    pub max_window_width: Option<Size>,
    pub layouts: Vec<Layout>,
    pub layout_mode: LayoutMode,
    pub insert_behavior: InsertBehavior,
    pub scratchpad: Option<Vec<ScratchPad>>,
    pub window_rules: Option<Vec<WindowHook>>,
    // If you are on tag "1" and you goto tag "1" this takes you to the previous tag
    pub disable_current_tag_swap: bool,
    pub disable_tile_drag: bool,
    pub disable_window_snap: bool,
    pub focus_behaviour: FocusBehaviour,
    pub focus_new_windows: bool,
    pub sloppy_mouse_follows_focus: bool,
    pub auto_derive_workspaces: bool,
    #[cfg(feature = "lefthk")]
    pub keybind: Vec<Keybind>,
    pub state_path: Option<PathBuf>,
    // NOTE: any newly added parameters must be inserted before `pub keybind: Vec<Keybind>,`
    //       at least when `TOML` is used as config language
    #[serde(skip)]
    pub theme_setting: ThemeSetting,
}

#[must_use]
pub fn load() -> Config {
    load_from_file()
        .map_err(|err| eprintln!("ERROR LOADING CONFIG: {:?}", err))
        .unwrap_or_default()
}

/// # Panics
///
/// Function can only panic if toml cannot be serialized. This should not occur as it is defined
/// globally.
///
/// # Errors
///
/// Function will throw an error if `BaseDirectories` doesn't exist, if user doesn't have
/// permissions to place config.toml, if config.toml cannot be read (access writes, malformed file,
/// etc.).
/// Function can also error from inability to save config.toml (if it is the first time running
/// `LeftWM`).
fn load_from_file() -> Result<Config> {
    tracing::debug!("Loading config file");

    let path = BaseDirectories::with_prefix("leftwm")?;

    // the checks and fallback for `toml` can be removed when toml gets eventually deprecated
    let config_file_ron = path.place_config_file("config.ron")?;
    let config_file_toml = path.place_config_file("config.toml")?;

    if Path::new(&config_file_ron).exists() {
        tracing::debug!("Config file '{}' found.", config_file_ron.to_string_lossy());
        let contents = fs::read_to_string(config_file_ron)?;
        let config = ron::from_str(&contents)?;
<<<<<<< HEAD
        Ok(config)
=======

        if check_workspace_ids(&config) {
            Ok(config)
        } else {
            tracing::warn!("Invalid workspace ID configuration in config file. Falling back to default config.");
            Ok(Config::default())
        }
>>>>>>> f7cfb9ba
    } else if Path::new(&config_file_toml).exists() {
        tracing::debug!(
            "Config file '{}' found.",
            config_file_toml.to_string_lossy()
        );
        let contents = fs::read_to_string(config_file_toml)?;
        let config = toml::from_str(&contents)?;
<<<<<<< HEAD
        log::info!("You are using TOML as config language which will be deprecated in the future.\nPlease consider migrating you config to RON. For further info visit the leftwm wiki.");
        Ok(config)
=======
        tracing::info!("You are using TOML as config language which will be deprecated in the future.\nPlease consider migrating you config to RON. For further info visit the leftwm wiki.");

        if check_workspace_ids(&config) {
            Ok(config)
        } else {
            tracing::warn!("Invalid workspace ID configuration in config.toml. Falling back to default config.");
            Ok(Config::default())
        }
>>>>>>> f7cfb9ba
    } else {
        tracing::debug!("Config file not found. Using default config file.");

        let config = Config::default();
        let ron_pretty_conf = ron::ser::PrettyConfig::new()
            .depth_limit(2)
            .extensions(ron::extensions::Extensions::IMPLICIT_SOME);
        let ron = ron::ser::to_string_pretty(&config, ron_pretty_conf).unwrap();
        let comment_header = String::from(
            r#"//  _        ___                                      ___ _
// | |      / __)_                                   / __|_)
// | | ____| |__| |_ _ _ _ ____      ____ ___  ____ | |__ _  ____    ____ ___  ____
// | |/ _  )  __)  _) | | |    \    / ___) _ \|  _ \|  __) |/ _  |  / ___) _ \|  _ \
// | ( (/ /| |  | |_| | | | | | |  ( (__| |_| | | | | |  | ( ( | |_| |  | |_| | | | |
// |_|\____)_|   \___)____|_|_|_|   \____)___/|_| |_|_|  |_|\_|| (_)_|   \___/|_| |_|
// A WindowManager for Adventurers                         (____/
// For info about configuration please visit https://github.com/leftwm/leftwm/wiki

"#,
        );
        let ron_with_header = comment_header + &ron;

        let mut file = File::create(&config_file_ron)?;
        file.write_all(ron_with_header.as_bytes())?;

        Ok(config)
    }
}

#[must_use]
pub fn is_program_in_path(program: &str) -> bool {
    if let Ok(path) = env::var("PATH") {
        for p in path.split(':') {
            let p_str = format!("{}/{}", p, program);
            if fs::metadata(p_str).is_ok() {
                return true;
            }
        }
    }
    false
}

/// Returns a terminal to set for the default mod+shift+enter keybind.
#[cfg(feature = "lefthk")]
fn default_terminal<'s>() -> &'s str {
    // order from least common to most common.
    // the thinking is if a machine has an uncommon terminal installed, it is intentional
    let terms = &[
        "alacritty",
        "termite",
        "kitty",
        "urxvt",
        "rxvt",
        "st",
        "roxterm",
        "eterm",
        "xterm",
        "terminator",
        "terminology",
        "gnome-terminal",
        "xfce4-terminal",
        "konsole",
        "uxterm",
        "guake", // at the bottom because of odd behaviour. guake wants F12 and should really be
                 // started using autostart instead of LeftWM keybind.
    ];

    // If no terminal found in path, default to a good one
    terms
        .iter()
        .find(|terminal| is_program_in_path(terminal))
        .unwrap_or(&"termite")
}

/// Returns default keybind value for exiting `LeftWM`.
// On systems that have elogind and/or systemd, the recommended way to
// kill LeftWM is to use loginctl. As we have no consistent way of knowing
// whether it is implemented on non-systemd machines,so we instead look
// to see if loginctl is in the path. If it isn't then we default to
// `pkill leftwm`, which may leave zombie processes on a machine.
#[cfg(feature = "lefthk")]
fn exit_strategy<'s>() -> &'s str {
    if is_program_in_path("loginctl") {
        return "loginctl kill-session $XDG_SESSION_ID";
    }
    "pkill leftwm"
}

fn absolute_path(path: &str) -> Option<PathBuf> {
    let exp_path = shellexpand::full(path).ok()?;
    std::fs::canonicalize(exp_path.as_ref()).ok()
}

#[cfg(feature = "lefthk")]
impl lefthk_core::config::Config for Config {
    fn mapped_bindings(&self) -> Vec<lefthk_core::config::Keybind> {
        // copy keybinds substituting "modkey" modifier with a new "modkey".
        self.keybind
            .clone()
            .into_iter()
            .map(|mut keybind| {
                if let Some(ref mut modifier) = keybind.modifier {
                    match modifier {
                        Modifier::Single(m) if m == "modkey" => *m = self.modkey.clone(),
                        Modifier::List(ms) => {
                            for m in ms {
                                if m == "modkey" {
                                    *m = self.modkey.clone();
                                }
                            }
                        }
                        Modifier::Single(_) => {}
                    }
                }

                keybind
            })
            .filter_map(
                |keybind| match keybind.try_convert_to_lefthk_keybind(self) {
                    Ok(lefthk_keybind) => Some(lefthk_keybind),
                    Err(err) => {
                        tracing::error!("Invalid key binding: {}\n{:?}", err, keybind);
                        None
                    }
                },
            )
            .collect()
    }
}

impl leftwm_core::Config for Config {
    fn create_list_of_tag_labels(&self) -> Vec<String> {
        if let Some(tags) = &self.tags {
            return tags.clone();
        }
        Self::default()
            .tags
            .expect("we created it in the Default impl; qed")
    }

    fn workspaces(&self) -> Option<Vec<Workspace>> {
        self.workspaces.clone()
    }

    fn focus_behaviour(&self) -> FocusBehaviour {
        self.focus_behaviour
    }

    fn mousekey(&self) -> Vec<String> {
        self.mousekey
            .as_ref()
            .unwrap_or(&"Mod4".into())
            .clone()
            .into()
    }

    fn create_list_of_scratchpads(&self) -> Vec<ScratchPad> {
        if let Some(scratchpads) = &self.scratchpad {
            return scratchpads.clone();
        }
        vec![]
    }

    fn layouts(&self) -> Vec<Layout> {
        self.layouts.clone()
    }

    fn layout_mode(&self) -> LayoutMode {
        self.layout_mode
    }

    fn insert_behavior(&self) -> InsertBehavior {
        self.insert_behavior
    }

    fn focus_new_windows(&self) -> bool {
        self.focus_new_windows
    }

    fn command_handler<SERVER: DisplayServer>(
        command: &str,
        manager: &mut Manager<Self, SERVER>,
    ) -> bool {
        if let Some((command, value)) = command.split_once(' ') {
            match command {
                "LoadTheme" => {
                    if let Some(absolute) = absolute_path(value.trim()) {
                        manager.config.theme_setting.load(absolute);
                    } else {
                        tracing::warn!("Path submitted does not exist.");
                    }
                    return manager.reload_config();
                }
                "UnloadTheme" => {
                    manager.config.theme_setting = ThemeSetting::default();
                    return manager.reload_config();
                }
                _ => {
                    tracing::warn!("Command not recognized: {}", command);
                    return false;
                }
            }
        }
        false
    }

    fn border_width(&self) -> i32 {
        self.theme_setting.border_width
    }

    fn margin(&self) -> Margins {
        match self.theme_setting.margin.clone().try_into() {
            Ok(margins) => margins,
            Err(err) => {
                tracing::warn!("Could not read margin: {}", err);
                Margins::new(0)
            }
        }
    }

    fn workspace_margin(&self) -> Option<Margins> {
        self.theme_setting
            .workspace_margin
            .clone()
            .and_then(|custom_margin| match custom_margin.try_into() {
                Ok(margins) => Some(margins),
                Err(err) => {
                    tracing::warn!("Could not read margin: {}", err);
                    None
                }
            })
    }

    fn gutter(&self) -> Option<Vec<Gutter>> {
        self.theme_setting.gutter.clone()
    }

    fn default_border_color(&self) -> String {
        self.theme_setting.default_border_color.clone()
    }

    fn floating_border_color(&self) -> String {
        self.theme_setting.floating_border_color.clone()
    }

    fn disable_window_snap(&self) -> bool {
        self.disable_window_snap
    }

    fn always_float(&self) -> bool {
        self.theme_setting.always_float.unwrap_or(false)
    }

    fn default_width(&self) -> i32 {
        self.theme_setting.default_width.unwrap_or(800)
    }

    fn default_height(&self) -> i32 {
        self.theme_setting.default_height.unwrap_or(600)
    }

    fn focused_border_color(&self) -> String {
        self.theme_setting.focused_border_color.clone()
    }

    fn on_new_window_cmd(&self) -> Option<String> {
        self.theme_setting.on_new_window_cmd.clone()
    }

    fn get_list_of_gutters(&self) -> Vec<Gutter> {
        self.theme_setting.gutter.clone().unwrap_or_default()
    }

    fn max_window_width(&self) -> Option<Size> {
        self.max_window_width
    }

    fn disable_tile_drag(&self) -> bool {
        self.disable_tile_drag
    }

    fn save_state(&self, state: &State) {
        let path = self.state_file();
        let state_file = match File::create(&path) {
            Ok(file) => file,
            Err(err) => {
                tracing::error!("Cannot create file at path {}: {}", path.display(), err);
                return;
            }
        };
        if let Err(err) = serde_json::to_writer(state_file, state) {
            tracing::error!("Cannot save state: {}", err);
        }
    }

    fn load_state(&self, state: &mut State) {
        let path = self.state_file().to_owned();
        match File::open(&path) {
            Ok(file) => {
                match serde_json::from_reader(file) {
                    Ok(old_state) => state.restore_state(&old_state),
                    Err(err) => tracing::error!("Cannot load old state: {}", err),
                }
                // Clean old state.
                if let Err(err) = std::fs::remove_file(&path) {
                    tracing::error!("Cannot remove old state file: {}", err);
                }
            }
            Err(err) => tracing::error!("Cannot open old state: {}", err),
        }
    }

    /// Pick the best matching [`WindowHook`], if any, and apply its config.
    fn setup_predefined_window(&self, window: &mut Window) -> bool {
        if let Some(window_rules) = &self.window_rules {
            let best_match = window_rules
                .iter()
                // map first instead of using max_by_key directly...
                .map(|wh| (wh, wh.score_window(window)))
                // ...since this filter is required (0 := non-match)
                .filter(|(_wh, score)| score != &0)
                .max_by_key(|(_wh, score)| *score);
            if let Some((hook, _)) = best_match {
                hook.apply(window);
                tracing::debug!(
                    "Window [[ TITLE={:?}, {:?}; WM_CLASS={:?}, {:?} ]] spawned in tag={:?} with floating={:?}",
                    window.name,
                    window.legacy_name,
                    window.res_name,
                    window.res_class,
                    hook.spawn_on_tag,
                    hook.spawn_floating,
                );
                return true;
            }
            return false;
        }
        false
    }

    fn sloppy_mouse_follows_focus(&self) -> bool {
        self.sloppy_mouse_follows_focus
    }

    fn auto_derive_workspaces(&self) -> bool {
        self.auto_derive_workspaces
    }
}

impl Config {
    #[cfg(feature = "lefthk")]
    pub fn clear_keybinds(&mut self) {
        self.keybind.clear();
    }

    fn state_file(&self) -> &Path {
        self.state_path
            .as_deref()
            .unwrap_or_else(|| Path::new(STATE_FILE))
    }
}<|MERGE_RESOLUTION|>--- conflicted
+++ resolved
@@ -155,17 +155,7 @@
         tracing::debug!("Config file '{}' found.", config_file_ron.to_string_lossy());
         let contents = fs::read_to_string(config_file_ron)?;
         let config = ron::from_str(&contents)?;
-<<<<<<< HEAD
         Ok(config)
-=======
-
-        if check_workspace_ids(&config) {
-            Ok(config)
-        } else {
-            tracing::warn!("Invalid workspace ID configuration in config file. Falling back to default config.");
-            Ok(Config::default())
-        }
->>>>>>> f7cfb9ba
     } else if Path::new(&config_file_toml).exists() {
         tracing::debug!(
             "Config file '{}' found.",
@@ -173,19 +163,8 @@
         );
         let contents = fs::read_to_string(config_file_toml)?;
         let config = toml::from_str(&contents)?;
-<<<<<<< HEAD
-        log::info!("You are using TOML as config language which will be deprecated in the future.\nPlease consider migrating you config to RON. For further info visit the leftwm wiki.");
+        tracing::info!("You are using TOML as config language which will be deprecated in the future.\nPlease consider migrating you config to RON. For further info visit the leftwm wiki.");
         Ok(config)
-=======
-        tracing::info!("You are using TOML as config language which will be deprecated in the future.\nPlease consider migrating you config to RON. For further info visit the leftwm wiki.");
-
-        if check_workspace_ids(&config) {
-            Ok(config)
-        } else {
-            tracing::warn!("Invalid workspace ID configuration in config.toml. Falling back to default config.");
-            Ok(Config::default())
-        }
->>>>>>> f7cfb9ba
     } else {
         tracing::debug!("Config file not found. Using default config file.");
 
