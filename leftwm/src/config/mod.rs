//! `LeftWM` general configuration

mod checks;
mod default;
mod keybind;

use self::keybind::Modifier;

#[cfg(feature = "lefthk")]
use super::BaseCommand;
use super::ThemeSetting;
#[cfg(feature = "lefthk")]
use crate::config::keybind::Keybind;
use anyhow::Result;
use leftwm_core::{
    config::{InsertBehavior, ScratchPad, Workspace},
    layouts::{Layout, LAYOUTS},
    models::{FocusBehaviour, Gutter, LayoutMode, Margins, Size, Window, WindowState, WindowType},
    state::State,
    DisplayAction, DisplayServer, Manager,
};
use ron::{
    extensions::Extensions,
    ser::{to_string_pretty, PrettyConfig},
    Options,
};
use serde::{Deserialize, Serialize};
use std::convert::TryInto;
use std::default::Default;
use std::env;
use std::fs;
use std::fs::File;
use std::io::prelude::Write;
use std::path::{Path, PathBuf};
use xdg::BaseDirectories;

/// Path to file where state will be dumped upon soft reload.
const STATE_FILE: &str = "/tmp/leftwm.state";

/// Selecting by `WM_CLASS` and/or window title, allow the user to define if a
/// window should spawn on a specified tag and/or its floating state.
///
/// # Example
///
///
/// In `config.ron`
///
/// ```ron
/// window_rules: [
///     (window_class: "krita", spawn_on_tag: 3, spawn_floating: false),
/// ]
/// ```
///
/// In the deprecated `config.toml`
///
/// ```toml
/// [[window_config_by_class]]
/// wm_class = "krita"
/// spawn_on_tag = 3
/// spawn_floating = false
/// ```
///
/// windows whose `WM_CLASS` is "krita" will spawn on tag 3 (1-indexed) and not floating.
#[derive(Serialize, Deserialize, Default, Debug, Clone)]
pub struct WindowHook {
    /// `WM_CLASS` in X11
    pub window_class: Option<String>,
    /// `_NET_WM_NAME` in X11
    pub window_title: Option<String>,
    pub spawn_on_tag: Option<usize>,
    pub spawn_on_workspace: Option<String>,
    pub spawn_on_workspace_num: Option<usize>,
    pub spawn_floating: Option<bool>,
    pub spawn_sticky: Option<bool>,
    pub spawn_fullscreen: Option<bool>,
    /// Handle the window as if it was of this `_NET_WM_WINDOW_TYPE`
    pub spawn_as_type: Option<WindowType>,
}

impl WindowHook {
    /// Score the similarity between a [`leftwm_core::models::Window`] and a [`WindowHook`].
    ///
    /// Multiple [`WindowHook`]s might match a `WM_CLASS` but we want the most
    /// specific one to apply: matches by title are scored greater than by `WM_CLASS`.
    fn score_window(&self, window: &Window) -> u8 {
        let class_score = {
            let score = self.window_class.is_some()
                & (self.window_class == window.res_name || self.window_class == window.res_class);
            u8::from(score)
        };

        let window_name_score = {
            let score = self.window_title.is_some()
                & ((self.window_title == window.name) | (self.window_title == window.legacy_name));
            u8::from(score)
        };

        class_score + 2 * window_name_score
    }

    fn apply(&self, state: &mut State, window: &mut Window) {
        if let Some(tag) = self.spawn_on_tag {
            window.tag = Some(tag);
        }
        if self.spawn_on_workspace.is_some() {
            if let Some(workspace) = state.workspaces.iter().find(|ws| {
                &ws.output == self.spawn_on_workspace.as_ref().unwrap()
                    && (self.spawn_on_workspace_num.is_none()
                        || Some(ws.num) == self.spawn_on_workspace_num)
            }) {
                if let Some(tag) = workspace.tag {
                    // In order to apply the correct margin multiplier we want to copy this value
                    // from any window already present on the target tag
                    let margin_multiplier = match state.windows.iter().find(|w| w.has_tag(&tag)) {
                        Some(w) => w.margin_multiplier(),
                        None => 1.0,
                    };

                    window.untag();
                    window.set_floating(self.spawn_floating.unwrap_or_default());
                    window.tag(&tag);
                    window.apply_margin_multiplier(margin_multiplier);
                    let act = DisplayAction::SetWindowTag(window.handle, Some(tag));
                    state.actions.push_back(act);

                    state.sort_windows();
                }
            } else {
                // the function is called directly before the hook is displayed in debug mode.
                tracing::debug!("Could not find workspace for following hook.");
            }
        }
        if let Some(should_float) = self.spawn_floating {
            window.set_floating(should_float);
        }
        if let Some(fullscreen) = self.spawn_fullscreen {
            let act = DisplayAction::SetState(window.handle, fullscreen, WindowState::Fullscreen);
            state.actions.push_back(act);
            state.handle_window_focus(&window.handle);
        }
        if let Some(sticky) = self.spawn_sticky {
            let act = DisplayAction::SetState(window.handle, sticky, WindowState::Sticky);
            state.actions.push_back(act);
            state.handle_window_focus(&window.handle);
        }
        if let Some(w_type) = self.spawn_as_type.clone() {
            window.r#type = w_type;
        }
    }
}

/// General configuration
#[allow(clippy::struct_excessive_bools)]
#[derive(Serialize, Deserialize, Debug)]
#[serde(default)]
pub struct Config {
    pub modkey: String,
    pub mousekey: Option<Modifier>,
    pub workspaces: Option<Vec<Workspace>>,
    pub tags: Option<Vec<String>>,
    pub max_window_width: Option<Size>,
    pub layouts: Vec<Layout>,
    pub layout_mode: LayoutMode,
    pub insert_behavior: InsertBehavior,
    pub scratchpad: Option<Vec<ScratchPad>>,
    pub window_rules: Option<Vec<WindowHook>>,
    // If you are on tag "1" and you goto tag "1" this takes you to the previous tag
    pub disable_current_tag_swap: bool,
    pub disable_tile_drag: bool,
    pub disable_window_snap: bool,
    pub focus_behaviour: FocusBehaviour,
    pub focus_new_windows: bool,
    pub single_window_border: bool,
    pub sloppy_mouse_follows_focus: bool,
    pub auto_derive_workspaces: bool,
    #[cfg(feature = "lefthk")]
    pub keybind: Vec<Keybind>,
    pub state_path: Option<PathBuf>,
    // NOTE: any newly added parameters must be inserted before `pub keybind: Vec<Keybind>,`
    //       at least when `TOML` is used as config language
    #[serde(skip)]
    pub theme_setting: ThemeSetting,
}

#[must_use]
pub fn load() -> Config {
    load_from_file()
        .map_err(|err| eprintln!("ERROR LOADING CONFIG: {:?}", err))
        .unwrap_or_default()
}

/// # Panics
///
/// Function can only panic if toml cannot be serialized. This should not occur as it is defined
/// globally.
///
/// # Errors
///
/// Function will throw an error if `BaseDirectories` doesn't exist, if user doesn't have
/// permissions to place config.toml, if config.toml cannot be read (access writes, malformed file,
/// etc.).
/// Function can also error from inability to save config.toml (if it is the first time running
/// `LeftWM`).
fn load_from_file() -> Result<Config> {
    tracing::debug!("Loading config file");

    let path = BaseDirectories::with_prefix("leftwm")?;

    // the checks and fallback for `toml` can be removed when toml gets eventually deprecated
    let config_file_ron = path.place_config_file("config.ron")?;
    let config_file_toml = path.place_config_file("config.toml")?;

    if Path::new(&config_file_ron).exists() {
        tracing::debug!("Config file '{}' found.", config_file_ron.to_string_lossy());
        let ron = Options::default().with_default_extension(Extensions::IMPLICIT_SOME);
        let contents = fs::read_to_string(config_file_ron)?;
<<<<<<< HEAD
        let config = ron::from_str(&contents)?;
        Ok(config)
=======
        let config: Config = ron.from_str(&contents)?;

        if check_workspace_ids(&config) {
            Ok(config)
        } else {
            tracing::warn!("Invalid workspace ID configuration in config file. Falling back to default config.");
            Ok(Config::default())
        }
>>>>>>> 564bc327
    } else if Path::new(&config_file_toml).exists() {
        tracing::debug!(
            "Config file '{}' found.",
            config_file_toml.to_string_lossy()
        );
        let contents = fs::read_to_string(config_file_toml)?;
        let config = toml::from_str(&contents)?;
        tracing::info!("You are using TOML as config language which will be deprecated in the future.\nPlease consider migrating you config to RON. For further info visit the leftwm wiki.");
        Ok(config)
    } else {
        tracing::debug!("Config file not found. Using default config file.");

        let config = Config::default();
        let ron_pretty_conf = PrettyConfig::new()
            .depth_limit(2)
            .extensions(Extensions::IMPLICIT_SOME);
        let ron = to_string_pretty(&config, ron_pretty_conf).unwrap();
        let comment_header = String::from(
            r#"//  _        ___                                      ___ _
// | |      / __)_                                   / __|_)
// | | ____| |__| |_ _ _ _ ____      ____ ___  ____ | |__ _  ____    ____ ___  ____
// | |/ _  )  __)  _) | | |    \    / ___) _ \|  _ \|  __) |/ _  |  / ___) _ \|  _ \
// | ( (/ /| |  | |_| | | | | | |  ( (__| |_| | | | | |  | ( ( | |_| |  | |_| | | | |
// |_|\____)_|   \___)____|_|_|_|   \____)___/|_| |_|_|  |_|\_|| (_)_|   \___/|_| |_|
// A WindowManager for Adventurers                         (____/
// For info about configuration please visit https://github.com/leftwm/leftwm/wiki

"#,
        );
        let ron_with_header = comment_header + &ron;

        let mut file = File::create(&config_file_ron)?;
        file.write_all(ron_with_header.as_bytes())?;

        Ok(config)
    }
}

#[must_use]
pub fn is_program_in_path(program: &str) -> bool {
    if let Ok(path) = env::var("PATH") {
        for p in path.split(':') {
            let p_str = format!("{}/{}", p, program);
            if fs::metadata(p_str).is_ok() {
                return true;
            }
        }
    }
    false
}

/// Returns a terminal to set for the default mod+shift+enter keybind.
#[cfg(feature = "lefthk")]
fn default_terminal<'s>() -> &'s str {
    // order from least common to most common.
    // the thinking is if a machine has an uncommon terminal installed, it is intentional
    let terms = &[
        "alacritty",
        "termite",
        "kitty",
        "urxvt",
        "rxvt",
        "st",
        "roxterm",
        "eterm",
        "xterm",
        "terminator",
        "terminology",
        "gnome-terminal",
        "xfce4-terminal",
        "konsole",
        "uxterm",
        "guake", // at the bottom because of odd behaviour. guake wants F12 and should really be
                 // started using autostart instead of LeftWM keybind.
    ];

    // If no terminal found in path, default to a good one
    terms
        .iter()
        .find(|terminal| is_program_in_path(terminal))
        .unwrap_or(&"termite")
}

/// Returns default keybind value for exiting `LeftWM`.
// On systems that have elogind and/or systemd, the recommended way to
// kill LeftWM is to use loginctl. As we have no consistent way of knowing
// whether it is implemented on non-systemd machines,so we instead look
// to see if loginctl is in the path. If it isn't then we default to
// `pkill leftwm`, which may leave zombie processes on a machine.
#[cfg(feature = "lefthk")]
fn exit_strategy<'s>() -> &'s str {
    if is_program_in_path("loginctl") {
        return "loginctl kill-session $XDG_SESSION_ID";
    }
    "pkill leftwm"
}

fn absolute_path(path: &str) -> Option<PathBuf> {
    let exp_path = shellexpand::full(path).ok()?;
    std::fs::canonicalize(exp_path.as_ref()).ok()
}

#[cfg(feature = "lefthk")]
impl lefthk_core::config::Config for Config {
    fn mapped_bindings(&self) -> Vec<lefthk_core::config::Keybind> {
        // copy keybinds substituting "modkey" modifier with a new "modkey".
        self.keybind
            .clone()
            .into_iter()
            .map(|mut keybind| {
                if let Some(ref mut modifier) = keybind.modifier {
                    match modifier {
                        Modifier::Single(m) if m == "modkey" => *m = self.modkey.clone(),
                        Modifier::List(ms) => {
                            for m in ms {
                                if m == "modkey" {
                                    *m = self.modkey.clone();
                                }
                            }
                        }
                        Modifier::Single(_) => {}
                    }
                }

                keybind
            })
            .filter_map(
                |keybind| match keybind.try_convert_to_lefthk_keybind(self) {
                    Ok(lefthk_keybind) => Some(lefthk_keybind),
                    Err(err) => {
                        tracing::error!("Invalid key binding: {}\n{:?}", err, keybind);
                        None
                    }
                },
            )
            .collect()
    }
}

impl leftwm_core::Config for Config {
    fn create_list_of_tag_labels(&self) -> Vec<String> {
        if let Some(tags) = &self.tags {
            return tags.clone();
        }
        Self::default()
            .tags
            .expect("we created it in the Default impl; qed")
    }

    fn workspaces(&self) -> Option<Vec<Workspace>> {
        self.workspaces.clone()
    }

    fn focus_behaviour(&self) -> FocusBehaviour {
        self.focus_behaviour
    }

    fn mousekey(&self) -> Vec<String> {
        self.mousekey
            .as_ref()
            .unwrap_or(&"Mod4".into())
            .clone()
            .into()
    }

    fn create_list_of_scratchpads(&self) -> Vec<ScratchPad> {
        if let Some(scratchpads) = &self.scratchpad {
            return scratchpads.clone();
        }
        vec![]
    }

    fn layouts(&self) -> Vec<Layout> {
        self.layouts.clone()
    }

    fn layout_mode(&self) -> LayoutMode {
        self.layout_mode
    }

    fn insert_behavior(&self) -> InsertBehavior {
        self.insert_behavior
    }

    fn single_window_border(&self) -> bool {
        self.single_window_border
    }

    fn focus_new_windows(&self) -> bool {
        self.focus_new_windows
    }

    fn command_handler<SERVER: DisplayServer>(
        command: &str,
        manager: &mut Manager<Self, SERVER>,
    ) -> bool {
        if let Some((command, value)) = command.split_once(' ') {
            match command {
                "LoadTheme" => {
                    if let Some(absolute) = absolute_path(value.trim()) {
                        manager.config.theme_setting.load(absolute);
                    } else {
                        tracing::warn!("Path submitted does not exist.");
                    }
                    return manager.reload_config();
                }
                "UnloadTheme" => {
                    manager.config.theme_setting = ThemeSetting::default();
                    return manager.reload_config();
                }
                _ => {
                    tracing::warn!("Command not recognized: {}", command);
                    return false;
                }
            }
        }
        false
    }

    fn border_width(&self) -> i32 {
        self.theme_setting.border_width.unwrap_or(1)
    }

    fn margin(&self) -> Margins {
        match self
            .theme_setting
            .margin
            .clone()
            .unwrap_or(crate::CustomMargins::Int(10))
            .try_into()
        {
            Ok(margins) => margins,
            Err(err) => {
                tracing::warn!("Could not read margin: {}", err);
                Margins::new(0)
            }
        }
    }

    fn workspace_margin(&self) -> Option<Margins> {
        self.theme_setting
            .workspace_margin
            .clone()
            .and_then(|custom_margin| match custom_margin.try_into() {
                Ok(margins) => Some(margins),
                Err(err) => {
                    tracing::warn!("Could not read margin: {}", err);
                    None
                }
            })
    }

    fn gutter(&self) -> Option<Vec<Gutter>> {
        self.theme_setting.gutter.clone()
    }

    fn default_border_color(&self) -> String {
        self.theme_setting
            .default_border_color
            .clone()
            .unwrap_or_else(|| "#000000".to_string())
    }

    fn floating_border_color(&self) -> String {
        self.theme_setting
            .floating_border_color
            .clone()
            .unwrap_or_else(|| "#000000".to_string())
    }

    fn background_color(&self) -> String {
        self.theme_setting
            .background_color
            .clone()
            .unwrap_or_else(|| "#333333".to_string())
    }

    fn disable_window_snap(&self) -> bool {
        self.disable_window_snap
    }

    fn always_float(&self) -> bool {
        self.theme_setting.always_float.unwrap_or(false)
    }

    fn default_width(&self) -> i32 {
        self.theme_setting.default_width.unwrap_or(800)
    }

    fn default_height(&self) -> i32 {
        self.theme_setting.default_height.unwrap_or(600)
    }

    fn focused_border_color(&self) -> String {
        self.theme_setting
            .focused_border_color
            .clone()
            .unwrap_or_else(|| "#FF0000".to_string())
    }

    fn on_new_window_cmd(&self) -> Option<String> {
        self.theme_setting.on_new_window_cmd.clone()
    }

    fn get_list_of_gutters(&self) -> Vec<Gutter> {
        self.theme_setting.gutter.clone().unwrap_or_default()
    }

    fn max_window_width(&self) -> Option<Size> {
        self.max_window_width
    }

    fn disable_tile_drag(&self) -> bool {
        self.disable_tile_drag
    }

    fn save_state(&self, state: &State) {
        let path = self.state_file();
        let state_file = match File::create(path) {
            Ok(file) => file,
            Err(err) => {
                tracing::error!("Cannot create file at path {}: {}", path.display(), err);
                return;
            }
        };
        if let Err(err) = serde_json::to_writer(state_file, state) {
            tracing::error!("Cannot save state: {}", err);
        }
    }

    fn load_state(&self, state: &mut State) {
        let path = self.state_file().to_owned();
        match File::open(&path) {
            Ok(file) => {
                match serde_json::from_reader(file) {
                    Ok(old_state) => state.restore_state(&old_state),
                    Err(err) => tracing::error!("Cannot load old state: {}", err),
                }
                // Clean old state.
                if let Err(err) = std::fs::remove_file(&path) {
                    tracing::error!("Cannot remove old state file: {}", err);
                }
            }
            Err(err) => tracing::error!("Cannot open old state: {}", err),
        }
    }

    /// Pick the best matching [`WindowHook`], if any, and apply its config.
    fn setup_predefined_window(&self, state: &mut State, window: &mut Window) -> bool {
        if let Some(window_rules) = &self.window_rules {
            let best_match = window_rules
                .iter()
                // map first instead of using max_by_key directly...
                .map(|wh| (wh, wh.score_window(window)))
                // ...since this filter is required (0 := non-match)
                .filter(|(_wh, score)| score != &0)
                .max_by_key(|(_wh, score)| *score);
            if let Some((hook, _)) = best_match {
                hook.apply(state, window);
                tracing::debug!(
                    "Window [[ TITLE={:?}, {:?}; WM_CLASS={:?}, {:?} ]] spawned in tag={:?} on workspace={:?} as type={:?} with floating={:?}, sticky={:?} and fullscreen={:?}",
                    window.name,
                    window.legacy_name,
                    window.res_name,
                    window.res_class,
                    hook.spawn_as_type,
                    hook.spawn_on_tag,
                    hook.spawn_on_workspace,
                    hook.spawn_floating,
                    hook.spawn_sticky,
                    hook.spawn_fullscreen,
                );
                return true;
            }
            return false;
        }
        false
    }

    fn sloppy_mouse_follows_focus(&self) -> bool {
        self.sloppy_mouse_follows_focus
    }

    fn auto_derive_workspaces(&self) -> bool {
        self.auto_derive_workspaces
    }
}

impl Config {
    #[cfg(feature = "lefthk")]
    pub fn clear_keybinds(&mut self) {
        self.keybind.clear();
    }

    fn state_file(&self) -> &Path {
        self.state_path
            .as_deref()
            .unwrap_or_else(|| Path::new(STATE_FILE))
    }
}

#[cfg(test)]
mod tests {
    use super::*;

    #[test]
    fn config_serializes_to_valid_ron_test() {
        let config = Config::default();

        // Check RON
        let ron_pretty_conf = ron::ser::PrettyConfig::new()
            .depth_limit(2)
            .extensions(ron::extensions::Extensions::IMPLICIT_SOME);
        let ron = ron::ser::to_string_pretty(&config, ron_pretty_conf);
        assert!(ron.is_ok(), "Could not serialize default config");

        let ron_config = ron::from_str::<'_, Config>(ron.unwrap().as_str());
        assert!(ron_config.is_ok(), "Could not deserialize default config");
    }
}<|MERGE_RESOLUTION|>--- conflicted
+++ resolved
@@ -214,19 +214,8 @@
         tracing::debug!("Config file '{}' found.", config_file_ron.to_string_lossy());
         let ron = Options::default().with_default_extension(Extensions::IMPLICIT_SOME);
         let contents = fs::read_to_string(config_file_ron)?;
-<<<<<<< HEAD
-        let config = ron::from_str(&contents)?;
+        let config = ron.from_str(&contents)?;
         Ok(config)
-=======
-        let config: Config = ron.from_str(&contents)?;
-
-        if check_workspace_ids(&config) {
-            Ok(config)
-        } else {
-            tracing::warn!("Invalid workspace ID configuration in config file. Falling back to default config.");
-            Ok(Config::default())
-        }
->>>>>>> 564bc327
     } else if Path::new(&config_file_toml).exists() {
         tracing::debug!(
             "Config file '{}' found.",
