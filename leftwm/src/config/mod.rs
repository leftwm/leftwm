--- conflicted
+++ resolved
@@ -18,15 +18,12 @@
     state::State,
     DisplayAction, DisplayServer, Manager,
 };
-<<<<<<< HEAD
 use leftwm_layouts::LayoutDefinition;
-=======
 use ron::{
     extensions::Extensions,
     ser::{to_string_pretty, PrettyConfig},
     Options,
 };
->>>>>>> 08634051
 use serde::{Deserialize, Serialize};
 use std::convert::TryInto;
 use std::default::Default;
