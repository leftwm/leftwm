--- conflicted
+++ resolved
@@ -3,15 +3,7 @@
 use std::collections::HashSet;
 
 impl Config {
-<<<<<<< HEAD
-    /// Checks defined workspaces to ensure no ID collisions occur.
-    #[must_use]
-    pub fn check_workspace_ids(&self, verbose: bool) -> bool {
-        self.workspaces.as_ref().map_or(true, |wss|
-    {
-=======
     pub fn check_mousekey(&self, verbose: bool) {
->>>>>>> 91682f54
         if verbose {
             println!("Checking if mousekey is set.");
         }
@@ -52,12 +44,8 @@
     /// Checks to see if value is provided (if required)
     /// Checks to see if keys are valid against Xkeysym
     /// Ideally, we will pass this to the command handler with a dummy config
-<<<<<<< HEAD
     #[must_use]
     pub fn check_keybinds(&self, verbose: bool) -> bool {
-=======
-    pub fn check_keybinds(&self, verbose: bool) {
->>>>>>> 91682f54
         let mut returns = Vec::new();
         println!("\x1b[0;94m::\x1b[0m Checking keybinds . . .");
         let mut bindings = HashSet::new();
