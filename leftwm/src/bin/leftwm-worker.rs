use env_logger::Env;
use leftwm::CACHER;
use leftwm_core::{Manager, XlibDisplayServer};
use std::{panic, path::PathBuf};

const LOGGING_FILE: &str = "leftwm.log";

fn main() {
<<<<<<< HEAD
    setup_logger();

    log::debug!("starting leftwm-worker");
=======
    // let _log_guard = setup_logfile();
    let _log_guard = setup_logging();
    log::info!("leftwm-worker booted!");
>>>>>>> 1ae83d83

    let exit_status = panic::catch_unwind(|| {
        let rt = tokio::runtime::Runtime::new().expect("ERROR: couldn't init Tokio runtime");
        let _rt_guard = rt.enter();

        let config = leftwm::load();

        let manager = Manager::<leftwm::Config, XlibDisplayServer>::new(config);
        manager.register_child_hook();
        rt.block_on(manager.start_event_loop())
    });

    match exit_status {
        Ok(_) => log::info!("Completed"),
        Err(err) => log::error!("Completed with error: {:?}", err),
    }
}

fn setup_logger() {
    use env_logger::{Builder, Target};

    let log_file = CACHER.get_file(PathBuf::from(LOGGING_FILE)).unwrap();

    Builder::from_env(Env::default().default_filter_or("debug"))
        .target(Target::Pipe(Box::new(log_file)))
        .init();
}<|MERGE_RESOLUTION|>--- conflicted
+++ resolved
@@ -6,17 +6,11 @@
 const LOGGING_FILE: &str = "leftwm.log";
 
 fn main() {
-<<<<<<< HEAD
     setup_logger();
 
     log::debug!("starting leftwm-worker");
-=======
-    // let _log_guard = setup_logfile();
-    let _log_guard = setup_logging();
-    log::info!("leftwm-worker booted!");
->>>>>>> 1ae83d83
 
-    let exit_status = panic::catch_unwind(|| {
+    let completed = panic::catch_unwind(|| {
         let rt = tokio::runtime::Runtime::new().expect("ERROR: couldn't init Tokio runtime");
         let _rt_guard = rt.enter();
 
