use leftwm_core::{Manager, XlibDisplayServer};
<<<<<<< HEAD
use std::panic;

fn main() {
    leftwm::utils::log::setup_logging();

    tracing::info!("leftwm-worker booted!");
=======
#[cfg(feature = "logging")]
use slog::{o, Drain};
use std::panic;

fn main() {
    #[cfg(feature = "log-to-file")]
    let _log_guard = setup_logfile();
    #[cfg(feature = "logging")]
    let _log_guard = setup_logging();
    log::info!("leftwm-worker booted!");
>>>>>>> 52ebdfb6

    let exit_status = panic::catch_unwind(|| {
        let rt = tokio::runtime::Runtime::new().expect("ERROR: couldn't init Tokio runtime");
        let _rt_guard = rt.enter();

        let mut config = leftwm::load();
        // Clear the keybinds so leftwm is not storing them.
        // TODO: Make this more elegant.
        config.keybind = vec![];

        let manager = Manager::<leftwm::Config, XlibDisplayServer>::new(config);
        manager.register_child_hook();
        rt.block_on(manager.start_event_loop())
    });

    match exit_status {
        Ok(_) => tracing::info!("Completed"),
        Err(err) => tracing::info!("Completed with error: {:?}", err),
    }
<<<<<<< HEAD
=======
}

// Very basic logging used when developing.
// outputs to /tmp/leftwm/leftwm-XXXXXXXXXXXX.log
#[allow(dead_code)]
#[cfg(feature = "log-to-file")]
fn setup_logfile() -> slog_scope::GlobalLoggerGuard {
    use std::fs;
    use std::fs::OpenOptions;
    use time_leftwm::{format_description, OffsetDateTime};
    let date = OffsetDateTime::now_local();
    let path = "/tmp/leftwm";
    let _droppable = fs::create_dir_all(path);
    let format_string =
        format_description::parse("[year][month][day][hour][minute]").expect("Error with Time");
    let date_formatted: String = if let Ok(df) = date {
        df.format(&format_string)
            .unwrap_or_else(|_| String::from("time-parse-error"))
    } else {
        let mut d = OffsetDateTime::now_utc()
            .format(&format_string)
            .unwrap_or_else(|_| String::from("time-parse-error"));
        d.push_str("UTC");
        d
    };
    let log_path = format!("{}/leftwm-{}.log", path, date_formatted);
    let file = OpenOptions::new()
        .create(true)
        .write(true)
        .truncate(true)
        .open(log_path)
        .expect("ERROR: couldn't open log file");
    let decorator = slog_term::PlainDecorator::new(file);
    let drain = slog_term::FullFormat::new(decorator).build().fuse();
    let drain = slog_async::Async::new(drain).build().fuse();
    let envlogger = slog_envlogger::LogBuilder::new(drain)
        .parse(&std::env::var("RUST_LOG").unwrap_or_else(|_| "trace".into()))
        .build()
        .ignore_res();
    let logger = slog::Logger::root(slog_async::Async::default(envlogger).ignore_res(), o!());
    slog_stdlog::init().unwrap_or_else(|err| {
        eprintln!("failed to setup logging: {}", err);
    });
    slog_scope::set_global_logger(logger)
}

/// Log to both stdout and journald.
#[allow(dead_code)]
#[cfg(feature = "logging")]
fn setup_logging() -> slog_scope::GlobalLoggerGuard {
    #[cfg(feature = "slog-journald")]
    let journald = slog_journald::JournaldDrain.ignore_res();

    #[cfg(feature = "slog-term")]
    let stdout = slog_term::CompactFormat::new(slog_term::TermDecorator::new().stdout().build())
        .build()
        .ignore_res();

    #[cfg(all(feature = "slog-journald", feature = "slog-term"))]
    let drain = slog::Duplicate(journald, stdout).ignore_res();
    #[cfg(all(feature = "slog-journald", not(feature = "slog-term")))]
    let drain = journald;
    #[cfg(all(not(feature = "slog-journald"), feature = "slog-term"))]
    let drain = stdout;

    // Set level filters from RUST_LOG. Defaults to `info`.
    let envlogger = slog_envlogger::LogBuilder::new(drain)
        .parse(&std::env::var("RUST_LOG").unwrap_or_else(|_| "info".into()))
        .build()
        .ignore_res();

    let logger = slog::Logger::root(slog_async::Async::default(envlogger).ignore_res(), o!());

    slog_stdlog::init().unwrap_or_else(|err| {
        eprintln!("failed to setup logging: {}", err);
    });

    slog_scope::set_global_logger(logger)
>>>>>>> 52ebdfb6
}<|MERGE_RESOLUTION|>--- conflicted
+++ resolved
@@ -1,23 +1,10 @@
 use leftwm_core::{Manager, XlibDisplayServer};
-<<<<<<< HEAD
 use std::panic;
 
 fn main() {
     leftwm::utils::log::setup_logging();
 
     tracing::info!("leftwm-worker booted!");
-=======
-#[cfg(feature = "logging")]
-use slog::{o, Drain};
-use std::panic;
-
-fn main() {
-    #[cfg(feature = "log-to-file")]
-    let _log_guard = setup_logfile();
-    #[cfg(feature = "logging")]
-    let _log_guard = setup_logging();
-    log::info!("leftwm-worker booted!");
->>>>>>> 52ebdfb6
 
     let exit_status = panic::catch_unwind(|| {
         let rt = tokio::runtime::Runtime::new().expect("ERROR: couldn't init Tokio runtime");
@@ -37,85 +24,4 @@
         Ok(_) => tracing::info!("Completed"),
         Err(err) => tracing::info!("Completed with error: {:?}", err),
     }
-<<<<<<< HEAD
-=======
-}
-
-// Very basic logging used when developing.
-// outputs to /tmp/leftwm/leftwm-XXXXXXXXXXXX.log
-#[allow(dead_code)]
-#[cfg(feature = "log-to-file")]
-fn setup_logfile() -> slog_scope::GlobalLoggerGuard {
-    use std::fs;
-    use std::fs::OpenOptions;
-    use time_leftwm::{format_description, OffsetDateTime};
-    let date = OffsetDateTime::now_local();
-    let path = "/tmp/leftwm";
-    let _droppable = fs::create_dir_all(path);
-    let format_string =
-        format_description::parse("[year][month][day][hour][minute]").expect("Error with Time");
-    let date_formatted: String = if let Ok(df) = date {
-        df.format(&format_string)
-            .unwrap_or_else(|_| String::from("time-parse-error"))
-    } else {
-        let mut d = OffsetDateTime::now_utc()
-            .format(&format_string)
-            .unwrap_or_else(|_| String::from("time-parse-error"));
-        d.push_str("UTC");
-        d
-    };
-    let log_path = format!("{}/leftwm-{}.log", path, date_formatted);
-    let file = OpenOptions::new()
-        .create(true)
-        .write(true)
-        .truncate(true)
-        .open(log_path)
-        .expect("ERROR: couldn't open log file");
-    let decorator = slog_term::PlainDecorator::new(file);
-    let drain = slog_term::FullFormat::new(decorator).build().fuse();
-    let drain = slog_async::Async::new(drain).build().fuse();
-    let envlogger = slog_envlogger::LogBuilder::new(drain)
-        .parse(&std::env::var("RUST_LOG").unwrap_or_else(|_| "trace".into()))
-        .build()
-        .ignore_res();
-    let logger = slog::Logger::root(slog_async::Async::default(envlogger).ignore_res(), o!());
-    slog_stdlog::init().unwrap_or_else(|err| {
-        eprintln!("failed to setup logging: {}", err);
-    });
-    slog_scope::set_global_logger(logger)
-}
-
-/// Log to both stdout and journald.
-#[allow(dead_code)]
-#[cfg(feature = "logging")]
-fn setup_logging() -> slog_scope::GlobalLoggerGuard {
-    #[cfg(feature = "slog-journald")]
-    let journald = slog_journald::JournaldDrain.ignore_res();
-
-    #[cfg(feature = "slog-term")]
-    let stdout = slog_term::CompactFormat::new(slog_term::TermDecorator::new().stdout().build())
-        .build()
-        .ignore_res();
-
-    #[cfg(all(feature = "slog-journald", feature = "slog-term"))]
-    let drain = slog::Duplicate(journald, stdout).ignore_res();
-    #[cfg(all(feature = "slog-journald", not(feature = "slog-term")))]
-    let drain = journald;
-    #[cfg(all(not(feature = "slog-journald"), feature = "slog-term"))]
-    let drain = stdout;
-
-    // Set level filters from RUST_LOG. Defaults to `info`.
-    let envlogger = slog_envlogger::LogBuilder::new(drain)
-        .parse(&std::env::var("RUST_LOG").unwrap_or_else(|_| "info".into()))
-        .build()
-        .ignore_res();
-
-    let logger = slog::Logger::root(slog_async::Async::default(envlogger).ignore_res(), o!());
-
-    slog_stdlog::init().unwrap_or_else(|err| {
-        eprintln!("failed to setup logging: {}", err);
-    });
-
-    slog_scope::set_global_logger(logger)
->>>>>>> 52ebdfb6
 }