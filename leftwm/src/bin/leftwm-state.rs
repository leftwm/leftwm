--- conflicted
+++ resolved
@@ -17,15 +17,6 @@
         .author("Lex Childs <lex.childs@gmail.com>")
         .version(env!("CARGO_PKG_VERSION"))
         .about("prints out the current state of LeftWM")
-<<<<<<< HEAD
-        .arg(arg!(-t --template [FILE] "A liquid template to use for the output"))
-        .arg(
-            arg!(-s --string [STRING] "Use a liquid template string literal to use for the output"),
-        )
-        .arg(arg!(-w --workspace [WS_NUM] "render only info about a given workspace [0..]"))
-        .arg(arg!(-n --newline "Print new lines in the output"))
-        .arg(arg!(-q --quit "Prints the state once and quits"))
-=======
         .args(&[
             arg!(-t --template [FILE] "A liquid template to use for the output"),
             arg!(-s --string [STRING] "Use a liquid template string literal to use for the output"),
@@ -33,7 +24,6 @@
             arg!(-n --newline "Print new lines in the output"),
             arg!(-q --quit "Prints the state once and quits"),
         ])
->>>>>>> 11a8cffb
         .get_matches();
 
     let template_file = matches.get_one::<String>("template");
@@ -46,13 +36,8 @@
     };
 
     let mut stream_reader = stream_reader().await?;
-<<<<<<< HEAD
-    let once = matches.get_one::<bool>("quit").is_some();
-    let newline = matches.get_one::<bool>("newline").is_some();
-=======
     let once = *matches.get_one::<bool>("quit").unwrap();
     let newline = *matches.get_one::<bool>("newline").unwrap();
->>>>>>> 11a8cffb
 
     if let Some(template_file) = template_file {
         let path = Path::new(template_file);
