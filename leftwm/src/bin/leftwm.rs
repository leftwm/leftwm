--- conflicted
+++ resolved
@@ -137,21 +137,12 @@
     let mut children = Nanny::autostart();
 
     let flag = get_sigchld_flag();
-<<<<<<< HEAD
 
     let mut error_occured = false;
     let mut session_exit_status: Option<ExitStatus> = None;
     while !error_occured {
         let mut leftwm_session = start_leftwm_session(&current_exe);
         while session_is_running(&mut leftwm_session) {
-=======
-    loop {
-        let mut leftwm_session = start_leftwm_session(&current_exe);
-        #[cfg(feature = "lefthk")]
-        let mut lefthk_session = start_lefthk_session(&current_exe);
-
-        while leftwm_is_still_running(&mut leftwm_session) {
->>>>>>> 7d663153
             // remove all child processes which finished
             children.remove_finished_children();
 
@@ -160,15 +151,8 @@
             }
         }
 
-<<<<<<< HEAD
         session_exit_status = get_exit_status(&mut leftwm_session);
         error_occured = check_error_occured(&session_exit_status);
-=======
-        #[cfg(feature = "lefthk")]
-        kill_lefthk_session(&mut lefthk_session);
-
-        // while lefthk.try_wait().expect("failed to reap lefthk").is_none() {}
->>>>>>> 7d663153
 
         // TODO: either add more details or find a better workaround.
         //
