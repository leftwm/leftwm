--- conflicted
+++ resolved
@@ -157,28 +157,6 @@
     }
 }
 
-<<<<<<< HEAD
-fn check_theme_contents(filepaths: Vec<PathBuf>, verbose: bool) -> Result<()> {
-    if let Some(file) = missing_expected_file(&filepaths) {
-        bail!("File not found: {}", file);
-    }
-    for filepath in filepaths {
-        match filepath {
-            f if f.ends_with("up") => match check_permissions(f, verbose) {
-                Ok(_fp) => continue,
-                Err(e) => return Err(e),
-            },
-            f if f.ends_with("down") => match check_permissions(f, verbose) {
-                Ok(_fp) => continue,
-                Err(e) => return Err(e),
-            },
-            f if f.ends_with("theme.toml") => match check_theme_toml(f, verbose) {
-                Ok(_fp) => continue,
-                Err(e) => return Err(e),
-            },
-            _ => (),
-        }
-=======
 fn check_theme_contents(filepaths: Vec<PathBuf>, verbose: bool) -> bool {
     let mut returns = Vec::new();
     let missing_files = missing_expected_file(&filepaths);
@@ -202,6 +180,37 @@
             },
             f if f.ends_with("theme.toml") => match check_theme_toml(f, verbose) {
                 Ok(_fp) => continue,
+            },
+            _ => (),
+        }
+    }
+    println!("\x1b[0;92m    -> Theme OK \x1b[0;92m");
+    Ok(())
+}
+
+fn check_theme_contents(filepaths: Vec<PathBuf>, verbose: bool) -> bool {
+    let mut returns = Vec::new();
+    let missing_files = missing_expected_file(&filepaths);
+
+    for missing_file in missing_files {
+        returns.push(format!("File not found: {}", missing_file));
+    }
+
+    for filepath in filepaths {
+        match filepath {
+            f if f.ends_with("up") => match check_permissions(f, verbose) {
+                Ok(fp) => match check_up_file(fp) {
+                    Ok(_) => continue,
+                    Err(e) => returns.push(e.to_string()),
+                },
+                Err(e) => returns.push(e.to_string()),
+            },
+            f if f.ends_with("down") => match check_permissions(f, verbose) {
+                Ok(_fp) => continue,
+                Err(e) => returns.push(e.to_string()),
+            },
+            f if f.ends_with("theme.toml") => match check_theme_toml(f, verbose) {
+                Ok(_fp) => continue,
                 Err(e) => returns.push(e.to_string()),
             },
             _ => continue,
@@ -216,10 +225,7 @@
             println!("\x1b[1;91mERROR:\x1b[0m\x1b[1m {} \x1b[0m", error);
         }
         false
->>>>>>> c244805a
-    }
-    println!("\x1b[0;92m    -> Theme OK \x1b[0;92m");
-    Ok(())
+    }
 }
 
 fn missing_expected_file<'a>(filepaths: &'a [PathBuf]) -> impl Iterator<Item = &&'a str> {
