--- conflicted
+++ resolved
@@ -1,5 +1,5 @@
 use anyhow::{bail, Result};
-use clap::{command, Arg};
+use clap::{arg, command};
 use leftwm::{Config, ThemeSetting};
 use std::env;
 use std::fs;
@@ -10,43 +10,12 @@
 use std::path::PathBuf;
 use xdg::BaseDirectories;
 
-const INPUT_ARG: &str = "input";
-const VERBOSE_ARG: &str = "verbose";
-const MIGRATE_ARG: &str = "migrate";
-
 #[tokio::main]
 async fn main() -> Result<()> {
     let matches = command!("LeftWM Check")
         .author("Lex Childs <lex.childs@gmail.com>")
         .version(env!("CARGO_PKG_VERSION"))
         .about("checks syntax of the configuration file")
-<<<<<<< HEAD
-        .arg(
-            Arg::new(INPUT_ARG)
-                .value_name("INPUT")
-                .help("Sets the input file to use. Uses first in PATH otherwise.")
-        )
-        .arg(
-            Arg::new(VERBOSE_ARG)
-                .short('v')
-                .long("verbose")
-                .help("Outputs received configuration file.")
-        )
-        .arg(
-            Arg::new(MIGRATE_ARG)
-                .short('m')
-                .long("migrate-toml-to-ron")
-                .help("Migrates an exesting `toml` based config to a `ron` based one.\nKeeps the old file for reference, please delete it manually.")
-        )
-        .get_matches();
-
-    let config_file: Option<&str> = matches
-        .get_one::<String>(INPUT_ARG)
-        .map(std::convert::AsRef::as_ref);
-    let verbose = matches
-        .get_one::<bool>(VERBOSE_ARG)
-        .map_or(false, std::borrow::ToOwned::to_owned);
-=======
         .args(&[
             arg!(-v --verbose "Outputs received configuration file."),
             arg!(migrate: -m --"migrate-toml-to-ron" "Migrates an exesting `toml` based config to a `ron` based one.\nKeeps the old file for reference, please delete it manually."),
@@ -56,7 +25,6 @@
 
     let config_file = matches.get_one::<String>("INPUT").map(String::as_str);
     let verbose = *matches.get_one::<bool>("verbose").unwrap_or(&false);
->>>>>>> 11a8cffb
 
     println!(
         "\x1b[0;94m::\x1b[0m LeftWM version: {}",
@@ -66,11 +34,7 @@
         "\x1b[0;94m::\x1b[0m LeftWM git hash: {}",
         git_version::git_version!(fallback = option_env!("GIT_HASH").unwrap_or("NONE"))
     );
-<<<<<<< HEAD
-    if matches.get_one::<bool>(MIGRATE_ARG).is_some() {
-=======
     if *matches.get_one::<bool>("migrate").unwrap() {
->>>>>>> 11a8cffb
         println!("\x1b[0;94m::\x1b[0m Migrating configuration . . .");
         let path = BaseDirectories::with_prefix("leftwm")?;
         let ron_file = path.place_config_file("config.ron")?;
