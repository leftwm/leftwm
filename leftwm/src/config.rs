//! `LeftWM` general configuration

use super::{BaseCommand, ThemeSetting};
use anyhow::{Context, Result};
use leftwm_core::{
    config::{ScratchPad, Workspace},
    layouts::{Layout, LAYOUTS},
    models::{FocusBehaviour, Gutter, LayoutMode, Margins, Size},
    state::State,
};
use serde::{Deserialize, Serialize};
use std::convert::TryFrom;
use std::convert::TryInto;
use std::default::Default;
use std::env;
use std::fs;
use std::fs::File;
use std::io::prelude::*;
use std::path::{Path, PathBuf};
use std::str::FromStr;
use xdg::BaseDirectories;

/// Path to file where state will be dumper upon soft reload.
const STATE_FILE: &str = "/tmp/leftwm.state";

#[derive(Serialize, Deserialize, Debug, Clone)]
pub struct Keybind {
    pub command: BaseCommand,
    pub value: Option<String>,
    pub modifier: Vec<String>,
    pub key: String,
}

impl TryFrom<Keybind> for leftwm_core::Keybind {
    type Error = anyhow::Error;

    fn try_from(k: Keybind) -> Result<Self> {
        let command = match k.command {
            BaseCommand::Execute => {
                leftwm_core::Command::Execute(k.value.context("missing command for Execute")?)
            }
            BaseCommand::CloseWindow => leftwm_core::Command::CloseWindow,
            BaseCommand::SwapTags => leftwm_core::Command::SwapScreens,
            BaseCommand::SoftReload => leftwm_core::Command::SoftReload,
            BaseCommand::HardReload => leftwm_core::Command::HardReload,
            BaseCommand::ToggleScratchPad => leftwm_core::Command::ToggleScratchPad(
                k.value.context("missing name for ToggleScratchPad")?,
            ),
            BaseCommand::ToggleFullScreen => leftwm_core::Command::ToggleFullScreen,
            BaseCommand::ToggleSticky => leftwm_core::Command::ToggleSticky,
            BaseCommand::GotoTag => leftwm_core::Command::GotoTag(
                usize::from_str(&k.value.context("missing index value for GotoTag")?)
                    .context("invalid index value for GotoTag")?,
            ),
            BaseCommand::FloatingToTile => leftwm_core::Command::FloatingToTile,
            BaseCommand::MoveWindowUp => leftwm_core::Command::MoveWindowUp,
            BaseCommand::MoveWindowDown => leftwm_core::Command::MoveWindowDown,
            BaseCommand::MoveWindowTop => leftwm_core::Command::MoveWindowTop,
            BaseCommand::FocusNextTag => leftwm_core::Command::FocusNextTag,
            BaseCommand::FocusPreviousTag => leftwm_core::Command::FocusPreviousTag,
            BaseCommand::FocusWindowUp => leftwm_core::Command::FocusWindowUp,
            BaseCommand::FocusWindowDown => leftwm_core::Command::FocusWindowDown,
            BaseCommand::FocusWorkspaceNext => leftwm_core::Command::FocusWorkspaceNext,
            BaseCommand::FocusWorkspacePrevious => leftwm_core::Command::FocusWorkspacePrevious,
            BaseCommand::MoveToTag => leftwm_core::Command::SendWindowToTag(
                usize::from_str(&k.value.context("missing index value for SendWindowToTag")?)
                    .context("invalid index value for SendWindowToTag")?,
            ),
            BaseCommand::MoveToLastWorkspace => leftwm_core::Command::MoveWindowToLastWorkspace,
            BaseCommand::MoveWindowToNextWorkspace => {
                leftwm_core::Command::MoveWindowToNextWorkspace
            }
            BaseCommand::MoveWindowToPreviousWorkspace => {
                leftwm_core::Command::MoveWindowToPreviousWorkspace
            }
            BaseCommand::MouseMoveWindow => leftwm_core::Command::MouseMoveWindow,
            BaseCommand::NextLayout => leftwm_core::Command::NextLayout,
            BaseCommand::PreviousLayout => leftwm_core::Command::PreviousLayout,
            BaseCommand::SetLayout => leftwm_core::Command::SetLayout(
                Layout::from_str(&k.value.context("missing layout for SetLayout")?)
                    .context("could not parse layout for command SetLayout")?,
            ),
            BaseCommand::RotateTag => leftwm_core::Command::RotateTag,
            BaseCommand::IncreaseMainWidth => leftwm_core::Command::IncreaseMainWidth(
                i8::from_str(&k.value.context("missing value for IncreaseMainWidth")?)
                    .context("invalid value for IncreaseMainWidth")?,
            ),
            BaseCommand::DecreaseMainWidth => leftwm_core::Command::DecreaseMainWidth(
                i8::from_str(&k.value.context("missing value for DecreaseMainWidth")?)
                    .context("invalid value for DecreaseMainWidth")?,
            ),
            BaseCommand::SetMarginMultiplier => leftwm_core::Command::SetMarginMultiplier(
                f32::from_str(
                    &k.value
                        .context("missing index value for SetMarginMultiplier")?,
                )
                .context("invalid index value for SetMarginMultiplier")?,
            ),
            BaseCommand::SetLogLevel => leftwm_core::Command::SetLogLevel(format!(
                "SetLogLevel {}",
                k.value.context("missing index value for SetLogLevel")?,
            )),
            BaseCommand::UnloadTheme => leftwm_core::Command::Other("UnloadTheme".into()),
            BaseCommand::LoadTheme => leftwm_core::Command::Other(format!(
                "LoadTheme {}",
                k.value.context("missing index value for LoadTheme")?,
            )),
        };

        Ok(Self {
            command,
            modifier: k.modifier,
            key: k.key,
        })
    }
}

/// General configuration
#[derive(Serialize, Deserialize, Debug)]
#[serde(default)]
pub struct Config {
    pub modkey: String,
    pub mousekey: String,
    pub workspaces: Option<Vec<Workspace>>,
    pub tags: Option<Vec<String>>,
    pub max_window_width: Option<Size>,
    pub layouts: Vec<Layout>,
    pub layout_mode: LayoutMode,
    pub scratchpad: Option<Vec<ScratchPad>>,
    //of you are on tag "1" and you goto tag "1" this takes you to the previous tag
    pub disable_current_tag_swap: bool,
    pub focus_behaviour: FocusBehaviour,
    pub focus_new_windows: bool,
    pub keybind: Vec<Keybind>,
    pub loglevel: String,
    pub state: Option<PathBuf>,

    #[serde(skip)]
    pub theme_setting: ThemeSetting,
}

#[must_use]
pub fn load() -> Config {
    load_from_file()
        .map_err(|err| eprintln!("ERROR LOADING CONFIG: {:?}", err))
        .unwrap_or_default()
}

/// # Panics
///
/// Function can only panic if toml cannot be serialized. This should not occur as it is defined
/// globally.
///
/// # Errors
///
/// Function will throw an error if `BaseDirectories` doesn't exist, if user doesn't have
/// permissions to place config.toml, if config.toml cannot be read (access writes, malformed file,
/// etc.).
/// Function can also error from inability to save config.toml (if it is the first time running
/// `LeftWM`).
fn load_from_file() -> Result<Config> {
    let path = BaseDirectories::with_prefix("leftwm")?;
    let config_filename = path.place_config_file("config.toml")?;
    if Path::new(&config_filename).exists() {
        let contents = fs::read_to_string(config_filename)?;
        let config = toml::from_str(&contents)?;
        if check_workspace_ids(&config) {
            Ok(config)
        } else {
            log::warn!("Invalid workspace ID configuration in config.toml. Falling back to default config.");
            Ok(Config::default())
        }
    } else {
        let config = Config::default();
        let toml = toml::to_string(&config).unwrap();
        let mut file = File::create(&config_filename)?;
        file.write_all(toml.as_bytes())?;
        Ok(config)
    }
}

#[must_use]
pub fn check_workspace_ids(config: &Config) -> bool {
    config.workspaces.clone().map_or(true, |wss| {
        let ids = get_workspace_ids(&wss);
        if ids.iter().any(Option::is_some) {
            all_ids_some(&ids) && all_ids_unique(&ids)
        } else {
            true
        }
    })
}

#[must_use]
pub fn get_workspace_ids(wss: &[Workspace]) -> Vec<Option<i32>> {
    wss.iter().map(|ws| ws.id).collect()
}

pub fn all_ids_some(ids: &[Option<i32>]) -> bool {
    ids.iter().all(Option::is_some)
}

#[must_use]
pub fn all_ids_unique(ids: &[Option<i32>]) -> bool {
    let mut sorted = ids.to_vec();
    sorted.sort();
    sorted.dedup();
    ids.len() == sorted.len()
}

#[must_use]
pub fn is_program_in_path(program: &str) -> bool {
    if let Ok(path) = env::var("PATH") {
        for p in path.split(':') {
            let p_str = format!("{}/{}", p, program);
            if fs::metadata(p_str).is_ok() {
                return true;
            }
        }
    }
    false
}

/// Returns a terminal to set for the default mod+shift+enter keybind.
fn default_terminal<'s>() -> &'s str {
    // order from least common to most common.
    // the thinking is if a machine has a uncommon terminal install it is intentional
    let terms = vec![
        "alacritty",
        "termite",
        "kitty",
        "urxvt",
        "rxvt",
        "st",
        "roxterm",
        "eterm",
        "xterm",
        "terminator",
        "terminology",
        "gnome-terminal",
        "xfce4-terminal",
        "konsole",
        "uxterm",
        "guake", // at the bottom because of odd behaviour. guake wants F12 and should really be
                 // started using autostart instead of LeftWM keybind.
    ];
    for t in terms {
        if is_program_in_path(t) {
            return t;
        }
    }
    "termite" //no terminal found in path, default to a good one
}

/// Returns default keybind value for exiting `LeftWM`.
// On systems that have elogind and/or systemd, the recommended way to
// kill LeftWM is to use loginctl. As we have no consistent way of knowing
// whether it is implemented on non-systemd machines,so we instead look
// to see if loginctl is in the path. If it isn't then we default to
// `pkill leftwm`, which may leave zombie processes on a machine.
fn exit_strategy<'s>() -> &'s str {
    if is_program_in_path("loginctl") {
        return "loginctl kill-session $XDG_SESSION_ID";
    }
    "pkill leftwm"
}

fn absolute_path(path: &str) -> Option<PathBuf> {
    let exp_path = shellexpand::full(path).ok()?;
    std::fs::canonicalize(exp_path.as_ref()).ok()
}

impl leftwm_core::Config for Config {
    fn mapped_bindings(&self) -> Vec<leftwm_core::Keybind> {
        // copy keybinds substituting "modkey" modifier with a new "modkey".
        self.keybind
            .clone()
            .into_iter()
            .map(|mut keybind| {
                for m in &mut keybind.modifier {
                    if m == "modkey" {
                        *m = self.modkey.clone();
                    }
                }
                keybind
            })
            .filter_map(|keybind| match TryFrom::try_from(keybind.clone()) {
                Ok(internal_keybind) => Some(internal_keybind),
                Err(err) => {
                    log::error!("Invalid key binding: {}\n{:?}", err, keybind);
                    None
                }
            })
            .collect()
    }

    fn create_list_of_tags(&self) -> Vec<String> {
        if let Some(tags) = &self.tags {
            return tags.clone();
        }
        Self::default()
            .tags
            .expect("we created it in the Default impl; qed")
    }

    fn workspaces(&self) -> Option<&[Workspace]> {
        self.workspaces.as_deref()
    }

    fn focus_behaviour(&self) -> FocusBehaviour {
        self.focus_behaviour
    }

    fn mousekey(&self) -> &str {
        &self.mousekey
    }

    fn disable_current_tag_swap(&self) -> bool {
        self.disable_current_tag_swap
    }

    fn create_list_of_scratchpads(&self) -> Vec<ScratchPad> {
        if let Some(scratchpads) = &self.scratchpad {
            return scratchpads.clone();
        }
        return vec![];
    }

    fn layouts(&self) -> Vec<Layout> {
        self.layouts.clone()
    }

    fn layout_mode(&self) -> LayoutMode {
        self.layout_mode
    }

    fn focus_new_windows(&self) -> bool {
        self.focus_new_windows
    }

<<<<<<< HEAD
    #[allow(clippy::default_trait_access)]
    fn command_handler<SERVER: DisplayServer>(
        command: &str,
        manager: &mut Manager<Self, SERVER>,
    ) -> bool {
=======
    fn command_handler(command: &str, state: &mut State<Self>) -> bool {
>>>>>>> 2d5fca29
        if let Some((command, value)) = command.split_once(' ') {
            match command {
                "LoadTheme" => {
                    if let Some(absolute) = absolute_path(value.trim()) {
                        state.config.theme_setting.load(absolute);
                    } else {
                        log::warn!("Path submitted does not exist.");
                    }
                    return state.update_for_theme();
                }
                "UnloadTheme" => {
                    state.config.theme_setting = Default::default();
                    return state.update_for_theme();
                }
                _ => {
                    log::warn!("Command not recognized: {}", command);
                    return false;
                }
            }
        }
        false
    }

    fn border_width(&self) -> i32 {
        self.theme_setting.border_width
    }

    fn margin(&self) -> Margins {
        match self.theme_setting.margin.clone().try_into() {
            Ok(margins) => margins,
            Err(err) => {
                log::warn!("Could not read margin: {}", err);
                Margins::new(0)
            }
        }
    }

    fn workspace_margin(&self) -> Option<Margins> {
        self.theme_setting
            .workspace_margin
            .clone()
            .and_then(|custom_margin| match custom_margin.try_into() {
                Ok(margins) => Some(margins),
                Err(err) => {
                    log::warn!("Could not read margin: {}", err);
                    None
                }
            })
    }

    fn gutter(&self) -> Option<Vec<Gutter>> {
        self.theme_setting.gutter.clone()
    }

    fn default_border_color(&self) -> &str {
        &self.theme_setting.default_border_color
    }

    fn floating_border_color(&self) -> &str {
        &self.theme_setting.floating_border_color
    }

    fn focused_border_color(&self) -> &str {
        &self.theme_setting.focused_border_color
    }

    fn on_new_window_cmd(&self) -> Option<String> {
        self.theme_setting.on_new_window_cmd.clone()
    }

    fn get_list_of_gutters(&self) -> Vec<Gutter> {
        self.theme_setting.gutter.clone().unwrap_or_default()
    }

    fn max_window_width(&self) -> Option<Size> {
        self.max_window_width
    }

    fn save_state(state: &State<Self>) {
        let path = state.config.state_file();
        let state_file = match File::create(&path) {
            Ok(file) => file,
            Err(err) => {
                log::error!("Cannot create file at path {}: {}", path.display(), err);
                return;
            }
        };
        if let Err(err) = serde_json::to_writer(state_file, state) {
            log::error!("Cannot save state: {}", err);
        }
    }

    fn load_state(state: &mut State<Self>) {
        let path = state.config.state_file().to_owned();
        match File::open(&path) {
            Ok(file) => {
                match serde_json::from_reader(file) {
                    Ok(old_state) => state.restore_state(&old_state),
                    Err(err) => log::error!("Cannot load old state: {}", err),
                }
                // Clean old state.
                if let Err(err) = std::fs::remove_file(&path) {
                    log::error!("Cannot remove old state file: {}", err);
                }
            }
            Err(err) => log::error!("Cannot open old state: {}", err),
        }
    }
}

impl Config {
    fn state_file(&self) -> &Path {
        self.state
            .as_deref()
            .unwrap_or_else(|| Path::new(STATE_FILE))
    }
}

impl Default for Config {
    // We allow this because this function would be difficult to reduce. If someone would like to
    // move the commands builder out, perhaps make a macro, this function could be reduced in size
    // considerably.
    #[allow(clippy::too_many_lines)]
    fn default() -> Self {
        const WORKSPACES_NUM: usize = 10;
        let mut commands = vec![
            // Mod + p => Open dmenu
            Keybind {
                command: BaseCommand::Execute,
                value: Some("dmenu_run".to_owned()),
                modifier: vec!["modkey".to_owned()],
                key: "p".to_owned(),
            },
            // Mod + Shift + Enter => Open A Shell
            Keybind {
                command: BaseCommand::Execute,
                value: Some(default_terminal().to_owned()),
                modifier: vec!["modkey".to_owned(), "Shift".to_owned()],
                key: "Return".to_owned(),
            },
            // Mod + Shift + q => kill focused window
            Keybind {
                command: BaseCommand::CloseWindow,
                value: None,
                modifier: vec!["modkey".to_owned(), "Shift".to_owned()],
                key: "q".to_owned(),
            },
            // Mod + Shift + r => soft reload leftwm
            Keybind {
                command: BaseCommand::SoftReload,
                value: None,
                modifier: vec!["modkey".to_owned(), "Shift".to_owned()],
                key: "r".to_owned(),
            },
            // Mod + Shift + x => exit leftwm
            Keybind {
                command: BaseCommand::Execute,
                value: Some(exit_strategy().to_owned()),
                modifier: vec!["modkey".to_owned(), "Shift".to_owned()],
                key: "x".to_owned(),
            },
            // Mod + Ctrl + l => lock the screen
            Keybind {
                command: BaseCommand::Execute,
                value: Some("slock".to_owned()),
                modifier: vec!["modkey".to_owned(), "Control".to_owned()],
                key: "l".to_owned(),
            },
            // Mod + Shift + w => swap the tags on the last to active workspaces
            Keybind {
                command: BaseCommand::MoveToLastWorkspace,
                value: None,
                modifier: vec!["modkey".to_owned(), "Shift".to_owned()],
                key: "w".to_owned(),
            },
            // Mod + w => move the active window to the previous workspace
            Keybind {
                command: BaseCommand::SwapTags,
                value: None,
                modifier: vec!["modkey".to_owned()],
                key: "w".to_owned(),
            },
            Keybind {
                command: BaseCommand::MoveWindowUp,
                value: None,
                modifier: vec!["modkey".to_owned(), "Shift".to_owned()],
                key: "k".to_owned(),
            },
            Keybind {
                command: BaseCommand::MoveWindowDown,
                value: None,
                modifier: vec!["modkey".to_owned(), "Shift".to_owned()],
                key: "j".to_owned(),
            },
            Keybind {
                command: BaseCommand::MoveWindowTop,
                value: None,
                modifier: vec!["modkey".to_owned()],
                key: "Return".to_owned(),
            },
            Keybind {
                command: BaseCommand::FocusWindowUp,
                value: None,
                modifier: vec!["modkey".to_owned()],
                key: "k".to_owned(),
            },
            Keybind {
                command: BaseCommand::FocusWindowDown,
                value: None,
                modifier: vec!["modkey".to_owned()],
                key: "j".to_owned(),
            },
            Keybind {
                command: BaseCommand::NextLayout,
                value: None,
                modifier: vec!["modkey".to_owned(), "Control".to_owned()],
                key: "k".to_owned(),
            },
            Keybind {
                command: BaseCommand::PreviousLayout,
                value: None,
                modifier: vec!["modkey".to_owned(), "Control".to_owned()],
                key: "j".to_owned(),
            },
            Keybind {
                command: BaseCommand::FocusWorkspaceNext,
                value: None,
                modifier: vec!["modkey".to_owned()],
                key: "l".to_owned(),
            },
            Keybind {
                command: BaseCommand::FocusWorkspacePrevious,
                value: None,
                modifier: vec!["modkey".to_owned()],
                key: "h".to_owned(),
            },
            Keybind {
                command: BaseCommand::MoveWindowUp,
                value: None,
                modifier: vec!["modkey".to_owned(), "Shift".to_owned()],
                key: "Up".to_owned(),
            },
            Keybind {
                command: BaseCommand::MoveWindowDown,
                value: None,
                modifier: vec!["modkey".to_owned(), "Shift".to_owned()],
                key: "Down".to_owned(),
            },
            Keybind {
                command: BaseCommand::FocusWindowUp,
                value: None,
                modifier: vec!["modkey".to_owned()],
                key: "Up".to_owned(),
            },
            Keybind {
                command: BaseCommand::FocusWindowDown,
                value: None,
                modifier: vec!["modkey".to_owned()],
                key: "Down".to_owned(),
            },
            Keybind {
                command: BaseCommand::NextLayout,
                value: None,
                modifier: vec!["modkey".to_owned(), "Control".to_owned()],
                key: "Up".to_owned(),
            },
            Keybind {
                command: BaseCommand::PreviousLayout,
                value: None,
                modifier: vec!["modkey".to_owned(), "Control".to_owned()],
                key: "Down".to_owned(),
            },
            Keybind {
                command: BaseCommand::FocusWorkspaceNext,
                value: None,
                modifier: vec!["modkey".to_owned()],
                key: "Right".to_owned(),
            },
            Keybind {
                command: BaseCommand::FocusWorkspacePrevious,
                value: None,
                modifier: vec!["modkey".to_owned()],
                key: "Left".to_owned(),
            },
        ];

        // add "goto workspace"
        for i in 1..WORKSPACES_NUM {
            commands.push(Keybind {
                command: BaseCommand::GotoTag,
                value: Some(i.to_string()),
                modifier: vec!["modkey".to_owned()],
                key: i.to_string(),
            });
        }

        // and "move to workspace"
        for i in 1..WORKSPACES_NUM {
            commands.push(Keybind {
                command: BaseCommand::MoveToTag,
                value: Some(i.to_string()),
                modifier: vec!["modkey".to_owned(), "Shift".to_owned()],
                key: i.to_string(),
            });
        }

        let tags = vec!["1", "2", "3", "4", "5", "6", "7", "8", "9"]
            .iter()
            .map(|s| (*s).to_string())
            .collect();

        Self {
            workspaces: Some(vec![]),
            tags: Some(tags),
            layouts: LAYOUTS.to_vec(),
            layout_mode: LayoutMode::Workspace,
            // TODO: add sane default for scratchpad config.
            // Currently default values are set in sane_dimension fn.
            scratchpad: Some(vec![]),
            disable_current_tag_swap: false,
            focus_behaviour: FocusBehaviour::Sloppy, // default behaviour: mouse move auto-focuses window
            focus_new_windows: true, // default behaviour: focuses windows on creation
            modkey: "Mod4".to_owned(), //win key
            mousekey: "Mod4".to_owned(), //win key
            keybind: commands,
            theme_setting: ThemeSetting::default(),
            max_window_width: None,
            loglevel: String::from("Off"),
            state: None,
        }
    }
}<|MERGE_RESOLUTION|>--- conflicted
+++ resolved
@@ -338,15 +338,7 @@
         self.focus_new_windows
     }
 
-<<<<<<< HEAD
-    #[allow(clippy::default_trait_access)]
-    fn command_handler<SERVER: DisplayServer>(
-        command: &str,
-        manager: &mut Manager<Self, SERVER>,
-    ) -> bool {
-=======
     fn command_handler(command: &str, state: &mut State<Self>) -> bool {
->>>>>>> 2d5fca29
         if let Some((command, value)) = command.split_once(' ') {
             match command {
                 "LoadTheme" => {
