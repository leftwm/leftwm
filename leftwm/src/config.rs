--- conflicted
+++ resolved
@@ -399,25 +399,20 @@
         self.theme_setting.floating_border_color.clone()
     }
 
-<<<<<<< HEAD
+    fn always_float(&self) -> bool {
+        self.theme_setting.always_float.unwrap_or(false)
+    }
+
+    fn default_width(&self) -> i32 {
+        self.theme_setting.default_width.unwrap_or(800)
+    }
+
+    fn default_height(&self) -> i32 {
+        self.theme_setting.default_height.unwrap_or(600)
+    }
+
     fn focused_border_color(&self) -> String {
         self.theme_setting.focused_border_color.clone()
-=======
-    fn always_float(&self) -> Option<bool> {
-        self.theme_setting.always_float
-    }
-
-    fn default_width(&self) -> Option<i32> {
-        self.theme_setting.default_width
-    }
-
-    fn default_height(&self) -> Option<i32> {
-        self.theme_setting.default_height
-    }
-
-    fn focused_border_color(&self) -> &str {
-        &self.theme_setting.focused_border_color
->>>>>>> 10168dfd
     }
 
     fn on_new_window_cmd(&self) -> Option<String> {
