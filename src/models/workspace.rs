<<<<<<< HEAD
use crate::config::Config;
use crate::models::{
    layouts::Layout, BBox, Gutter, Margins, Side, Tag, TagId, Window, Xyhw, XyhwBuilder,
};
=======
use super::Size;
use super::{layouts::Layout, Margins};
use crate::models::Gutter;
use crate::models::Side;
use crate::models::Tag;
use crate::models::TagId;
use crate::models::Window;
use crate::models::Xyhw;
use crate::models::XyhwBuilder;
use crate::{config::ThemeSetting, models::BBox};
>>>>>>> 2f78737e
use serde::{Deserialize, Serialize};
use std::fmt;

/// Information for workspaces (screen divisions).
#[derive(Serialize, Deserialize, Clone)]
pub struct Workspace {
    pub id: Option<i32>,
    /// Active layout
    pub layout: Layout,
    layout_rotation: usize,
    pub tags: Vec<TagId>,
    pub margin: Margins,
    pub margin_multiplier: f32,
    pub gutters: Vec<Gutter>,
    // We allow dead code here, as >1.56.0 complains
    // This should be investigated further.
    #[allow(dead_code)]
    #[serde(skip)]
    all_tags: Vec<Tag>,
    layouts: Vec<Layout>,
    pub avoid: Vec<Xyhw>,
    pub xyhw: Xyhw,
    xyhw_avoided: Xyhw,
    pub max_window_width: Option<Size>,
}

impl fmt::Debug for Workspace {
    fn fmt(&self, f: &mut fmt::Formatter) -> fmt::Result {
        write!(
            f,
            "Workspace {{ id: {:?}, tags: {:?}, x: {}, y: {} }}",
            self.id,
            self.tags,
            self.xyhw.x(),
            self.xyhw.y()
        )
    }
}

impl PartialEq for Workspace {
    fn eq(&self, other: &Self) -> bool {
        self.id != None && self.id == other.id
    }
}

impl Workspace {
    #[must_use]
    pub fn new(
        id: Option<i32>,
        bbox: BBox,
        all_tags: Vec<Tag>,
        layouts: Vec<Layout>,
        max_window_width: Option<Size>,
    ) -> Self {
        Self {
            id,
            layout: Layout::new(&layouts),
            layout_rotation: 0,
            tags: vec![],
            margin: Margins::new(10),
            margin_multiplier: 1.0,
            gutters: vec![],
            avoid: vec![],
            all_tags,
            layouts,
            xyhw: XyhwBuilder {
                h: bbox.height,
                w: bbox.width,
                x: bbox.x,
                y: bbox.y,
                ..XyhwBuilder::default()
            }
            .into(),
            xyhw_avoided: XyhwBuilder {
                h: bbox.height,
                w: bbox.width,
                x: bbox.x,
                y: bbox.y,
                ..XyhwBuilder::default()
            }
            .into(),
            max_window_width,
        }
    }

    pub fn update_for_theme<CMD>(&mut self, config: &impl Config<CMD>) {
        self.margin = config.workspace_margin().clone().unwrap_or(Margins::new(0));
        self.gutters = self.get_gutters_for_theme(config);
    }

    pub fn get_gutters_for_theme<CMD>(&mut self, config: &impl Config<CMD>) -> Vec<Gutter> {
        config
            .get_list_of_gutters()
            .into_iter()
            .filter(|gutter| gutter.wsid == self.id || gutter.wsid == None)
            .fold(vec![], |mut acc, gutter| {
                match acc.iter().enumerate().find(|(_i, g)| g.side == gutter.side) {
                    Some((i, x)) => {
                        if x.wsid.is_none() {
                            acc[i] = gutter;
                        }
                    }
                    None => acc.push(gutter),
                }
                acc
            })
    }

    pub fn show_tag(&mut self, tags: &mut Vec<Tag>, tag: &Tag) {
        self.tags = vec![tag.id.clone()];
        self.set_main_width(tags, self.layout.main_width());
    }

    #[must_use]
    pub const fn contains_point(&self, x: i32, y: i32) -> bool {
        self.xyhw.contains_point(x, y)
    }

    #[must_use]
    pub fn has_tag(&self, tag: &str) -> bool {
        for t in &self.tags {
            if tag == t {
                return true;
            }
        }
        false
    }

    pub fn next_layout(&mut self, tags: &mut Vec<Tag>) {
        self.layout = self.layout.next_layout(&self.layouts);
        self.set_main_width(tags, self.layout.main_width());
        self.layout_rotation = 0;
    }

    pub fn prev_layout(&mut self, tags: &mut Vec<Tag>) {
        self.layout = self.layout.prev_layout(&self.layouts);
        self.set_main_width(tags, self.layout.main_width());
        self.layout_rotation = 0;
    }

    pub fn set_layout(&mut self, tags: &mut Vec<Tag>, layout: Layout) {
        self.layout = layout;
        self.set_main_width(tags, self.layout.main_width());
        self.layout_rotation = 0;
    }

    /// Returns true if the workspace is displays a given window.
    #[must_use]
    pub fn is_displaying(&self, window: &Window) -> bool {
        for wd_t in &window.tags {
            if self.has_tag(wd_t) {
                return true;
            }
        }
        false
    }

    /// Returns true if the workspace is to update the locations info of this window.
    #[must_use]
    pub fn is_managed(&self, window: &Window) -> bool {
        self.is_displaying(window) && !window.is_unmanaged()
    }

    pub fn update_windows(&self, windows: &mut Vec<Window>, tags: &mut Vec<Tag>) {
        if let Some(w) = windows
            .iter_mut()
            .find(|w| self.is_displaying(w) && w.is_fullscreen())
        {
            w.set_visible(true);
        } else {
            //Don't bother updating the other windows
            //mark all windows for this workspace as visible
            let mut all_mine: Vec<&mut Window> = windows
                .iter_mut()
                .filter(|w| self.is_displaying(w))
                .collect();
            all_mine.iter_mut().for_each(|w| w.set_visible(true));
            //update the location of all non-floating windows
            let mut managed_nonfloat: Vec<&mut Window> = windows
                .iter_mut()
                .filter(|w| self.is_managed(w) && !w.floating())
                .collect();
            self.layout
                .update_windows(self, &mut managed_nonfloat, tags);
            for w in &mut managed_nonfloat {
                w.container_size = Some(self.xyhw);
            }
            //update the location of all floating windows
            windows
                .iter_mut()
                .filter(|w| self.is_managed(w) && w.floating())
                .for_each(|w| w.normal = self.xyhw);
        }
    }

    /// Returns the original x position of the workspace,
    /// disregarding the optional `max_window_width` configuration
    #[must_use]
    pub fn x(&self) -> i32 {
        let left = self.margin.left as f32;
        let gutter = self.get_gutter(&Side::Left);
        self.xyhw_avoided.x() + (self.margin_multiplier * left) as i32 + gutter
    }

    /// Returns the x position for the workspace,
    /// while accounting for the optional `max_window_width` configuration
    #[must_use]
    pub fn x_limited(&self, column_count: usize) -> i32 {
        match self.width() - self.width_limited(column_count) {
            0 => self.x(),
            remainder => self.x() + (remainder / 2),
        }
    }

    #[must_use]
    pub fn y(&self) -> i32 {
        let top = self.margin.top as f32;
        let gutter = self.get_gutter(&Side::Top);
        self.xyhw_avoided.y() + (self.margin_multiplier * top) as i32 + gutter
    }

    #[must_use]
    pub fn height(&self) -> i32 {
        let top = self.margin.top as f32;
        let bottom = self.margin.bottom as f32;
        //Only one side
        let gutter = self.get_gutter(&Side::Top) + self.get_gutter(&Side::Bottom);
        self.xyhw_avoided.h() - (self.margin_multiplier * (top + bottom)) as i32 - gutter
    }

    /// Returns the original width for the workspace,
    /// disregarding the optional `max_window_width` configuration
    #[must_use]
    pub fn width(&self) -> i32 {
        let left = self.margin.left as f32;
        let right = self.margin.right as f32;
        //Only one side
        let gutter = self.get_gutter(&Side::Left) + self.get_gutter(&Side::Right);
        self.xyhw_avoided.w() - (self.margin_multiplier * (left + right)) as i32 - gutter
    }

    /// Returns the width of the workspace,
    /// while accounting for the optional `max_window_width` configuration
    #[must_use]
    pub fn width_limited(&self, column_count: usize) -> i32 {
        match self.max_window_width {
            Some(size) => std::cmp::min(
                (size.into_absolute(self.width() as f32) * column_count as f32).floor() as i32,
                self.width(),
            ),
            None => self.width(),
        }
    }

    fn get_gutter(&self, side: &Side) -> i32 {
        match self.gutters.iter().find(|g| &g.side == side) {
            Some(g) => g.value,
            None => 0,
        }
    }

    #[must_use]
    pub fn current_tags<'a>(&self, tags: &'a mut Vec<Tag>) -> Vec<&'a mut Tag> {
        tags.iter_mut()
            .filter(|tag| self.tags.contains(&tag.id))
            .collect()
    }

    pub fn change_main_width(&self, tags: &mut Vec<Tag>, delta: i8) {
        self.current_tags(tags)
            .iter_mut()
            .for_each(|t| t.change_main_width(delta));
    }

    pub fn set_main_width(&self, tags: &mut Vec<Tag>, val: u8) {
        if let Some(tag) = self.current_tags(tags).get_mut(0) {
            tag.set_main_width(val);
        }
    }

    #[must_use]
    pub fn main_width(&self, tags: &mut Vec<Tag>) -> f32 {
        if let Some(tag) = self.current_tags(tags).get(0) {
            return tag.main_width_percentage();
        }
        f32::from(self.layout.main_width())
    }

    pub fn rotate_layout(&mut self, tags: &mut Vec<Tag>) -> Option<()> {
        let rotations = self.layout.rotations();
        self.layout_rotation += 1;
        if self.layout_rotation >= rotations.len() {
            self.layout_rotation = 0;
        }
        let (horz, vert) = rotations.get(self.layout_rotation)?;
        let tags = &mut self.current_tags(tags);
        let tag = tags.get_mut(0)?;
        tag.flipped_horizontal = *horz;
        tag.flipped_vertical = *vert;
        Some(())
    }

    #[must_use]
    pub fn flipped_horizontal(&self, tags: &mut Vec<Tag>) -> bool {
        if let Some(tag) = self.current_tags(tags).get(0) {
            return tag.flipped_horizontal;
        }
        false
    }

    #[must_use]
    pub fn flipped_vertical(&self, tags: &mut Vec<Tag>) -> bool {
        if let Some(tag) = self.current_tags(tags).get(0) {
            return tag.flipped_vertical;
        }
        false
    }

    #[must_use]
    pub fn center_halfed(&self) -> Xyhw {
        self.xyhw_avoided.center_halfed()
    }

    pub fn update_avoided_areas(&mut self) {
        let mut xyhw = self.xyhw;
        for a in &self.avoid {
            xyhw = xyhw.without(a);
        }
        self.xyhw_avoided = xyhw;
    }

    /// Set the tag model's margin multiplier.
    pub fn set_margin_multiplier(&mut self, margin_multiplier: f32) {
        self.margin_multiplier = margin_multiplier;
    }

    /// Get a reference to the tag model's margin multiplier.
    #[must_use]
    pub const fn margin_multiplier(&self) -> f32 {
        self.margin_multiplier
    }
}

#[cfg(test)]
mod tests {
    use super::*;
    use crate::models::{BBox, WindowHandle};

    #[test]
    fn empty_ws_should_not_contain_window() {
        let subject = Workspace::new(
            None,
            BBox {
                width: 600,
                height: 800,
                x: 0,
                y: 0,
            },
            vec![],
            vec![],
            None,
        );
        let w = Window::new(WindowHandle::MockHandle(1), None, None);
        assert!(
            !subject.is_displaying(&w),
            "workspace incorrectly owns window"
        );
    }

    #[test]
    fn tagging_a_workspace_to_with_the_same_tag_as_a_window_should_couse_it_to_display() {
        let mut subject = Workspace::new(
            None,
            BBox {
                width: 600,
                height: 800,
                x: 0,
                y: 0,
            },
            vec![],
            vec![],
            None,
        );
        let tag = crate::models::Tag::new("test");
        let mut tags = vec![tag.clone()];
        subject.show_tag(&mut tags, &tag);
        let mut w = Window::new(WindowHandle::MockHandle(1), None, None);
        w.tag("test");
        assert!(subject.is_displaying(&w), "workspace should include window");
    }
}<|MERGE_RESOLUTION|>--- conflicted
+++ resolved
@@ -1,20 +1,7 @@
-<<<<<<< HEAD
 use crate::config::Config;
 use crate::models::{
-    layouts::Layout, BBox, Gutter, Margins, Side, Tag, TagId, Window, Xyhw, XyhwBuilder,
+    layouts::Layout, BBox, Gutter, Margins, Side, Size, Tag, TagId, Window, Xyhw, XyhwBuilder,
 };
-=======
-use super::Size;
-use super::{layouts::Layout, Margins};
-use crate::models::Gutter;
-use crate::models::Side;
-use crate::models::Tag;
-use crate::models::TagId;
-use crate::models::Window;
-use crate::models::Xyhw;
-use crate::models::XyhwBuilder;
-use crate::{config::ThemeSetting, models::BBox};
->>>>>>> 2f78737e
 use serde::{Deserialize, Serialize};
 use std::fmt;
 
