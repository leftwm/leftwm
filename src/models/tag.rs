// We allow this so that we can be verbose and indicate that
// this is `TagModel` and not `WindowModel` or anything else.
#![allow(clippy::module_name_repetitions)]
use serde::{Deserialize, Serialize};
use std::sync::{Arc, Mutex};

#[derive(Default, Serialize, Deserialize, Debug, Clone)]
pub struct TagModel {
    pub id: String,
    #[serde(skip)]
    main_width_percentage: Arc<Mutex<u8>>,
}

impl TagModel {
    #[must_use]
    pub fn new(id: &str) -> Tag {
        Arc::new(TagModel {
            id: id.to_owned(),
            main_width_percentage: Arc::new(Mutex::new(50)),
        })
    }

    /// # Panics
    ///
    /// Panics if `main_width_percentage` cannot be unwrapped.
    // TODO: Verify that `unwrap` panic cannot be hit and add note above
    pub fn increase_main_width(&self, delta: u8) {
        let lock = self.main_width_percentage.clone();
        let mut mwp = lock.lock().unwrap();
        *mwp += delta;
        if *mwp > 100 {
            *mwp = 100
        }
    }
    /// # Panics
    ///
    /// Panics if `main_width_percentage` cannot be unwrapped.
    // TODO: Verify that `unwrap` panic cannot be hit and add note above.
    pub fn decrease_main_width(&self, delta: u8) {
        let lock = self.main_width_percentage.clone();
        let mut mwp = lock.lock().unwrap();
        if *mwp > delta {
            *mwp -= delta;
        } else {
            *mwp = 0;
        }
    }
    /// # Panics
    ///
    /// Panics if `main_width_percentage` cannot be unwrapped.
    // TODO: Verify that `unwrap` panic cannot be hit and add note above.
    pub fn set_main_width(&self, val: u8) {
        let lock = self.main_width_percentage.clone();
        let mut mwp = lock.lock().unwrap();

        if val > 100 {
            *mwp = 100;
        } else {
            *mwp = val;
        }
    }

    /// # Panics
    ///
    /// Panics if `main_width_percentage` cannot be unwrapped.
    // TODO: Verify that `unwrap` panic cannot be hit and add note above.
<<<<<<< HEAD
=======
    #[must_use]
>>>>>>> 94737476
    pub fn main_width_percentage(&self) -> f32 {
        let lock = self.main_width_percentage.clone();
        let mwp = lock.lock().unwrap();
        f32::from(*mwp)
    }
}

pub type Tag = Arc<TagModel>;<|MERGE_RESOLUTION|>--- conflicted
+++ resolved
@@ -64,10 +64,7 @@
     ///
     /// Panics if `main_width_percentage` cannot be unwrapped.
     // TODO: Verify that `unwrap` panic cannot be hit and add note above.
-<<<<<<< HEAD
-=======
     #[must_use]
->>>>>>> 94737476
     pub fn main_width_percentage(&self) -> f32 {
         let lock = self.main_width_percentage.clone();
         let mwp = lock.lock().unwrap();
