--- conflicted
+++ resolved
@@ -1,6 +1,5 @@
 use serde::{Deserialize, Serialize};
 
-<<<<<<< HEAD
 use crate::layouts::Layout;
 
 #[derive(Default, Serialize, Deserialize, Debug, Clone)]
@@ -9,13 +8,6 @@
     pub hidden: bool,
     pub layout: Layout,
     pub layouts: Vec<Layout>,
-    #[serde(skip)]
-=======
-#[derive(Default, Serialize, Deserialize, Debug, Clone, PartialEq)]
-pub struct Tag {
-    pub id: String,
-    pub hidden: bool,
->>>>>>> b7297f39
     pub main_width_percentage: u8,
     pub flipped_horizontal: bool,
     pub flipped_vertical: bool,
@@ -23,13 +15,8 @@
 
 impl Tag {
     #[must_use]
-<<<<<<< HEAD
     pub fn new(id: &str, layouts: Vec<Layout>) -> Tag {
         Tag {
-=======
-    pub fn new(id: &str) -> Self {
-        Self {
->>>>>>> b7297f39
             id: id.to_owned(),
             hidden: false,
             layout: Layout::new(&layouts),
