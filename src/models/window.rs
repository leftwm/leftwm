use super::WindowState;
use super::WindowType;
use crate::config::ThemeSetting;
use crate::models::Margins;
use crate::models::TagId;
use crate::models::Xyhw;
use crate::models::XyhwBuilder;
use serde::{Deserialize, Serialize};
use x11_dl::xlib;

type MockHandle = i32;

#[derive(Serialize, Deserialize, Debug, Clone, PartialEq)]
pub enum WindowHandle {
    MockHandle(MockHandle),
    XlibHandle(xlib::Window),
}

#[derive(Serialize, Deserialize, Debug, Clone)]
pub struct Window {
    pub handle: WindowHandle,
    pub transient: Option<WindowHandle>,
    visible: bool,
    is_floating: bool,
    floating: Option<Xyhw>,
    pub never_focus: bool,
    pub debugging: bool,
    pub name: Option<String>,
    pub type_: WindowType,
    pub tags: Vec<TagId>,
    pub border: i32,
    pub margin: Margins,
    states: Vec<WindowState>,
<<<<<<< HEAD
    pub normal: Xyhw,
    pub start_loc: Option<Xyhw>,
    pub strut: Option<Xyhw>,
=======
    pub normal: XYHW,
    pub start_loc: Option<XYHW>,
    pub container_size: Option<XYHW>,
    pub strut: Option<XYHW>,
>>>>>>> 5b981c18
}

impl Window {
    pub fn new(h: WindowHandle, name: Option<String>) -> Window {
        Window {
            handle: h,
            transient: None,
            visible: false,
            is_floating: false,
            debugging: false,
            never_focus: false,
            name,
            type_: WindowType::Normal,
            tags: Vec::new(),
            border: 1,
            margin: Margins::Int(10),
            states: vec![],
            normal: XyhwBuilder::default().into(),
            floating: None,
            start_loc: None,
            container_size: None,
            strut: None,
        }
    }

    pub fn update_for_theme(&mut self, theme: &ThemeSetting) {
        if self.type_ == WindowType::Normal {
            self.margin = theme.margin.clone();
            self.border = theme.border_width;
        } else {
            self.margin = Margins::Int(0);
            self.border = 0;
        }
    }

    pub fn set_visible(&mut self, value: bool) {
        self.visible = value;
    }

    pub fn visible(&self) -> bool {
        self.visible
            || self.type_ == WindowType::Dock
            || self.type_ == WindowType::Menu
            || self.type_ == WindowType::Splash
            || self.type_ == WindowType::Dialog
            || self.type_ == WindowType::Toolbar
    }

    pub fn set_floating(&mut self, value: bool) {
        if !self.is_floating && value && self.floating.is_none() {
            //NOTE: We float relative to the normal position.
            self.reset_float_offset();
        }
        self.is_floating = value;
    }

    pub fn floating(&self) -> bool {
        self.is_floating || self.must_float()
    }

    pub fn get_floating_offsets(&self) -> Option<Xyhw> {
        self.floating
    }

    pub fn reset_float_offset(&mut self) {
        let mut new_value = Xyhw::default();
        new_value.clear_minmax();
        self.floating = Some(new_value);
    }

    pub fn set_floating_offsets(&mut self, value: Option<Xyhw>) {
        self.floating = value;
        if let Some(value) = &mut self.floating {
            value.clear_minmax();
        }
    }

    pub fn set_floating_exact(&mut self, value: Xyhw) {
        let mut new_value = value - self.normal;
        new_value.clear_minmax();
        self.floating = Some(new_value);
    }

    pub fn is_fullscreen(&self) -> bool {
        self.states.contains(&WindowState::Fullscreen)
    }
    pub fn must_float(&self) -> bool {
        self.transient.is_some()
            || self.type_ == WindowType::Dock
            || self.type_ == WindowType::Splash
            || self.is_fullscreen()
    }
    pub fn can_move(&self) -> bool {
        self.type_ != WindowType::Dock
    }
    pub fn can_resize(&self) -> bool {
        self.type_ != WindowType::Dock
    }

    pub fn set_width(&mut self, width: i32) {
        self.normal.set_w(width)
    }
    pub fn set_height(&mut self, height: i32) {
        self.normal.set_h(height)
    }
    pub fn set_states(&mut self, states: Vec<WindowState>) {
        self.states = states;
    }

    pub fn width(&self) -> i32 {
        let mut value;
        if self.is_fullscreen() {
            value = self.normal.w();
        } else if self.floating() && self.floating.is_some() {
            let relative = self.normal + self.floating.unwrap();
            value = relative.w()
                - (self.margin.clone().left() + self.margin.clone().right())
                - (self.border * 2);
        } else {
            value = self.normal.w()
                - (self.margin.clone().left() + self.margin.clone().right())
                - (self.border * 2);
        }
        if value < 100 && self.type_ != WindowType::Dock {
            value = 100
        }
        value
    }
    pub fn height(&self) -> i32 {
        let mut value;
        if self.is_fullscreen() {
            value = self.normal.h();
        } else if self.floating() && self.floating.is_some() {
            let relative = self.normal + self.floating.unwrap();
            value = relative.h()
                - (self.margin.clone().top() + self.margin.clone().bottom())
                - (self.border * 2);
        } else {
            value = self.normal.h()
                - (self.margin.clone().top() + self.margin.clone().bottom())
                - (self.border * 2);
        }
        if value < 100 && self.type_ != WindowType::Dock {
            value = 100
        }
        value
    }

    pub fn set_x(&mut self, x: i32) {
        self.normal.set_x(x)
    }
    pub fn set_y(&mut self, y: i32) {
        self.normal.set_y(y)
    }

    pub fn border(&self) -> i32 {
        if self.is_fullscreen() {
            0
        } else {
            self.border
        }
    }

    pub fn x(&self) -> i32 {
        if self.is_fullscreen() {
            return self.normal.x();
        }
        if self.floating() && self.floating.is_some() {
            let relative = self.normal + self.floating.unwrap();
            relative.x() + self.margin.clone().left()
        } else {
            self.normal.x() + self.margin.clone().left()
        }
    }

    pub fn y(&self) -> i32 {
        if self.is_fullscreen() {
            return self.normal.y();
        }
        if self.floating() && self.floating.is_some() {
            let relative = self.normal + self.floating.unwrap();
            relative.y() + self.margin.clone().bottom()
        } else {
            self.normal.y() + self.margin.clone().bottom()
        }
    }

    pub fn calculated_xyhw(&self) -> Xyhw {
        XyhwBuilder {
            h: self.height(),
            w: self.width(),
            x: self.x(),
            y: self.y(),
            ..Default::default()
        }
        .into()
    }

    pub fn contains_point(&self, x: i32, y: i32) -> bool {
        self.calculated_xyhw().contains_point(x, y)
    }

    pub fn tag(&mut self, tag: &str) {
        if tag.is_empty() {
            return;
        }
        for t in &self.tags {
            if t == tag {
                return;
            }
        }
        self.tags.push(tag.to_string());
    }

    pub fn clear_tags(&mut self) {
        self.tags = vec![];
    }

    pub fn has_tag(&self, tag: &str) -> bool {
        let t = tag.to_owned();
        self.tags.contains(&t)
    }

    pub fn untag(&mut self, tag: &str) {
        let mut new_tags: Vec<TagId> = Vec::new();
        for t in &self.tags {
            if t != tag {
                new_tags.push(t.clone())
            }
        }
        self.tags = new_tags;
    }
}

#[cfg(test)]
mod tests {
    use super::*;

    #[test]
    fn should_be_able_to_tag_a_window() {
        let mut subject = Window::new(WindowHandle::MockHandle(1), None);
        subject.tag("test");
        assert!(subject.has_tag("test"), "was unable to tag the window");
    }

    #[test]
    fn should_be_able_to_untag_a_window() {
        let mut subject = Window::new(WindowHandle::MockHandle(1), None);
        subject.tag("test");
        subject.untag("test");
        assert!(!subject.has_tag("test"), "was unable to untag the window");
    }
}<|MERGE_RESOLUTION|>--- conflicted
+++ resolved
@@ -31,16 +31,9 @@
     pub border: i32,
     pub margin: Margins,
     states: Vec<WindowState>,
-<<<<<<< HEAD
     pub normal: Xyhw,
     pub start_loc: Option<Xyhw>,
     pub strut: Option<Xyhw>,
-=======
-    pub normal: XYHW,
-    pub start_loc: Option<XYHW>,
-    pub container_size: Option<XYHW>,
-    pub strut: Option<XYHW>,
->>>>>>> 5b981c18
 }
 
 impl Window {
