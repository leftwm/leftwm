--- conflicted
+++ resolved
@@ -1,7 +1,6 @@
 use crate::config::Config;
 use crate::display_action::DisplayAction;
 use crate::display_servers::DisplayServer;
-use crate::models::Tag;
 use crate::models::Window;
 use crate::models::WindowHandle;
 use crate::models::Workspace;
@@ -11,23 +10,9 @@
 use std::sync::{atomic::AtomicBool, Arc};
 
 /// Maintains current program state.
-<<<<<<< HEAD
 #[derive(Debug)]
 pub struct Manager<C, CMD, SERVER> {
     pub state: State<C, CMD>,
-
-    // TODO not sure why this is not in the state ....
-=======
-#[derive(Serialize, Deserialize, Debug)]
-pub struct Manager {
-    pub screens: Vec<Screen>,
-    pub windows: Vec<Window>,
-    pub workspaces: Vec<Workspace>,
-    pub focus_manager: FocusManager,
-    pub mode: Mode,
-    pub theme_setting: Arc<ThemeSetting>,
->>>>>>> 152452fc
-    pub tags: Vec<Tag>, //list of all known tags
 
     pub(crate) children: Children,
     pub(crate) reap_requested: Arc<AtomicBool>,
@@ -44,19 +29,8 @@
 {
     pub fn new(config: C) -> Self {
         let display_server = SERVER::new(&config);
-        let mut tags: Vec<Tag> = config
-            .create_list_of_tags()
-            .iter()
-            .map(|s| Tag::new(s))
-            .collect();
-        tags.push(Tag {
-            id: "NSP".to_owned(),
-            hidden: true,
-            ..Tag::default()
-        });
 
         Self {
-            tags,
             state: State::new(config),
             children: Default::default(),
             reap_requested: Default::default(),
@@ -93,7 +67,7 @@
     /// Return the index of a given tag.
     #[must_use]
     pub fn tag_index(&self, tag: &str) -> Option<usize> {
-        Some(self.tags.iter().position(|t| t.id == tag)).unwrap_or(None)
+        Some(self.state.tags.iter().position(|t| t.id == tag)).unwrap_or(None)
     }
 
     /// Return the currently focused window.
