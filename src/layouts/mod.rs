use super::models::Window;
use super::models::Workspace;
use crate::models::Tag;
use serde::{Deserialize, Serialize};
use std::str::FromStr;
use thiserror::Error;

mod center_main;
mod center_main_balanced;
mod even_horizontal;
mod even_vertical;
mod fibonacci;
mod grid_horizontal;
mod main_and_deck;
mod main_and_horizontal_stack;
mod main_and_vert_stack;
mod monocle;
mod right_main_and_vert_stack;

#[derive(Debug, Serialize, Deserialize, Clone, Copy, PartialEq)]
pub enum Layout {
    MainAndVertStack,
    MainAndHorizontalStack,
    MainAndDeck,
    GridHorizontal,
    EvenHorizontal,
    EvenVertical,
    Fibonacci,
    CenterMain,
    CenterMainBalanced,
    Monocle,
    RightWiderLeftStack,
    LeftWiderRightStack,
}

pub const LAYOUTS: [Layout; 12] = [
    Layout::MainAndVertStack,
    Layout::MainAndHorizontalStack,
    Layout::MainAndDeck,
    Layout::GridHorizontal,
    Layout::EvenHorizontal,
    Layout::EvenVertical,
    Layout::Fibonacci,
    Layout::CenterMain,
    Layout::CenterMainBalanced,
    Layout::Monocle,
    Layout::RightWiderLeftStack,
    Layout::LeftWiderRightStack,
];

// This is tedious, but simple and effective.
impl Layout {
    pub fn new(layouts: &[Self]) -> Self {
        if let Some(layout) = layouts.first() {
            return layout.clone();
        }
        Self::Fibonacci
    }
    pub fn update_windows(
        &self,
        workspace: &Workspace,
        windows: &mut Vec<&mut Window>,
        tags: &mut Vec<Tag>,
    ) {
        match self {
            Self::MainAndVertStack | Self::LeftWiderRightStack => {
                main_and_vert_stack::update(workspace, windows, tags);
            }
            Self::MainAndHorizontalStack => {
                main_and_horizontal_stack::update(workspace, windows, tags);
            }
            Self::MainAndDeck => main_and_deck::update(workspace, windows, tags),
            Self::GridHorizontal => grid_horizontal::update(workspace, windows),
            Self::EvenHorizontal => even_horizontal::update(workspace, windows),
            Self::EvenVertical => even_vertical::update(workspace, windows),
            Self::Fibonacci => fibonacci::update(workspace, windows, tags),
            Self::CenterMain => center_main::update(workspace, windows, tags),
            Self::CenterMainBalanced => center_main_balanced::update(workspace, windows, tags),
            Self::Monocle => monocle::update(workspace, windows),
            Self::RightWiderLeftStack => {
                right_main_and_vert_stack::update(workspace, windows, tags);
            }
        }
    }

    pub const fn main_width(&self) -> u8 {
        match self {
            Self::RightWiderLeftStack | Self::LeftWiderRightStack => 75,
            _ => 50,
        }
    }

    //The possible permutations that a layout can be flipped => (flipable_horz, flipable_vert)
    pub fn rotations(&self) -> Vec<(bool, bool)> {
        match self {
            //Layouts that can be flipped both ways
            Self::Fibonacci => {
                [(false, false), (true, false), (true, true), (false, true)].to_vec()
            }
            //Layouts that can be flipped vertically
            Self::MainAndHorizontalStack => [(false, false), (false, true)].to_vec(),
            //Layouts that can be flipped horizontally
            _ => [(false, false), (true, false)].to_vec(),
        }
    }

    pub fn next_layout(&self, layouts: &[Self]) -> Self {
        let mut index = match layouts.iter().position(|x| x == self) {
            Some(x) => x as isize,
            None => return Self::Fibonacci,
        } + 1;
        if index >= layouts.len() as isize {
            index = 0;
        }
        layouts[index as usize].clone()
    }

    pub fn prev_layout(&self, layouts: &[Self]) -> Self {
        let mut index = match layouts.iter().position(|x| x == self) {
            Some(x) => x as isize,
            None => return Self::Fibonacci,
        } - 1;
        if index < 0 {
            index = layouts.len() as isize - 1;
        }
        layouts[index as usize].clone()
    }
}

#[derive(Debug, Error)]
#[error("Could not parse layout: {0}")]
pub struct ParseLayoutError(String);

// TODO: Perhaps there is a more efficient way to impl FromStr using serde
impl FromStr for Layout {
    type Err = ParseLayoutError;

    fn from_str(s: &str) -> Result<Self, Self::Err> {
        match s {
<<<<<<< HEAD
            "MainAndVertStack" => Ok(Layout::MainAndVertStack),
            "MainAndHorizontalStack" => Ok(Layout::MainAndHorizontalStack),
            "MainAndDeck" => Ok(Layout::MainAndDeck),
            "GridHorizontal" => Ok(Layout::GridHorizontal),
            "EvenHorizontal" => Ok(Layout::EvenHorizontal),
            "EvenVertical" => Ok(Layout::EvenVertical),
            "Fibonacci" => Ok(Layout::Fibonacci),
            "CenterMain" => Ok(Layout::CenterMain),
            "CenterMainBalanced" => Ok(Layout::CenterMainBalanced),
            "Monocle" => Ok(Layout::Monocle),
            "RightWiderLeftStack" => Ok(Layout::RightWiderLeftStack),
            "LeftWiderRightStack" => Ok(Layout::LeftWiderRightStack),
            _ => Err(ParseLayoutError(s.to_string())),
=======
            "MainAndVertStack" => Ok(Self::MainAndVertStack),
            "MainAndHorizontalStack" => Ok(Self::MainAndHorizontalStack),
            "MainAndDeck" => Ok(Self::MainAndDeck),
            "GridHorizontal" => Ok(Self::GridHorizontal),
            "EvenHorizontal" => Ok(Self::EvenHorizontal),
            "EvenVertical" => Ok(Self::EvenVertical),
            "Fibonacci" => Ok(Self::Fibonacci),
            "CenterMain" => Ok(Self::CenterMain),
            "CenterMainBalanced" => Ok(Self::CenterMainBalanced),
            "Monocle" => Ok(Self::Monocle),
            "RightWiderLeftStack" => Ok(Self::RightWiderLeftStack),
            "LeftWiderRightStack" => Ok(Self::LeftWiderRightStack),
            _ => Err(()),
>>>>>>> 6d635d12
        }
    }
}

#[cfg(test)]
mod tests {
    use super::*;
    use crate::models::{BBox, Margins, WindowHandle};

    #[test]
    fn should_fullscreen_a_single_window() {
        //size defaults to 600x800
        let mut ws = Workspace::new(
            None,
            BBox {
                width: 0,
                height: 0,
                x: 0,
                y: 0,
            },
            vec![],
            vec![],
        );
        ws.margin = Margins::Int(0);
        ws.xyhw.set_minh(600);
        ws.xyhw.set_minw(800);
        ws.update_avoided_areas();
        let mut w = Window::new(WindowHandle::MockHandle(1), None, None);
        w.border = 0;
        w.margin = Margins::Int(0);
        let mut windows = vec![&mut w];
        // let mut windows_filters: Vec<&mut Window> = windows.iter_mut().filter(|_f| true).collect();
        even_horizontal::update(&ws, &mut windows);
        assert!(
            w.height() == 600,
            "window was not size to the correct height"
        );
        assert!(w.width() == 800, "window was not size to the correct width");
    }

    #[test]
    fn test_from_str() {
        let layout_strs: [&str; 12] = [
            "MainAndVertStack",
            "MainAndHorizontalStack",
            "MainAndDeck",
            "GridHorizontal",
            "EvenHorizontal",
            "EvenVertical",
            "Fibonacci",
            "CenterMain",
            "CenterMainBalanced",
            "Monocle",
            "RightWiderLeftStack",
            "LeftWiderRightStack",
        ];

        assert_eq!(layout_strs.len(), LAYOUTS.len());

        for (i, layout) in LAYOUTS.iter().enumerate() {
            assert_eq!(
                layout,
                &Layout::from_str(layout_strs[i]).expect("Layout String")
            );
        }
    }
}<|MERGE_RESOLUTION|>--- conflicted
+++ resolved
@@ -137,21 +137,6 @@
 
     fn from_str(s: &str) -> Result<Self, Self::Err> {
         match s {
-<<<<<<< HEAD
-            "MainAndVertStack" => Ok(Layout::MainAndVertStack),
-            "MainAndHorizontalStack" => Ok(Layout::MainAndHorizontalStack),
-            "MainAndDeck" => Ok(Layout::MainAndDeck),
-            "GridHorizontal" => Ok(Layout::GridHorizontal),
-            "EvenHorizontal" => Ok(Layout::EvenHorizontal),
-            "EvenVertical" => Ok(Layout::EvenVertical),
-            "Fibonacci" => Ok(Layout::Fibonacci),
-            "CenterMain" => Ok(Layout::CenterMain),
-            "CenterMainBalanced" => Ok(Layout::CenterMainBalanced),
-            "Monocle" => Ok(Layout::Monocle),
-            "RightWiderLeftStack" => Ok(Layout::RightWiderLeftStack),
-            "LeftWiderRightStack" => Ok(Layout::LeftWiderRightStack),
-            _ => Err(ParseLayoutError(s.to_string())),
-=======
             "MainAndVertStack" => Ok(Self::MainAndVertStack),
             "MainAndHorizontalStack" => Ok(Self::MainAndHorizontalStack),
             "MainAndDeck" => Ok(Self::MainAndDeck),
@@ -164,8 +149,7 @@
             "Monocle" => Ok(Self::Monocle),
             "RightWiderLeftStack" => Ok(Self::RightWiderLeftStack),
             "LeftWiderRightStack" => Ok(Self::LeftWiderRightStack),
-            _ => Err(()),
->>>>>>> 6d635d12
+            _ => Err(ParseLayoutError(s.to_string())),
         }
     }
 }
