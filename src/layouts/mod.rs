--- conflicted
+++ resolved
@@ -21,11 +21,8 @@
     EvenVertical,
     Fibonacci,
     CenterMain,
-<<<<<<< HEAD
+    CenterMainBalanced,
     Monocle,
-=======
-    CenterMainBalanced,
->>>>>>> 10e24ffb
 }
 
 impl Default for Layout {
@@ -43,11 +40,8 @@
     "EvenVertical",
     "Fibonacci",
     "CenterMain",
-<<<<<<< HEAD
+    "CenterMainBalanced",
     "Monocle",
-=======
-    "CenterMainBalanced",
->>>>>>> 10e24ffb
 ];
 
 impl From<&str> for Layout {
@@ -60,11 +54,8 @@
             "EvenVertical" => Self::EvenVertical,
             "Fibonacci" => Self::Fibonacci,
             "CenterMain" => Self::CenterMain,
-<<<<<<< HEAD
+            "CenterMainBalanced" => Self::CenterMainBalanced,
             "Monocle" => Self::Monocle,
-=======
-            "CenterMainBalanced" => Self::CenterMainBalanced,
->>>>>>> 10e24ffb
             _ => Self::MainAndVertStack,
         }
     }
@@ -81,11 +72,8 @@
             Self::EvenVertical => even_vertical::update(workspace, windows),
             Self::Fibonacci => fibonacci::update(workspace, windows),
             Self::CenterMain => center_main::update(workspace, windows),
-<<<<<<< HEAD
+            Self::CenterMainBalanced => center_main_balanced::update(workspace, windows),
             Self::Monocle => monocle::update(workspace, windows),
-=======
-            Self::CenterMainBalanced => center_main_balanced::update(workspace, windows),
->>>>>>> 10e24ffb
         }
     }
 
