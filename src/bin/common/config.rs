--- conflicted
+++ resolved
@@ -5,13 +5,8 @@
 use leftwm::{
     config::{ScratchPad, Workspace},
     layouts::{Layout, LAYOUTS},
-<<<<<<< HEAD
-    models::{FocusBehaviour, Gutter, Margins},
+    models::{FocusBehaviour, Gutter, Margins, Size},
     DisplayServer, Manager,
-=======
-    models::{FocusBehaviour, Size},
-    Command,
->>>>>>> 2f78737e
 };
 use serde::{Deserialize, Serialize};
 use std::convert::TryFrom;
@@ -360,6 +355,10 @@
         self.theme_setting.gutter.clone().unwrap_or_default()
     }
 
+    fn max_window_width(&self) -> Option<Size> {
+        self.max_window_width
+    }
+
     fn save_state<SERVER: DisplayServer<Command>>(manager: &Manager<Self, Command, SERVER>) {
         let path = manager.state.config.state_file();
         let state_file = match File::create(&path) {
@@ -605,12 +604,9 @@
             modkey: "Mod4".to_owned(), //win key
             mousekey: "Mod4".to_owned(), //win key
             keybind: commands,
-<<<<<<< HEAD
             theme_setting: ThemeSetting::default(),
+            max_window_width: None,
             state: None,
-=======
-            max_window_width: None,
->>>>>>> 2f78737e
         }
     }
 }