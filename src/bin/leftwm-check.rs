mod common;

use clap::{App, Arg};
<<<<<<< HEAD
use leftwm::config::{Keybind, Workspace};
=======
use leftwm::config::{Config, Keybind, ThemeSetting, Workspace};
>>>>>>> eb0c5b2f
use leftwm::errors::Result;
use leftwm::utils;
use leftwm::Command;
use std::fs;
use std::os::unix::fs::PermissionsExt;
use std::path::{Path, PathBuf};
use xdg::BaseDirectories;

use common::config::Config;

#[tokio::main]
async fn main() -> Result<()> {
    let matches = App::new("LeftWM Check")
        .author("Lex Childs <lex.childs@gmail.com>")
        .version(env!("CARGO_PKG_VERSION"))
        .about("checks syntax of the configuration file")
        .arg(
            Arg::with_name("INPUT")
                .help("Sets the input file to use. Uses first in PATH otherwise.")
                .required(false)
                .index(1),
        )
        .arg(
            Arg::with_name("verbose")
                .short("v")
                .long("verbose")
                .help("Outputs received configuration file."),
        )
        .get_matches();

    let config_file = matches.value_of("INPUT");
    let verbose = matches.occurrences_of("verbose") >= 1;

    println!(
        "\x1b[0;94m::\x1b[0m LeftWM version: {}",
        env!("CARGO_PKG_VERSION")
    );
    println!(
        "\x1b[0;94m::\x1b[0m LeftWM git hash: {}",
        git_version::git_version!(fallback = "NONE")
    );
    println!("\x1b[0;94m::\x1b[0m Loading configuration . . .");
    match load_from_file(config_file, verbose) {
        Ok(config) => {
            println!("\x1b[0;92m    -> Configuration loaded OK \x1b[0m");
            if config == Config::default() {
                println!("\x1b[1;93mWARN: The file loaded was the default. Your configuration is likely invalid \x1b[0m");
            }
            if verbose {
                dbg!(&config);
            }
            check_workspace_ids(config.workspaces, verbose);
            check_keybinds(config.keybind, verbose);
        }
        Err(e) => {
            println!("Configuration failed. Reason: {:?}", e);
        }
    }
    println!("\x1b[0;94m::\x1b[0m Checking environment . . .");
    check_elogind(verbose)?;
    println!("\x1b[0;94m::\x1b[0m Checking theme . . .");
    check_theme(verbose)?;

    Ok(())
}

/// Loads configuration from either specified file (preferred) or default.
/// # Errors
///
/// Errors if file cannot be read. Indicates filesystem error
/// (inadequate permissions, disk full, etc.)
/// If a path is specified and does not exist, returns `LeftError`.
pub fn load_from_file(fspath: Option<&str>, verbose: bool) -> Result<Config> {
    let config_filename = match fspath {
        Some(fspath) => {
            println!("\x1b[1;35mNote: Using file {} \x1b[0m", fspath);
            PathBuf::from(fspath)
        }

        None => BaseDirectories::with_prefix("leftwm")?.place_config_file("config.toml")?,
    };
    if verbose {
        dbg!(&config_filename);
    }
    if Path::new(&config_filename).exists() {
        let contents = fs::read_to_string(config_filename)?;
        if verbose {
            dbg!(&contents);
        }
        Ok(toml::from_str(&contents)?)
    } else {
        Err(leftwm::errors::LeftError::from(std::io::Error::new(
            std::io::ErrorKind::Other,
            "Configuration not found in path",
        )))
    }
}

/// Checks defined workspaces to ensure no ID collisions occur.
fn check_workspace_ids(workspaces: Option<Vec<Workspace>>, verbose: bool) -> bool {
    workspaces.map_or(true, |wss|
    {
        if verbose {
            println!("Checking config for valid workspace definitions.");
        }
<<<<<<< HEAD
        let ids = common::config::get_workspace_ids(&wss);
        if ids.iter().any(|id| id.is_some()) {
            if !common::config::all_ids_some(&ids)
            {
                println!("Your config.toml specifies an ID for some but not all workspaces. This can lead to ID collisions and is not allowed. The default config will be used instead.");
                false
            } else if !common::config::all_ids_unique(&ids) {
=======
        let ids = leftwm::config::get_workspace_ids(&wss);
        if ids.iter().any(std::option::Option::is_some) {
            if !leftwm::config::all_ids_some(&ids)
            {
                println!("Your config.toml specifies an ID for some but not all workspaces. This can lead to ID collisions and is not allowed. The default config will be used instead.");
                false
            } else if leftwm::config::all_ids_unique(&ids) {
                true
            } else {
>>>>>>> eb0c5b2f
                println!("Your config.toml contains duplicate workspace IDs. Please assign unique IDs to workspaces. The default config will be used instead.");
                false
            }
        } else {
            true
        }
    }
    )
}

/// Check all keybinds to ensure that required values are provided
/// Checks to see if value is provided (if required)
/// Checks to see if keys are valid against Xkeysym
/// Ideally, we will pass this to the command handler with a dummy config
fn check_keybinds(keybinds: Vec<Keybind>, verbose: bool) -> bool {
    let mut returns = Vec::new();
    let value_required_commands = vec![
        Command::ToggleScratchPad,
        Command::MoveToTag,
        Command::GotoTag,
        Command::Execute,
        Command::IncreaseMainWidth,
        Command::DecreaseMainWidth,
        Command::SetLayout,
        Command::SetMarginMultiplier,
    ];
    println!("\x1b[0;94m::\x1b[0m Checking keybinds . . .");
    for keybind in keybinds {
        if verbose {
            println!("Keybind: {:?} {}", keybind, keybind.value.is_none());
        }
        if value_required_commands
            .iter()
            .any(|i| i.clone() == keybind.command)
            && keybind.value.is_none()
        {
            returns.push((
                keybind.clone(),
                "This keybind requres a `string`".to_owned(),
            ));
        }
        if utils::xkeysym_lookup::into_keysym(&keybind.key).is_none() {
            returns.push((
                keybind.clone(),
                format!("Key `{}` is not valid", keybind.key),
            ));
        }

        for m in &keybind.modifier {
            if m != "modkey" && m != "mousekey" && utils::xkeysym_lookup::into_mod(m) == 0 {
                returns.push((keybind.clone(), format!("Modifier `{}` is not valid", m)))
            }
        }
    }
    if returns.is_empty() {
        println!("\x1b[0;92m    -> All keybinds OK\x1b[0m");
        true
    } else {
        for error in returns {
            println!(
                "\x1b[1;91mERROR: {} for keybind {:?}\x1b[0m",
                error.1, error.0
            );
        }
        false
    }
}

fn check_elogind(verbose: bool) -> Result<()> {
    // We assume that if it is in the path it's all good
    // We also cross-reference the ENV variable
    match (
        std::env::var("XDG_RUNTIME_DIR"),
        common::config::is_program_in_path("loginctl"),
    ) {
        (Ok(val), true) => {
            if verbose {
                println!(":: XDG_RUNTIME_DIR: {}, LOGINCTL OKAY", val);
            }

            println!("\x1b[0;92m    -> Environment OK \x1b[0;92m");

            Ok(())
        }
        (Ok(val), false) => {
            if verbose {
                println!(":: XDG_RUNTIME_DIR: {}, LOGINCTL not installed", val);
            }

            println!("\x1b[0;92m    -> Environment OK (has XDG_RUNTIME_DIR) \x1b[0;92m");

            Ok(())
        }
        (Err(e), false) => {
            if verbose {
                println!(":: XDG_RUNTIME_DIR_ERROR: {:?}, LOGINCTL BAD", e);
            }
            println!("\x1b[1;91mERROR: XDG_RUNTIME_DIR not set and elogind not found.\nSee https://github.com/leftwm/leftwm/wiki/XDG_RUNTIME_DIR for more information.\x1b[0m",);

            Err(leftwm::errors::LeftError::from(std::io::Error::new(
                std::io::ErrorKind::Other,
                "Elogind not installed/operating and no alternative XDG_RUNTIME_DIR is set.",
            )))
        }
        (Err(e), true) => {
            if verbose {
                println!(":: XDG_RUNTIME_DIR: {:?}, LOGINCTL OKAY", e);
            }
            println!(
                "\x1b[1;93mWARN: Elogind/systemd installed but XDG_RUNTIME_DIR not set.\nThis may be because elogind isn't started. \x1b[0m",
            );
            Ok(())
        }
    }
}

/// Checks if `.config/leftwm/theme/current/` is a valid path
/// Checks if `up` and `down` scripts are in the `current` directory and have executable permission
/// Checks if `theme.toml` is in the `current` path
fn check_theme(verbose: bool) -> Result<()> {
    //let mut returns = Vec::new();
    let path_current_theme =
        BaseDirectories::with_prefix("leftwm/themes")?.find_config_file("current");

    match check_current_theme_set(&path_current_theme, verbose) {
        Ok(_) => check_theme_contents(
            BaseDirectories::with_prefix("leftwm/themes")?.list_config_files("current"),
            verbose,
        ),
        Err(e) => Err(e),
    }
}

fn check_theme_contents(filepaths: Vec<PathBuf>, verbose: bool) -> Result<()> {
    if let Some(file) = missing_expected_file(&filepaths) {
        Err(leftwm::errors::LeftError::from(std::io::Error::new(
            std::io::ErrorKind::Other,
            format!("File: \'{}\' not found.", file),
        )))
    } else {
        for filepath in filepaths {
            match filepath {
                f if f.ends_with("up") => match check_permissions(f, verbose) {
                    Ok(_fp) => continue,
                    Err(e) => return Err(e),
                },
                f if f.ends_with("down") => match check_permissions(f, verbose) {
                    Ok(_fp) => continue,
                    Err(e) => return Err(e),
                },
                f if f.ends_with("theme.toml") => match check_theme_toml(f, verbose) {
                    Ok(_fp) => continue,
                    Err(e) => return Err(e),
                },
                _ => (),
            }
        }
        println!("\x1b[0;92m    -> Theme OK \x1b[0;92m");
        Ok(())
    }
}

fn missing_expected_file<'a>(filepaths: &[PathBuf]) -> Option<&'a str> {
    vec!["up", "down", "theme.toml"]
        .into_iter()
        .find(|f| !filepaths.iter().any(|fp| fp.ends_with(f)))
}

fn check_current_theme_set(filepath: &Option<PathBuf>, verbose: bool) -> Result<&PathBuf> {
    match &filepath {
        Some(p) => {
            if verbose {
                if fs::symlink_metadata(&p)?.file_type().is_symlink() {
                    println!(
                        "Found symlink `current`, pointing to theme folder: {:?}",
                        fs::read_link(&p).unwrap()
                    );
                } else {
                    println!("\x1b[1;93mWARN: Found `current` theme folder: {:?}. Use of a symlink is recommended, instead.\x1b[0m", p);
                }
            }
            Ok(p)
        }
        None => Err(leftwm::errors::LeftError::from(std::io::Error::new(
            std::io::ErrorKind::Other,
            "\x1b[1;91mERROR: No theme folder or symlink `current` found.\x1b[0m".to_string(),
        ))),
    }
}

fn check_permissions(filepath: PathBuf, verbose: bool) -> Result<PathBuf> {
    let metadata = match fs::metadata(&filepath) {
        Ok(metadata) => metadata,
        Err(_) => {
            return Err(leftwm::errors::LeftError::from(std::io::Error::new(
                std::io::ErrorKind::Other,
                "Couldn't read metadata.",
            )))
        }
    };
    let permissions = metadata.permissions();
    if verbose {
        if metadata.is_file() && (permissions.mode() & 0o111 != 0) {
            println!(
                "Found {:?} with executable permissions: {:?}",
                &filepath,
                permissions.mode() & 0o111 != 0
            );
            Ok(filepath)
        } else {
            let error = format!(
                "\x1b[1;91mERROR: Found {:?}, but missing executable permissions!\x1b[0m",
                &filepath
            );
            println!("{}", error);
            Err(leftwm::errors::LeftError::from(std::io::Error::new(
                std::io::ErrorKind::Other,
                error,
            )))
        }
    } else {
        Ok(filepath)
    }
}

fn check_theme_toml(filepath: PathBuf, verbose: bool) -> Result<PathBuf> {
    let metadata = if let Ok(metadata) = fs::metadata(&filepath) {
        metadata
    } else {
        let error = "\x1b[1;91mERROR: Could not read metadata!\x1b[0m".to_string();
        return Err(leftwm::errors::LeftError::from(std::io::Error::new(
            std::io::ErrorKind::Other,
            error,
        )));
    };
    let contents = fs::read_to_string(&filepath.as_path())?;
    let theme_parsable = toml::from_str::<ThemeSetting>(&contents).is_ok();
    if verbose {
        if metadata.is_file() {
            println!("Found {:?}", &filepath);
            // TODO better Errormessage for broken theme file
            if theme_parsable {
                println!("The theme file looks OK.");
            } else {
                println!("\x1b[1;91mERROR: The theme file is broken.\x1b[0m");
            }
            Ok(filepath)
        } else {
            let error = "\x1b[1;91mERROR: No `theme.toml` found\x1b[0m".to_string();
            println!("{}", error);
            Err(leftwm::errors::LeftError::from(std::io::Error::new(
                std::io::ErrorKind::Other,
                error,
            )))
        }
    } else {
        Ok(filepath)
    }
}<|MERGE_RESOLUTION|>--- conflicted
+++ resolved
@@ -1,11 +1,7 @@
 mod common;
 
 use clap::{App, Arg};
-<<<<<<< HEAD
-use leftwm::config::{Keybind, Workspace};
-=======
-use leftwm::config::{Config, Keybind, ThemeSetting, Workspace};
->>>>>>> eb0c5b2f
+use leftwm::config::{Keybind, ThemeSetting, Workspace};
 use leftwm::errors::Result;
 use leftwm::utils;
 use leftwm::Command;
@@ -111,25 +107,15 @@
         if verbose {
             println!("Checking config for valid workspace definitions.");
         }
-<<<<<<< HEAD
         let ids = common::config::get_workspace_ids(&wss);
-        if ids.iter().any(|id| id.is_some()) {
+        if ids.iter().any(std::option::Option::is_some) {
             if !common::config::all_ids_some(&ids)
             {
                 println!("Your config.toml specifies an ID for some but not all workspaces. This can lead to ID collisions and is not allowed. The default config will be used instead.");
                 false
-            } else if !common::config::all_ids_unique(&ids) {
-=======
-        let ids = leftwm::config::get_workspace_ids(&wss);
-        if ids.iter().any(std::option::Option::is_some) {
-            if !leftwm::config::all_ids_some(&ids)
-            {
-                println!("Your config.toml specifies an ID for some but not all workspaces. This can lead to ID collisions and is not allowed. The default config will be used instead.");
-                false
-            } else if leftwm::config::all_ids_unique(&ids) {
+            } else if common::config::all_ids_unique(&ids) {
                 true
             } else {
->>>>>>> eb0c5b2f
                 println!("Your config.toml contains duplicate workspace IDs. Please assign unique IDs to workspaces. The default config will be used instead.");
                 false
             }
