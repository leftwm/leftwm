//! Theme configuration for `LeftWM`
use crate::errors::Result;
use crate::models::Gutter;
use crate::models::Margins;
use serde::{Deserialize, Serialize};
#[cfg(feature = "unstable")]
use std::collections::HashMap;
#[cfg(feature = "unstable")]
use crate::config::Task;
use std::default::Default;
use std::fs;
use std::path::Path;

/// Holds theme settings commonly pertinent for both `leftwm-theme` and `leftwm`.
#[derive(Serialize, Deserialize, Debug, Clone, PartialEq)]
#[serde(default)]
pub struct GlobalTheme {
    /// The commit hash for a git or mercurial theme
    commit: Option<String>,
    /// A vector of strings containing the dependency commands for `leftwm-theme` to find.
    /// Runs on apply, upgrade.
    dependencies: Option<Vec<String>>,
    /// A descriptive statement of the theme, such as "An exciting theme inspired by sunflowers."
    description: Option<String>,
    /// String of compatible `leftwm` versions. Follows SEMVER. See
    /// https://docs.rs/semver/0.11.0/semver/
    leftwm_versions: Option<String>,
    /// The name of the theme. This *must* be included.
    name: String,
    /// The location of the repository of the theme. Git preffered. Ex:
    /// https://github.com/lex148/leftwm-tng (can have .git on end).
    repository: Option<String>,
    /// Semantic version of the theme.
    version: Option<String>,
}

impl Default for GlobalTheme {
    fn default() -> Self {
        Self {
            commit: None,
            dependencies: None,
            description: Some("Unknown LeftWM theme".to_owned()),
            leftwm_versions: None,
            name: "unknown-leftwm-theme".to_owned(),
            repository: None,
            version: None,
        }
    }
}

/// Holds theme settings
#[derive(Serialize, Deserialize, Debug, Clone, PartialEq)]
#[serde(default)]
#[cfg(not(feature = "unstable"))]
pub struct ThemeSetting {
    /// Border width for each window
    pub border_width: i32,
    /// Margins on the edges of the screen/between windows. Uses [top right bottom left] or
    /// [top/bottom right/left] like HTML.
    pub margin: Margins,
<<<<<<< HEAD
    pub workspace_margin: Margins,
    pub gutter: Option<Vec<Gutter>>,
=======
    /// The border color around non-floating, non-focused windows. Uses HEX (e.g. #500000).
    pub default_border_color: String,
    /// The border color around floating windows. Uses HEX (e.g. #500000).
    pub floating_border_color: String,
    /// The border color around focused windows. Uses HEX (e.g. #500000).
    pub focused_border_color: String,
    /// Commands to run when new windows are created
    #[serde(rename = "on_new_window")]
    pub on_new_window_cmd: Option<String>,
}

/// Holds theme settings
#[derive(Serialize, Deserialize, Debug, Clone, PartialEq)]
#[serde(default)]
#[cfg(feature = "unstable")]
pub struct ThemeSetting {
    /// Border width for each window
    pub border_width: i32,
    /// Margins on the edges of the screen/between windows. Uses [top right bottom left] or
    /// [top/bottom right/left] like HTML.
    pub window_margin: Margins,
    /// The border color around non-floating, non-focused windows. Uses HEX (e.g. #500000).
>>>>>>> c8026ad1
    pub default_border_color: String,
    /// The border color around floating windows. Uses HEX (e.g. #500000).
    pub floating_border_color: String,
    /// The border color around focused windows. Uses HEX (e.g. #500000).
    pub focused_border_color: String,
    /// Commands to run when new windows are created
    #[serde(rename = "on_new_window")]
    pub on_new_window_cmd: Option<String>,
    /// Global configuration
    pub global: Option<GlobalTheme>,
    /// Tasks to run when leftwm-worker (re)starts or stops.
    pub task: Option<HashMap<String, Task>>,
}

impl ThemeSetting {
    #[must_use]
    pub fn load(path: &Path) -> ThemeSetting {
        load_theme_file(path).unwrap_or_default()
    }

    #[must_use]
    pub fn get_list_of_gutters(&self) -> Vec<Gutter> {
        if let Some(gutters) = &self.gutter {
            return gutters.clone();
        }
        vec![]
    }
}

fn load_theme_file(path: &Path) -> Result<ThemeSetting> {
    let contents = fs::read_to_string(path)?;
    let from_file: ThemeSetting = toml::from_str(&contents)?;
    Ok(from_file)
}

impl Default for ThemeSetting {
#[cfg(not(feature = "unstable"))]
    fn default() -> Self {
        ThemeSetting {
            border_width: 1,
            margin: Margins::Int(10),
            workspace_margin: Margins::Int(10),
            gutter: None,
            default_border_color: "#000000".to_owned(),
            floating_border_color: "#000000".to_owned(),
            focused_border_color: "#FF0000".to_owned(),
            on_new_window_cmd: None,
        }
    }

#[cfg(feature = "unstable")]
    fn default() -> Self {
        ThemeSetting {
            border_width: 1,
            window_margin: Margins::Int(10),
            default_border_color: "#000000".to_owned(),
            floating_border_color: "#000000".to_owned(),
            focused_border_color: "#FF0000".to_owned(),
            on_new_window_cmd: None,
            global: None,
            task: None,
        }
    }
}

#[cfg(test)]
mod tests {
    use super::*;
<<<<<<< HEAD
    use crate::models::Side;
=======
    use crate::config::Component;
>>>>>>> c8026ad1

    #[test]
    fn deserialize_empty_theme_config() {
        let config = "";
        let config: ThemeSetting = toml::from_str(config).unwrap();
        let default_config = ThemeSetting::default();

        assert_eq!(config, default_config);
    }

    #[test]
    fn deserialize_custom_theme_config_for_older_themes() {
        let config = r#"
border_width = 0
<<<<<<< HEAD
margin = 5
workspace_margin = 5
=======
window_margin = 5
>>>>>>> c8026ad1
default_border_color = '#222222'
floating_border_color = '#005500'
focused_border_color = '#FFB53A'
on_new_window = 'echo Hello World'

[[gutter]]
side = "Top"
value = 0
"#;
        let config: ThemeSetting = toml::from_str(config).unwrap();

        assert_eq!(
            config,
            ThemeSetting {
                border_width: 0,
<<<<<<< HEAD
                margin: Margins::Int(5),
                workspace_margin: Margins::Int(5),
                gutter: Some(vec![Gutter {
                    side: Side::Top,
                    value: 0
                }]),
=======
                window_margin: Margins::Int(5),
                default_border_color: "#222222".to_string(),
                floating_border_color: "#005500".to_string(),
                focused_border_color: "#FFB53A".to_string(),
                on_new_window_cmd: Some("echo Hello World".to_string()),
                global: None,
                task: None,
            }
        );
    }

    #[test]
    fn deserialize_custom_theme_config() {
        let config = r###"
                    border_width = 0
                    window_margin = 5
                    default_border_color = '#222222'
                    floating_border_color = '#005500'
                    focused_border_color = '#FFB53A'
                    on_new_window = 'echo Hello World'
                    [global]
                    name = "mytheme"
                    description = "A basic theme"
                    repository = "https://github.com/mautamu/theme"
                    commit = "*" # pin at a specific version as a "release"
                    version = "1.0.0"
                    leftwm_versions = ">2.6.7" # only install on compatible leftwms
                    dependencies = ["polybar", "dunst"]  # Used to check if required packages are installed in the system
                    [task.polybar.up]
                    command = "polybar"
                    args = ["mybar"]
                    "###;
        let config: ThemeSetting = toml::from_str(config).unwrap();

        let mut task_hmap = HashMap::new();
        task_hmap.insert(
            "polybar".to_string(),
            Task {
                up: Some(Component {
                    command: "polybar".to_string(),
                    args: Some(vec!["mybar".to_string()]),
                    group: None,
                }),
                down: None,
                install: None,
            },
        );
        assert_eq!(
            config,
            ThemeSetting {
                border_width: 0,
                window_margin: Margins::Int(5),
>>>>>>> c8026ad1
                default_border_color: "#222222".to_string(),
                floating_border_color: "#005500".to_string(),
                focused_border_color: "#FFB53A".to_string(),
                on_new_window_cmd: Some("echo Hello World".to_string()),
                global: Some(GlobalTheme {
                    commit: Some("*".to_string()),
                    dependencies: Some(vec!["polybar".to_string(), "dunst".to_string()]),
                    description: Some("A basic theme".to_string()),
                    leftwm_versions: Some(">2.6.7".to_string()),
                    name: "mytheme".to_string(),
                    repository: Some("https://github.com/mautamu/theme".to_string()),
                    version: Some("1.0.0".to_string()),
                }),
                task: Some(task_hmap),
            }
        );
    }
}<|MERGE_RESOLUTION|>--- conflicted
+++ resolved
@@ -58,10 +58,8 @@
     /// Margins on the edges of the screen/between windows. Uses [top right bottom left] or
     /// [top/bottom right/left] like HTML.
     pub margin: Margins,
-<<<<<<< HEAD
     pub workspace_margin: Margins,
     pub gutter: Option<Vec<Gutter>>,
-=======
     /// The border color around non-floating, non-focused windows. Uses HEX (e.g. #500000).
     pub default_border_color: String,
     /// The border color around floating windows. Uses HEX (e.g. #500000).
@@ -84,7 +82,6 @@
     /// [top/bottom right/left] like HTML.
     pub window_margin: Margins,
     /// The border color around non-floating, non-focused windows. Uses HEX (e.g. #500000).
->>>>>>> c8026ad1
     pub default_border_color: String,
     /// The border color around floating windows. Uses HEX (e.g. #500000).
     pub floating_border_color: String,
@@ -153,11 +150,8 @@
 #[cfg(test)]
 mod tests {
     use super::*;
-<<<<<<< HEAD
     use crate::models::Side;
-=======
     use crate::config::Component;
->>>>>>> c8026ad1
 
     #[test]
     fn deserialize_empty_theme_config() {
@@ -172,12 +166,9 @@
     fn deserialize_custom_theme_config_for_older_themes() {
         let config = r#"
 border_width = 0
-<<<<<<< HEAD
 margin = 5
 workspace_margin = 5
-=======
 window_margin = 5
->>>>>>> c8026ad1
 default_border_color = '#222222'
 floating_border_color = '#005500'
 focused_border_color = '#FFB53A'
@@ -193,14 +184,6 @@
             config,
             ThemeSetting {
                 border_width: 0,
-<<<<<<< HEAD
-                margin: Margins::Int(5),
-                workspace_margin: Margins::Int(5),
-                gutter: Some(vec![Gutter {
-                    side: Side::Top,
-                    value: 0
-                }]),
-=======
                 window_margin: Margins::Int(5),
                 default_border_color: "#222222".to_string(),
                 floating_border_color: "#005500".to_string(),
@@ -253,7 +236,6 @@
             ThemeSetting {
                 border_width: 0,
                 window_margin: Margins::Int(5),
->>>>>>> c8026ad1
                 default_border_color: "#222222".to_string(),
                 floating_border_color: "#005500".to_string(),
                 focused_border_color: "#FFB53A".to_string(),
