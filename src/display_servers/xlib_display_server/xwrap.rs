--- conflicted
+++ resolved
@@ -778,13 +778,12 @@
     // TODO: Verify that Error is unreachable or specify conditions that may result
     // in an error.
     pub fn move_cursor_to_point(&self, point: (i32, i32)) -> Result<(), XlibError> {
-<<<<<<< HEAD
         if point.0 >= 0 && point.1 >= 0 {
             let none: c_int = 0;
             unsafe {
                 (self.xlib.XWarpPointer)(
                     self.display,
-                    none as u64,
+                    none as c_ulong,
                     self.get_default_root(),
                     none,
                     none,
@@ -794,21 +793,6 @@
                     point.1,
                 );
             }
-=======
-        let none: c_int = 0;
-        unsafe {
-            (self.xlib.XWarpPointer)(
-                self.display,
-                none as c_ulong,
-                self.get_default_root(),
-                none,
-                none,
-                none as u32,
-                none as u32,
-                point.0,
-                point.1,
-            );
->>>>>>> 55553b22
         }
         Ok(())
     }
