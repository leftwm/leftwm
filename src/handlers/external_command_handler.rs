use super::{command_handler, focus_handler, goto_tag_handler, Command, Manager};
use crate::config::Config;
use crate::config::ThemeSetting;
use crate::state::State;
use crate::utils::command_pipe::ExternalCommand;
use crate::utils::window_updater::update_windows;

pub fn process(
    manager: &mut Manager,
    config: &impl Config,
    state: &impl State,
    command: ExternalCommand,
) -> bool {
    let needs_redraw = process_work(manager, state, config, command);
    if needs_redraw {
        update_windows(manager);
    }
    needs_redraw
}

fn process_work(
    manager: &mut Manager,
    state: &impl State,
    config: &impl Config,
    command: ExternalCommand,
) -> bool {
    match command {
        ExternalCommand::UnloadTheme => {
            let theme = ThemeSetting::default();
            load_theme(manager, theme)
        }
        ExternalCommand::LoadTheme(path) => {
            let theme = ThemeSetting::load(&path);
            load_theme(manager, theme)
        }
<<<<<<< HEAD
        ExternalCommand::ToggleScratchPad(name) => command_handler::process(
            manager,
            state,
            config,
            &Command::ToggleScratchPad,
            &Some(name),
        ),
        ExternalCommand::ToggleFullScreen => {
            command_handler::process(manager, state, config, &Command::ToggleFullScreen, &None)
=======
        ExternalCommand::ToggleScratchPad(name) => {
            command_handler::process(manager, config, &Command::ToggleScratchPad, &Some(name))
        }
        ExternalCommand::ToggleFullScreen => {
            command_handler::process(manager, config, &Command::ToggleFullScreen, &None)
>>>>>>> fd9a1f88
        }
        ExternalCommand::SendWorkspaceToTag(ws_index, tag_index) => {
            send_workspace_to_tag(manager, ws_index, tag_index)
        }
        ExternalCommand::SendWindowToTag(tag_index) => {
<<<<<<< HEAD
            send_window_to_tag(manager, state, config, tag_index)
        }
        ExternalCommand::SetLayout(layout) => {
            command_handler::process(manager, state, config, &Command::SetLayout, &Some(layout))
        }
        ExternalCommand::SetMarginMultiplier(margin_multiplier) => command_handler::process(
            manager,
            state,
=======
            send_window_to_tag(manager, config, tag_index)
        }
        ExternalCommand::SetLayout(layout) => {
            command_handler::process(manager, config, &Command::SetLayout, &Some(layout))
        }
        ExternalCommand::SetMarginMultiplier(margin_multiplier) => command_handler::process(
            manager,
>>>>>>> fd9a1f88
            config,
            &Command::SetMarginMultiplier,
            &Some(margin_multiplier),
        ),
        ExternalCommand::SwapScreens => {
<<<<<<< HEAD
            command_handler::process(manager, state, config, &Command::SwapTags, &None)
=======
            command_handler::process(manager, config, &Command::SwapTags, &None)
>>>>>>> fd9a1f88
        }
        ExternalCommand::MoveWindowToLastWorkspace => {
<<<<<<< HEAD
            command_handler::process(manager, state, config, &Command::MoveToLastWorkspace, &None)
        }
        ExternalCommand::FloatingToTile => {
            command_handler::process(manager, state, config, &Command::FloatingToTile, &None)
        }
        ExternalCommand::MoveWindowUp => {
            command_handler::process(manager, state, config, &Command::MoveWindowUp, &None)
        }
        ExternalCommand::MoveWindowDown => {
            command_handler::process(manager, state, config, &Command::MoveWindowDown, &None)
        }
        ExternalCommand::FocusWindowUp => {
            command_handler::process(manager, state, config, &Command::FocusWindowUp, &None)
        }
        ExternalCommand::FocusWindowDown => {
            command_handler::process(manager, state, config, &Command::FocusWindowDown, &None)
        }
        ExternalCommand::FocusNextTag => {
            command_handler::process(manager, state, config, &Command::FocusNextTag, &None)
        }
        ExternalCommand::FocusPreviousTag => {
            command_handler::process(manager, state, config, &Command::FocusPreviousTag, &None)
        }
        ExternalCommand::FocusWorkspaceNext => {
            command_handler::process(manager, state, config, &Command::FocusWorkspaceNext, &None)
        }
        ExternalCommand::FocusWorkspacePrevious => command_handler::process(
            manager,
            state,
            config,
            &Command::FocusWorkspacePrevious,
            &None,
        ),
        ExternalCommand::NextLayout => {
            command_handler::process(manager, state, config, &Command::NextLayout, &None)
        }
        ExternalCommand::PreviousLayout => {
            command_handler::process(manager, state, config, &Command::PreviousLayout, &None)
        }
        ExternalCommand::RotateTag => {
            command_handler::process(manager, state, config, &Command::RotateTag, &None)
        }
        ExternalCommand::CloseWindow => {
            command_handler::process(manager, state, config, &Command::CloseWindow, &None)
        }
        ExternalCommand::Reload | ExternalCommand::MoveWindowTop => false,
=======
            command_handler::process(manager, config, &Command::MoveToLastWorkspace, &None)
        }
        ExternalCommand::FloatingToTile => {
            command_handler::process(manager, config, &Command::FloatingToTile, &None)
        }
        ExternalCommand::MoveWindowUp => {
            command_handler::process(manager, config, &Command::MoveWindowUp, &None)
        }
        ExternalCommand::MoveWindowTop => {
            command_handler::process(manager, config, &Command::MoveWindowTop, &None)
        }
        ExternalCommand::MoveWindowDown => {
            command_handler::process(manager, config, &Command::MoveWindowDown, &None)
        }
        ExternalCommand::FocusWindowUp => {
            command_handler::process(manager, config, &Command::FocusWindowUp, &None)
        }
        ExternalCommand::FocusWindowDown => {
            command_handler::process(manager, config, &Command::FocusWindowDown, &None)
        }
        ExternalCommand::FocusNextTag => {
            command_handler::process(manager, config, &Command::FocusNextTag, &None)
        }
        ExternalCommand::FocusPreviousTag => {
            command_handler::process(manager, config, &Command::FocusPreviousTag, &None)
        }
        ExternalCommand::FocusWorkspaceNext => {
            command_handler::process(manager, config, &Command::FocusWorkspaceNext, &None)
        }
        ExternalCommand::FocusWorkspacePrevious => {
            command_handler::process(manager, config, &Command::FocusWorkspacePrevious, &None)
        }
        ExternalCommand::NextLayout => {
            command_handler::process(manager, config, &Command::NextLayout, &None)
        }
        ExternalCommand::PreviousLayout => {
            command_handler::process(manager, config, &Command::PreviousLayout, &None)
        }
        ExternalCommand::RotateTag => {
            command_handler::process(manager, config, &Command::RotateTag, &None)
        }
        ExternalCommand::CloseWindow => {
            command_handler::process(manager, config, &Command::CloseWindow, &None)
        }
        ExternalCommand::Reload => {
            command_handler::process(manager, config, &Command::SoftReload, &None)
        }
>>>>>>> fd9a1f88
    }
}

fn load_theme(manager: &mut Manager, theme: ThemeSetting) -> bool {
    for win in &mut manager.windows {
        win.update_for_theme(&theme);
    }
    for ws in &mut manager.workspaces {
        ws.update_for_theme(&theme);
    }
    manager.theme_setting = theme;
    true
}

fn send_workspace_to_tag(manager: &mut Manager, ws_index: usize, tag_index: usize) -> bool {
    if ws_index < manager.workspaces.len() && tag_index < manager.tags.len() {
        let workspace = &manager.workspaces[ws_index].clone();
        focus_handler::focus_workspace(manager, workspace);
        goto_tag_handler::process(manager, tag_index + 1);
        return true;
    }
    false
}

fn send_window_to_tag(
    manager: &mut Manager,
    state: &impl State,
    config: &impl Config,
    tag_index: usize,
) -> bool {
    if tag_index < manager.tags.len() {
        //tag number as 1 based.
        let tag_num = format!("{}", tag_index + 1);
        return command_handler::process(
            manager,
            state,
            config,
            &Command::MoveToTag,
            &Some(tag_num),
        );
    }
    false
}<|MERGE_RESOLUTION|>--- conflicted
+++ resolved
@@ -33,7 +33,6 @@
             let theme = ThemeSetting::load(&path);
             load_theme(manager, theme)
         }
-<<<<<<< HEAD
         ExternalCommand::ToggleScratchPad(name) => command_handler::process(
             manager,
             state,
@@ -43,19 +42,11 @@
         ),
         ExternalCommand::ToggleFullScreen => {
             command_handler::process(manager, state, config, &Command::ToggleFullScreen, &None)
-=======
-        ExternalCommand::ToggleScratchPad(name) => {
-            command_handler::process(manager, config, &Command::ToggleScratchPad, &Some(name))
-        }
-        ExternalCommand::ToggleFullScreen => {
-            command_handler::process(manager, config, &Command::ToggleFullScreen, &None)
->>>>>>> fd9a1f88
         }
         ExternalCommand::SendWorkspaceToTag(ws_index, tag_index) => {
             send_workspace_to_tag(manager, ws_index, tag_index)
         }
         ExternalCommand::SendWindowToTag(tag_index) => {
-<<<<<<< HEAD
             send_window_to_tag(manager, state, config, tag_index)
         }
         ExternalCommand::SetLayout(layout) => {
@@ -64,28 +55,14 @@
         ExternalCommand::SetMarginMultiplier(margin_multiplier) => command_handler::process(
             manager,
             state,
-=======
-            send_window_to_tag(manager, config, tag_index)
-        }
-        ExternalCommand::SetLayout(layout) => {
-            command_handler::process(manager, config, &Command::SetLayout, &Some(layout))
-        }
-        ExternalCommand::SetMarginMultiplier(margin_multiplier) => command_handler::process(
-            manager,
->>>>>>> fd9a1f88
             config,
             &Command::SetMarginMultiplier,
             &Some(margin_multiplier),
         ),
         ExternalCommand::SwapScreens => {
-<<<<<<< HEAD
             command_handler::process(manager, state, config, &Command::SwapTags, &None)
-=======
-            command_handler::process(manager, config, &Command::SwapTags, &None)
->>>>>>> fd9a1f88
         }
         ExternalCommand::MoveWindowToLastWorkspace => {
-<<<<<<< HEAD
             command_handler::process(manager, state, config, &Command::MoveToLastWorkspace, &None)
         }
         ExternalCommand::FloatingToTile => {
@@ -93,6 +70,9 @@
         }
         ExternalCommand::MoveWindowUp => {
             command_handler::process(manager, state, config, &Command::MoveWindowUp, &None)
+        }
+        ExternalCommand::MoveWindowTop => {
+            command_handler::process(manager, state, config, &Command::MoveWindowTop, &None)
         }
         ExternalCommand::MoveWindowDown => {
             command_handler::process(manager, state, config, &Command::MoveWindowDown, &None)
@@ -131,56 +111,9 @@
         ExternalCommand::CloseWindow => {
             command_handler::process(manager, state, config, &Command::CloseWindow, &None)
         }
-        ExternalCommand::Reload | ExternalCommand::MoveWindowTop => false,
-=======
-            command_handler::process(manager, config, &Command::MoveToLastWorkspace, &None)
+        ExternalCommand::Reload => {
+            command_handler::process(manager, state, config, &Command::SoftReload, &None)
         }
-        ExternalCommand::FloatingToTile => {
-            command_handler::process(manager, config, &Command::FloatingToTile, &None)
-        }
-        ExternalCommand::MoveWindowUp => {
-            command_handler::process(manager, config, &Command::MoveWindowUp, &None)
-        }
-        ExternalCommand::MoveWindowTop => {
-            command_handler::process(manager, config, &Command::MoveWindowTop, &None)
-        }
-        ExternalCommand::MoveWindowDown => {
-            command_handler::process(manager, config, &Command::MoveWindowDown, &None)
-        }
-        ExternalCommand::FocusWindowUp => {
-            command_handler::process(manager, config, &Command::FocusWindowUp, &None)
-        }
-        ExternalCommand::FocusWindowDown => {
-            command_handler::process(manager, config, &Command::FocusWindowDown, &None)
-        }
-        ExternalCommand::FocusNextTag => {
-            command_handler::process(manager, config, &Command::FocusNextTag, &None)
-        }
-        ExternalCommand::FocusPreviousTag => {
-            command_handler::process(manager, config, &Command::FocusPreviousTag, &None)
-        }
-        ExternalCommand::FocusWorkspaceNext => {
-            command_handler::process(manager, config, &Command::FocusWorkspaceNext, &None)
-        }
-        ExternalCommand::FocusWorkspacePrevious => {
-            command_handler::process(manager, config, &Command::FocusWorkspacePrevious, &None)
-        }
-        ExternalCommand::NextLayout => {
-            command_handler::process(manager, config, &Command::NextLayout, &None)
-        }
-        ExternalCommand::PreviousLayout => {
-            command_handler::process(manager, config, &Command::PreviousLayout, &None)
-        }
-        ExternalCommand::RotateTag => {
-            command_handler::process(manager, config, &Command::RotateTag, &None)
-        }
-        ExternalCommand::CloseWindow => {
-            command_handler::process(manager, config, &Command::CloseWindow, &None)
-        }
-        ExternalCommand::Reload => {
-            command_handler::process(manager, config, &Command::SoftReload, &None)
-        }
->>>>>>> fd9a1f88
     }
 }
 
