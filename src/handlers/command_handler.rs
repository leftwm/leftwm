--- conflicted
+++ resolved
@@ -74,12 +74,9 @@
             None
         }
 
-<<<<<<< HEAD
         Command::RotateTag => rotate_tag(manager),
 
         Command::IncreaseMainWidth if val.is_none() => false,
-=======
->>>>>>> 04e6edef
         Command::IncreaseMainWidth => increase_main_width(manager, &val),
         Command::DecreaseMainWidth => decrease_main_width(manager, &val),
         Command::SetMarginMultiplier => set_margin_multiplier(manager, &val),
@@ -374,29 +371,15 @@
     Some(true)
 }
 
-<<<<<<< HEAD
-fn rotate_tag(manager: &mut Manager) -> bool {
-    let workspace = manager.focused_workspace_mut();
-    if workspace.is_none() {
-        return false;
-    }
-    let workspace = workspace.unwrap();
+fn rotate_tag(manager: &mut Manager) -> Option<bool> {
+    let workspace = manager.focused_workspace_mut()?;
     let _ = workspace.rotate_layout();
-    true
-}
-
-fn increase_main_width(manager: &mut Manager, val: &Option<String>) -> bool {
-    let workspace = manager.focused_workspace_mut();
-    if workspace.is_none() {
-        return false;
-    }
-    let workspace = workspace.unwrap();
-    let delta: u8 = (val.as_ref().unwrap()).parse().unwrap();
-=======
+    Some(true)
+}
+
 fn increase_main_width(manager: &mut Manager, val: &Option<String>) -> Option<bool> {
     let workspace = manager.focused_workspace_mut()?;
     let delta: u8 = val.as_ref()?.parse().ok()?;
->>>>>>> 04e6edef
     workspace.increase_main_width(delta);
     Some(true)
 }
