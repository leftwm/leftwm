#![allow(clippy::wildcard_imports)]
use super::*;
use crate::config::Config;
use crate::display_action::DisplayAction;
use crate::layouts::Layout;
use crate::utils::{child_process::exec_shell, helpers};
use std::str::FromStr;

/* Please also update src/bin/leftwm-check if any of the following apply after your update:
 * - a command now requires a value
 * - a command no longer requires a value
 * - a new command is introduced that requires a value
 *  */

pub fn process(
    mut manager: &mut Manager,
    config: &Config,
    command: &Command,
    val: Option<String>,
) -> bool {
    match command {
        Command::Execute if val.is_none() => false,
        Command::Execute => {
            exec_shell(&val.unwrap(), &mut manager);
            false
        }

        Command::MoveToTag if val.is_none() => false,
        Command::MoveToTag if !is_num(&val) => false,
        Command::MoveToTag if to_num(&val) > manager.tags.len() => false,
        Command::MoveToTag if to_num(&val) < 1 => false,
<<<<<<< HEAD
        Command::MoveToTag => {
            let tag_num = to_num(&val);
            let tag = manager.tags[tag_num - 1].clone();

            // In order to apply the correct margin multiplier we want to copy this value
            // from any window already present on the target tag
            let margin_multiplier =
                match manager.windows.iter().filter(|w| w.has_tag(&tag.id)).last() {
                    Some(w) => w.margin_multiplier(),
                    _ => 1.0,
                };

            if let Some(window) = manager.focused_window_mut() {
                window.clear_tags();
                window.set_floating(false);
                window.tag(&tag.id);
                window.apply_margin_multiplier(margin_multiplier);
                let act = DisplayAction::SetWindowTags(window.handle.clone(), tag.id.clone());
                manager.actions.push_back(act);
                manager.sort_windows();
            }
            true
        }
=======
        Command::MoveToTag => move_to_tag(&val, manager),

        Command::MoveWindowUp => move_focus_common_vars(move_window_change, manager, -1),
        Command::MoveWindowDown => move_focus_common_vars(move_window_change, manager, 1),
        Command::MoveWindowTop => move_focus_common_vars(move_window_top, manager, 0),
>>>>>>> e4c71cc0

        Command::GotoTag if val.is_none() => false,
        Command::GotoTag if !is_num(&val) => false,
        Command::GotoTag => goto_tag(manager, &val, config),

        Command::CloseWindow => close_window(manager),
        Command::SwapTags => swap_tags(manager),
        Command::MoveToLastWorkspace => move_to_last_workspace(manager),
        Command::NextLayout => next_layout(manager),
        Command::PreviousLayout => previous_layout(manager),

        Command::SetLayout if val.is_none() => false,
        Command::SetLayout => set_layout(&val, manager),

        Command::FloatingToTile => floating_to_tile(manager),

        Command::FocusNextTag => focus_next_tag(manager),
        Command::FocusPreviousTag => focus_previous_tag(manager),
        Command::FocusWindowUp => move_focus_common_vars(focus_window_change, manager, -1),
        Command::FocusWindowDown => move_focus_common_vars(focus_window_change, manager, 1),
        Command::FocusWorkspaceNext => focus_workspace_change(manager, 1),
        Command::FocusWorkspacePrevious => focus_workspace_change(manager, -1),

        Command::MouseMoveWindow => false,

        Command::SoftReload => {
            manager.soft_reload();
            false
        }
        Command::HardReload => {
            manager.hard_reload();
            false
        }

        Command::IncreaseMainWidth if val.is_none() => false,
        Command::IncreaseMainWidth => increase_main_width(manager, &val),
        Command::DecreaseMainWidth if val.is_none() => false,
        Command::DecreaseMainWidth => decrease_main_width(manager, &val),
    }
}

<<<<<<< HEAD
        Command::MoveToLastWorkspace => {
            if manager.workspaces.len() >= 2 && manager.focused_workspace_history.len() >= 2 {
                let wp_tags = &manager.workspaces[manager.focused_workspace_history[1]]
                    .tags
                    .clone();
                if let Some(window) = manager.focused_window_mut() {
                    window.tags = vec![wp_tags[0].clone()];

                    return true;
                }
            }
            false
        }
=======
fn move_to_tag(val: &Option<String>, manager: &mut Manager) -> bool {
    let tag_num = to_num(val);
    let tag = manager.tags[tag_num - 1].clone();
    if let Some(window) = manager.focused_window_mut() {
        window.clear_tags();
        window.set_floating(false);
        window.tag(&tag.id);
        let act = DisplayAction::SetWindowTags(window.handle, tag.id.clone());
        manager.actions.push_back(act);
        manager.sort_windows();
    }
    true
}
>>>>>>> e4c71cc0

fn goto_tag(manager: &mut Manager, val: &Option<String>, config: &Config) -> bool {
    let current_tag = manager.tag_index(&manager.focused_tag(0).unwrap_or_default());
    let previous_tag = manager.tag_index(&manager.focused_tag(1).unwrap_or_default());
    let input_tag = to_num(val);
    let mut destination_tag = input_tag;
    if !config.disable_current_tag_swap {
        destination_tag = match (current_tag, previous_tag, input_tag) {
            (Some(curr_tag), Some(prev_tag), inp_tag) if curr_tag + 1 == inp_tag => prev_tag + 1, // if current tag is the same as the destination tag, go to the previous tag instead
            (_, _, _) => input_tag, // go to the input tag tag
        };
    }
    goto_tag_handler::process(manager, destination_tag)
}

fn focus_next_tag(manager: &mut Manager) -> bool {
    let current = manager.focused_tag(0);
    let current = current.unwrap();
    let mut index = match manager.tags.iter().position(|x| x.id == current) {
        Some(x) => x + 1,
        None => {
            return false;
        }
    };
    index += 1;
    if index > manager.tags.len() {
        index = 1;
    }
    goto_tag_handler::process(manager, index)
}

fn focus_previous_tag(manager: &mut Manager) -> bool {
    let current = manager.focused_tag(0);
    let current = current.unwrap();
    let mut index = match manager.tags.iter().position(|x| x.id == current) {
        Some(x) => x + 1,
        None => {
            return false;
        }
    };
    index -= 1;
    if index < 1 {
        index = manager.tags.len();
    }
    goto_tag_handler::process(manager, index)
}

fn swap_tags(manager: &mut Manager) -> bool {
    if manager.workspaces.len() >= 2 && manager.focused_workspace_history.len() >= 2 {
        let mut a = manager.workspaces[manager.focused_workspace_history[0]].clone();
        let mut b = manager.workspaces[manager.focused_workspace_history[1]].clone();
        let swap = a.tags.clone();
        a.tags = b.tags.clone();
        b.tags = swap;
        manager.workspaces[manager.focused_workspace_history[0]] = a;
        manager.workspaces[manager.focused_workspace_history[1]] = b;
        return true;
    }
    if manager.workspaces.len() == 1 {
        let last = manager
            .focused_tag_history
            .get(1)
            .map(std::string::ToString::to_string);
        if let Some(last) = last {
            let tag_index = match manager.tags.iter().position(|x| x.id == last) {
                Some(x) => x + 1,
                None => return false,
            };
            return goto_tag_handler::process(manager, tag_index);
        }
    }
    false
}

fn close_window(manager: &mut Manager) -> bool {
    if let Some(window) = manager.focused_window() {
        if window.type_ != WindowType::Dock {
            let act = DisplayAction::KillWindow(window.handle);
            manager.actions.push_back(act);
        }
    }
    false
}

fn move_to_last_workspace(manager: &mut Manager) -> bool {
    if manager.workspaces.len() >= 2 && manager.focused_workspace_history.len() >= 2 {
        let wp_tags = &manager.workspaces[manager.focused_workspace_history[1]]
            .tags
            .clone();
        if let Some(window) = manager.focused_window_mut() {
            window.tags = vec![wp_tags[0].clone()];
            return true;
        }
    }
    false
}

fn next_layout(manager: &mut Manager) -> bool {
    if let Some(workspace) = manager.focused_workspace_mut() {
        workspace.next_layout();
        return true;
    }
    false
}

fn previous_layout(manager: &mut Manager) -> bool {
    if let Some(workspace) = manager.focused_workspace_mut() {
        workspace.prev_layout();
        return true;
    }
    false
}

fn set_layout(val: &Option<String>, manager: &mut Manager) -> bool {
    if let Some(layout) = to_layout(val) {
        if let Some(workspace) = manager.focused_workspace_mut() {
            workspace.set_layout(layout);
            return true;
        }
    }
    false
}

fn floating_to_tile(manager: &mut Manager) -> bool {
    let workspace = manager.focused_workspace().unwrap().clone();
    if let Some(window) = manager.focused_window_mut() {
        if window.must_float() {
            return false;
        }
        //Not ideal as is_floating and must_float are connected so have to check
        //them separately
        if !window.floating() {
            return false;
        }
        window_handler::snap_to_workspace(window, &workspace);
        let act = DisplayAction::MoveMouseOver(window.handle);
        manager.actions.push_back(act);
        return true;
    }
    false
}

fn move_focus_common_vars<F>(func: F, manager: &mut Manager, val: i32) -> bool
where
    F: Fn(&mut Manager, i32, WindowHandle, Option<Layout>, Vec<Window>) -> bool,
{
    let handle = match manager.focused_window() {
        Some(h) => h.handle,
        None => return false,
    };
    let (tags, layout) = match manager.focused_workspace() {
        Some(w) => (w.tags.clone(), Some(w.layout.clone())),
        None => return false,
    };
    let for_active_workspace =
        |x: &Window| -> bool { helpers::intersect(&tags, &x.tags) && x.type_ != WindowType::Dock };

    let to_reorder = helpers::vec_extract(&mut manager.windows, for_active_workspace);
    func(manager, val, handle, layout, to_reorder)
}

fn move_window_change(
    manager: &mut Manager,
    val: i32,
    handle: WindowHandle,
    layout: Option<Layout>,
    mut to_reorder: Vec<Window>,
) -> bool {
    let is_handle = |x: &Window| -> bool { x.handle == handle };
    let mut act = DisplayAction::MoveMouseOver(handle);
    if let Some(crate::layouts::Layout::Monocle) = layout {
        // For Monocle we want to also move windows up/down
        // Not the best solution but results
        // in desired behaviour
        let new_handle = match helpers::relative_find(&to_reorder, is_handle, -val) {
            Some(h) => h.handle,
            None => return false,
        };
        helpers::cycle_vec(&mut to_reorder, val);
        act = DisplayAction::MoveMouseOver(new_handle);
    } else if let Some(crate::layouts::Layout::MainAndDeck) = layout {
        //Only do something if we are not the top window
        if to_reorder[0].handle != handle {
            //Don't cycle main window
            let main = to_reorder.remove(0);
            let new_handle = match helpers::relative_find(&to_reorder, is_handle, -val) {
                Some(h) => h.handle,
                None => return false,
            };
            helpers::cycle_vec(&mut to_reorder, val);
            to_reorder.insert(0, main);
            act = DisplayAction::MoveMouseOver(new_handle);
        }
    } else {
        helpers::reorder_vec(&mut to_reorder, is_handle, val);
    }
    manager.windows.append(&mut to_reorder);
    manager.actions.push_back(act);
    true
}

//val and layout aren't used which is a bit awkward
fn move_window_top(
    manager: &mut Manager,
    _val: i32,
    handle: WindowHandle,
    _layout: Option<Layout>,
    mut to_reorder: Vec<Window>,
) -> bool {
    // Moves the selected window at index 0 of the window list.
    // If the selected window is already at index 0, it is sent to index 1.
    let is_handle = |x: &Window| -> bool { x.handle == handle };
    let list = &mut to_reorder;
    let len = list.len();
    let (index, item) = match list.iter().enumerate().find(|&x| is_handle(&x.1)) {
        Some(x) => (x.0, x.1.clone()),
        None => return false,
    };
    list.remove(index);
    let mut new_index: usize = match index {
        0 => 1,
        _ => 0,
    };
    if new_index >= len {
        new_index -= len
    }
    list.insert(new_index, item);

    manager.windows.append(&mut to_reorder);
    // focus follows the window if it was not already on top of the stack
    if index > 0 {
        let act = DisplayAction::MoveMouseOver(handle);
        manager.actions.push_back(act);
    }
    true
}

fn focus_window_change(
    manager: &mut Manager,
    val: i32,
    handle: WindowHandle,
    layout: Option<Layout>,
    mut to_reorder: Vec<Window>,
) -> bool {
    let is_handle = |x: &Window| -> bool { x.handle == handle };
    if let Some(crate::layouts::Layout::Monocle) = layout {
        let new_handle = match helpers::relative_find(&to_reorder, is_handle, -val) {
            Some(h) => h.handle,
            None => return false,
        };
        helpers::cycle_vec(&mut to_reorder, val);
        let act = DisplayAction::MoveMouseOver(new_handle);
        manager.actions.push_back(act);
    } else if let Some(crate::layouts::Layout::MainAndDeck) = layout {
        //Only change focus on first 2 windows
        let window_group = &to_reorder[..2];
        if let Some(new_focused) = helpers::relative_find(&window_group, is_handle, val) {
            let act = DisplayAction::MoveMouseOver(new_focused.handle);
            manager.actions.push_back(act);
        }
    } else if let Some(new_focused) = helpers::relative_find(&to_reorder, is_handle, val) {
        let act = DisplayAction::MoveMouseOver(new_focused.handle);
        manager.actions.push_back(act);
    }
    manager.windows.append(&mut to_reorder);
    true
}

fn focus_workspace_change(manager: &mut Manager, val: i32) -> bool {
    let current = manager.focused_workspace();
    if current.is_none() {
        return false;
    }
    let current = current.unwrap();
    let mut index = match manager
        .workspaces
        .iter()
        .enumerate()
        .find(|&x| x.1 == current)
    {
        Some(x) => x.0 as i32,
        None => return false,
    };
    let len = manager.workspaces.len() as i32;
    index += val;
    if index < 0 {
        index = len - 1;
    }
    if index >= len {
        index = 0;
    }
    let workspace = manager.workspaces[index as usize].clone();
    focus_handler::focus_workspace(manager, &workspace);
    let act = DisplayAction::MoveMouseOverPoint(workspace.xyhw.center());
    manager.actions.push_back(act);
    if let Some(window) = manager
        .windows
        .iter()
        .find(|w| workspace.is_displaying(w) && w.type_ == WindowType::Normal)
    {
        let window = window.clone();
        focus_handler::move_cursor_over(manager, &window);
        let act = DisplayAction::MoveMouseOver(window.handle);
        manager.actions.push_back(act);
    }
    true
}

fn increase_main_width(manager: &mut Manager, val: &Option<String>) -> bool {
    let workspace = manager.focused_workspace_mut();
    if workspace.is_none() {
        return false;
    }
    let workspace = workspace.unwrap();
    let delta: u8 = (val.as_ref().unwrap()).parse().unwrap();
    workspace.increase_main_width(delta);
    true
}

<<<<<<< HEAD
        Command::IncreaseMainWidth if val.is_none() => false,
        Command::IncreaseMainWidth => {
            let workspace = manager.focused_workspace_mut();
            if workspace.is_none() {
                return false;
            }
            let workspace = workspace.unwrap();
            let delta: u8 = (&val.unwrap()).parse().unwrap();
            workspace.increase_main_width(delta);
            true
        }
        Command::DecreaseMainWidth if val.is_none() => false,
        Command::DecreaseMainWidth => {
            let workspace = manager.focused_workspace_mut();
            if workspace.is_none() {
                return false;
            }
            let workspace = workspace.unwrap();
            let delta: u8 = (&val.unwrap()).parse().unwrap();
            workspace.decrease_main_width(delta);
            true
        }
        Command::SetMarginMultiplier if val.is_none() => false,
        Command::SetMarginMultiplier => {
            let margin_multiplier: f32 = (&val.unwrap()).parse().unwrap();
            match manager.focused_workspace_mut() {
                Some(ws) => ws.set_margin_multiplier(margin_multiplier),
                _ => {
                    return false;
                }
            };
            let tags = match manager.focused_workspace() {
                Some(ws) => ws.tags.clone(),
                _ => {
                    return false;
                }
            };
            let for_active_workspace = |x: &Window| -> bool {
                helpers::intersect(&tags, &x.tags) && x.type_ == WindowType::Normal
            };
            let mut to_apply_margin_multiplier =
                helpers::vec_extract(&mut manager.windows, for_active_workspace);
            to_apply_margin_multiplier.iter_mut().for_each(|w| {
                w.apply_margin_multiplier(manager.focused_workspace().unwrap().margin_multiplier())
            });
            manager.windows.append(&mut to_apply_margin_multiplier);
            let act =
                DisplayAction::MoveMouseOver(manager.focused_window().unwrap().handle.clone());
            manager.actions.push_back(act);
            true
        }
=======
fn decrease_main_width(manager: &mut Manager, val: &Option<String>) -> bool {
    let workspace = manager.focused_workspace_mut();
    if workspace.is_none() {
        return false;
>>>>>>> e4c71cc0
    }
    let workspace = workspace.unwrap();
    let delta: u8 = (val.as_ref().unwrap()).parse().unwrap();
    workspace.decrease_main_width(delta);
    true
}

/// Is the string passed in a valid number
fn is_num(val: &Option<String>) -> bool {
    match val {
        Some(num) => num.parse::<usize>().is_ok(),
        None => false,
    }
}

/// Convert the option string to a number
fn to_num(val: &Option<String>) -> usize {
    val.as_ref()
        .and_then(|num| num.parse::<usize>().ok())
        .unwrap_or_default()
}

fn to_layout(val: &Option<String>) -> Option<Layout> {
    Layout::from_str(val.as_ref()?).ok()
}

#[cfg(test)]
mod tests {
    use super::*;
    use crate::models::TagModel;
    #[test]
    fn go_to_tag_should_return_false_if_no_screen_is_created() {
        let mut manager = Manager::default();
        let config = Config::default();
        // no screen creation here
        assert_eq!(
            process(
                &mut manager,
                &config,
                &Command::GotoTag,
                Some("6".to_string())
            ),
            false
        );
        assert_eq!(
            process(
                &mut manager,
                &config,
                &Command::GotoTag,
                Some("2".to_string())
            ),
            false
        );
        assert_eq!(
            process(
                &mut manager,
                &config,
                &Command::GotoTag,
                Some("15".to_string())
            ),
            false
        );
    }

    #[test]
    fn go_to_tag_should_create_at_least_one_tag_per_screen_no_more() {
        let mut manager = Manager::default();
        let config = Config::default();
        screen_create_handler::process(&mut manager, Screen::default());
        screen_create_handler::process(&mut manager, Screen::default());
        // no tag creation here but one tag per screen is created
        assert!(process(
            &mut manager,
            &config,
            &Command::GotoTag,
            Some("2".to_string())
        ));
        assert!(process(
            &mut manager,
            &config,
            &Command::GotoTag,
            Some("1".to_string())
        ));
        // we only have one tag per screen created automatically
        assert_eq!(
            process(
                &mut manager,
                &config,
                &Command::GotoTag,
                Some("3".to_string())
            ),
            false
        );
    }

    #[test]
    fn go_to_tag_should_return_false_on_invalid_input() {
        let mut manager = Manager::default();
        let config = Config::default();
        screen_create_handler::process(&mut manager, Screen::default());
        manager.tags = vec![
            TagModel::new("A15"),
            TagModel::new("B24"),
            TagModel::new("C"),
            TagModel::new("6D4"),
            TagModel::new("E39"),
            TagModel::new("F67"),
        ];
        assert_eq!(
            process(
                &mut manager,
                &config,
                &Command::GotoTag,
                Some("abc".to_string())
            ),
            false
        );
        assert_eq!(
            process(
                &mut manager,
                &config,
                &Command::GotoTag,
                Some("ab45c".to_string())
            ),
            false
        );
        assert_eq!(
            process(&mut manager, &config, &Command::GotoTag, None),
            false
        );
    }

    #[test]
    fn go_to_tag_should_go_to_tag_and_set_history() {
        let mut manager = Manager {
            tags: vec![
                TagModel::new("A15"),
                TagModel::new("B24"),
                TagModel::new("C"),
                TagModel::new("6D4"),
                TagModel::new("E39"),
                TagModel::new("F67"),
            ],
            ..Manager::default()
        };
        let config = Config::default();
        screen_create_handler::process(&mut manager, Screen::default());
        screen_create_handler::process(&mut manager, Screen::default());

        assert!(process(
            &mut manager,
            &config,
            &Command::GotoTag,
            Some("6".to_string())
        ));
        let current_tag = manager.tag_index(&manager.focused_tag(0).unwrap_or_default());
        assert_eq!(current_tag, Some(5));
        assert!(process(
            &mut manager,
            &config,
            &Command::GotoTag,
            Some("2".to_string())
        ));
        let current_tag = manager.tag_index(&manager.focused_tag(0).unwrap_or_default());
        assert_eq!(current_tag, Some(1));

        assert!(process(
            &mut manager,
            &config,
            &Command::GotoTag,
            Some("3".to_string())
        ));
        let current_tag = manager.tag_index(&manager.focused_tag(0).unwrap_or_default());
        assert_eq!(current_tag, Some(2));

        assert!(process(
            &mut manager,
            &config,
            &Command::GotoTag,
            Some("4".to_string())
        ));
        let current_tag = manager.tag_index(&manager.focused_tag(0).unwrap_or_default());
        assert_eq!(current_tag, Some(3));
        assert_eq!(
            manager.tag_index(&manager.focused_tag(1).unwrap_or_default()),
            Some(2)
        );
        assert_eq!(
            manager.tag_index(&manager.focused_tag(2).unwrap_or_default()),
            Some(1)
        );
        assert_eq!(
            manager.tag_index(&manager.focused_tag(3).unwrap_or_default()),
            Some(5)
        );
    }
}<|MERGE_RESOLUTION|>--- conflicted
+++ resolved
@@ -29,37 +29,11 @@
         Command::MoveToTag if !is_num(&val) => false,
         Command::MoveToTag if to_num(&val) > manager.tags.len() => false,
         Command::MoveToTag if to_num(&val) < 1 => false,
-<<<<<<< HEAD
-        Command::MoveToTag => {
-            let tag_num = to_num(&val);
-            let tag = manager.tags[tag_num - 1].clone();
-
-            // In order to apply the correct margin multiplier we want to copy this value
-            // from any window already present on the target tag
-            let margin_multiplier =
-                match manager.windows.iter().filter(|w| w.has_tag(&tag.id)).last() {
-                    Some(w) => w.margin_multiplier(),
-                    _ => 1.0,
-                };
-
-            if let Some(window) = manager.focused_window_mut() {
-                window.clear_tags();
-                window.set_floating(false);
-                window.tag(&tag.id);
-                window.apply_margin_multiplier(margin_multiplier);
-                let act = DisplayAction::SetWindowTags(window.handle.clone(), tag.id.clone());
-                manager.actions.push_back(act);
-                manager.sort_windows();
-            }
-            true
-        }
-=======
         Command::MoveToTag => move_to_tag(&val, manager),
 
         Command::MoveWindowUp => move_focus_common_vars(move_window_change, manager, -1),
         Command::MoveWindowDown => move_focus_common_vars(move_window_change, manager, 1),
         Command::MoveWindowTop => move_focus_common_vars(move_window_top, manager, 0),
->>>>>>> e4c71cc0
 
         Command::GotoTag if val.is_none() => false,
         Command::GotoTag if !is_num(&val) => false,
@@ -98,38 +72,33 @@
         Command::IncreaseMainWidth => increase_main_width(manager, &val),
         Command::DecreaseMainWidth if val.is_none() => false,
         Command::DecreaseMainWidth => decrease_main_width(manager, &val),
-    }
-}
-
-<<<<<<< HEAD
-        Command::MoveToLastWorkspace => {
-            if manager.workspaces.len() >= 2 && manager.focused_workspace_history.len() >= 2 {
-                let wp_tags = &manager.workspaces[manager.focused_workspace_history[1]]
-                    .tags
-                    .clone();
-                if let Some(window) = manager.focused_window_mut() {
-                    window.tags = vec![wp_tags[0].clone()];
-
-                    return true;
-                }
-            }
-            false
-        }
-=======
+        Command::SetMarginMultiplier if val.is_none() => false,
+        Command::SetMarginMultiplier => set_margin_multiplier(manager, &val),
+    }
+}
+
 fn move_to_tag(val: &Option<String>, manager: &mut Manager) -> bool {
     let tag_num = to_num(val);
     let tag = manager.tags[tag_num - 1].clone();
+
+    // In order to apply the correct margin multiplier we want to copy this value
+    // from any window already present on the target tag
+    let margin_multiplier = match manager.windows.iter().filter(|w| w.has_tag(&tag.id)).last() {
+        Some(w) => w.margin_multiplier(),
+        _ => 1.0,
+    };
+
     if let Some(window) = manager.focused_window_mut() {
         window.clear_tags();
         window.set_floating(false);
         window.tag(&tag.id);
+        window.apply_margin_multiplier(margin_multiplier);
         let act = DisplayAction::SetWindowTags(window.handle, tag.id.clone());
         manager.actions.push_back(act);
         manager.sort_windows();
     }
     true
 }
->>>>>>> e4c71cc0
 
 fn goto_tag(manager: &mut Manager, val: &Option<String>, config: &Config) -> bool {
     let current_tag = manager.tag_index(&manager.focused_tag(0).unwrap_or_default());
@@ -449,64 +418,10 @@
     true
 }
 
-<<<<<<< HEAD
-        Command::IncreaseMainWidth if val.is_none() => false,
-        Command::IncreaseMainWidth => {
-            let workspace = manager.focused_workspace_mut();
-            if workspace.is_none() {
-                return false;
-            }
-            let workspace = workspace.unwrap();
-            let delta: u8 = (&val.unwrap()).parse().unwrap();
-            workspace.increase_main_width(delta);
-            true
-        }
-        Command::DecreaseMainWidth if val.is_none() => false,
-        Command::DecreaseMainWidth => {
-            let workspace = manager.focused_workspace_mut();
-            if workspace.is_none() {
-                return false;
-            }
-            let workspace = workspace.unwrap();
-            let delta: u8 = (&val.unwrap()).parse().unwrap();
-            workspace.decrease_main_width(delta);
-            true
-        }
-        Command::SetMarginMultiplier if val.is_none() => false,
-        Command::SetMarginMultiplier => {
-            let margin_multiplier: f32 = (&val.unwrap()).parse().unwrap();
-            match manager.focused_workspace_mut() {
-                Some(ws) => ws.set_margin_multiplier(margin_multiplier),
-                _ => {
-                    return false;
-                }
-            };
-            let tags = match manager.focused_workspace() {
-                Some(ws) => ws.tags.clone(),
-                _ => {
-                    return false;
-                }
-            };
-            let for_active_workspace = |x: &Window| -> bool {
-                helpers::intersect(&tags, &x.tags) && x.type_ == WindowType::Normal
-            };
-            let mut to_apply_margin_multiplier =
-                helpers::vec_extract(&mut manager.windows, for_active_workspace);
-            to_apply_margin_multiplier.iter_mut().for_each(|w| {
-                w.apply_margin_multiplier(manager.focused_workspace().unwrap().margin_multiplier())
-            });
-            manager.windows.append(&mut to_apply_margin_multiplier);
-            let act =
-                DisplayAction::MoveMouseOver(manager.focused_window().unwrap().handle.clone());
-            manager.actions.push_back(act);
-            true
-        }
-=======
 fn decrease_main_width(manager: &mut Manager, val: &Option<String>) -> bool {
     let workspace = manager.focused_workspace_mut();
     if workspace.is_none() {
         return false;
->>>>>>> e4c71cc0
     }
     let workspace = workspace.unwrap();
     let delta: u8 = (val.as_ref().unwrap()).parse().unwrap();
@@ -514,6 +429,33 @@
     true
 }
 
+fn set_margin_multiplier(manager: &mut Manager, val: &Option<String>) -> bool {
+    let margin_multiplier: f32 = (val.as_ref().as_ref().unwrap()).parse().unwrap();
+    match manager.focused_workspace_mut() {
+        Some(ws) => ws.set_margin_multiplier(margin_multiplier),
+        _ => {
+            return false;
+        }
+    };
+    let tags = match manager.focused_workspace() {
+        Some(ws) => ws.tags.clone(),
+        _ => {
+            return false;
+        }
+    };
+    let for_active_workspace = |x: &Window| -> bool {
+        helpers::intersect(&tags, &x.tags) && x.type_ == WindowType::Normal
+    };
+    let mut to_apply_margin_multiplier =
+        helpers::vec_extract(&mut manager.windows, for_active_workspace);
+    to_apply_margin_multiplier.iter_mut().for_each(|w| {
+        w.apply_margin_multiplier(manager.focused_workspace().unwrap().margin_multiplier())
+    });
+    manager.windows.append(&mut to_apply_margin_multiplier);
+    let act = DisplayAction::MoveMouseOver(manager.focused_window().unwrap().handle);
+    manager.actions.push_back(act);
+    true
+}
 /// Is the string passed in a valid number
 fn is_num(val: &Option<String>) -> bool {
     match val {
