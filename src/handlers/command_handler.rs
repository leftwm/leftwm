#![allow(clippy::wildcard_imports)]
#![allow(clippy::shadow_unrelated)]

// NOTE: there apears to be a clippy bug with shadow_unrelated and the (?) Operator
// allow shadow should be removed once it is resolved
// https://github.com/rust-lang/rust-clippy/issues/6563

use super::*;
use crate::config::Config;
use crate::display_action::DisplayAction;
use crate::layouts::Layout;
use crate::models::WindowState;
use crate::utils::{child_process::exec_shell, helpers};
use std::collections::VecDeque;
use std::str::FromStr;

/* Please also update src/bin/leftwm-check if any of the following apply after your update:
 * - a command now requires a value
 * - a command no longer requires a value
 * - a new command is introduced that requires a value
 *  */
pub fn process(
    manager: &mut Manager,
    config: &Config,
    command: &Command,
    val: &Option<String>,
) -> bool {
    process_internal(manager, config, command, val).unwrap_or(false)
}

pub fn process_internal(
    manager: &mut Manager,
    config: &Config,
    command: &Command,
    val: &Option<String>,
) -> Option<bool> {
    match command {
        Command::Execute => execute(manager, &val),

        Command::ToggleScratchPad => toggle_scratchpad(manager, &val),

        Command::ToggleFullScreen => toggle_fullscreen(manager),

        Command::MoveToTag => move_to_tag(&val, manager),

        Command::MoveWindowUp => move_focus_common_vars(move_window_change, manager, -1),
        Command::MoveWindowDown => move_focus_common_vars(move_window_change, manager, 1),
        Command::MoveWindowTop => move_focus_common_vars(move_window_top, manager, 0),

        Command::GotoTag => goto_tag(manager, &val, config),

        Command::CloseWindow => close_window(manager),
        Command::SwapTags => swap_tags(manager, config),
        Command::MoveToLastWorkspace => move_to_last_workspace(manager),
        Command::NextLayout => next_layout(manager),
        Command::PreviousLayout => previous_layout(manager),

        Command::SetLayout => set_layout(&val, manager),

        Command::FloatingToTile => floating_to_tile(manager),

        Command::FocusNextTag => focus_next_tag(manager, config),
        Command::FocusPreviousTag => focus_previous_tag(manager, config),
        Command::FocusWindowUp => move_focus_common_vars(focus_window_change, manager, -1),
        Command::FocusWindowDown => move_focus_common_vars(focus_window_change, manager, 1),
        Command::FocusWorkspaceNext => focus_workspace_change(manager, 1),
        Command::FocusWorkspacePrevious => focus_workspace_change(manager, -1),

        Command::MouseMoveWindow => None,

        Command::SoftReload => {
            manager.soft_reload();
            None
        }
        Command::HardReload => {
            manager.hard_reload();
            None
        }

        Command::RotateTag => rotate_tag(manager),

        Command::IncreaseMainWidth => change_main_width(manager, &val, 1),
        Command::DecreaseMainWidth => change_main_width(manager, &val, -1),
        Command::SetMarginMultiplier => set_margin_multiplier(manager, &val),
    }
}

fn execute(manager: &mut Manager, val: &Option<String>) -> Option<bool> {
    let _ = exec_shell(val.as_ref()?, manager);
    None
}

fn toggle_scratchpad(manager: &mut Manager, val: &Option<String>) -> Option<bool> {
    let name = val.clone()?;
    let tag = &manager.focused_tag(0)?;
    let (s, id) = manager
        .scratchpads
        .iter()
        .find(|(s, _)| name == s.name.clone())
        .map(|(s, id)| (s.clone(), id))?;

    if id.is_some() {
        if let Some(w) = manager.windows.iter_mut().find(|w| w.pid == *id) {
            let is_tagged = w.has_tag(tag);
            w.clear_tags();
            if is_tagged {
                w.tag("NSP");
            } else {
                w.tag(tag);
            }
            let act = DisplayAction::SetWindowTags(w.handle, w.tags.get(0)?.to_string());
            manager.actions.push_back(act);
            manager.sort_windows();
            return Some(true);
        }
    }
    let pid = exec_shell(&s.value, manager);
    let id = manager
        .scratchpads
        .iter_mut()
        .find(|(s, _)| name == s.name.clone())
        .map(|(_, id)| id)?;
    *id = pid;
    None
}

fn toggle_fullscreen(manager: &mut Manager) -> Option<bool> {
    let window = manager.focused_window_mut()?;
    let fullscreen = window.is_fullscreen();
    let mut states = window.states();
    if !fullscreen {
        states.push(WindowState::Fullscreen);
    } else if fullscreen {
        let index = states.iter().position(|s| *s == WindowState::Fullscreen)?;
        states.remove(index);
    }
    window.set_states(states);
    let mut acts = VecDeque::new();
    acts.push_back(DisplayAction::SetFullScreen(window.clone(), !fullscreen));
    acts.push_back(DisplayAction::MoveMouseOver(window.handle));
    manager.actions.append(&mut acts);
    Some(true)
}

fn move_to_tag(val: &Option<String>, manager: &mut Manager) -> Option<bool> {
    let tag_num: usize = val.as_ref()?.parse().ok()?;
    let tag = manager.tags.get(tag_num - 1)?.clone();

    // In order to apply the correct margin multiplier we want to copy this value
    // from any window already present on the target tag
    let margin_multiplier = match manager.windows.iter().find(|w| w.has_tag(&tag.id)) {
        Some(w) => w.margin_multiplier(),
        None => 1.0,
    };

    let window = manager.focused_window_mut()?;
    window.clear_tags();
    window.set_floating(false);
    window.tag(&tag.id);
    window.apply_margin_multiplier(margin_multiplier);
    let act = DisplayAction::SetWindowTags(window.handle, tag.id.clone());
    manager.actions.push_back(act);
    manager.sort_windows();
    if let Some(ws) = manager.focused_workspace() {
        // TODO focus the window which takes the place on the screen of the closed window
        let for_active_workspace = |x: &Window| -> bool {
            helpers::intersect(&ws.tags, &x.tags) && x.type_ != WindowType::Dock
        };
        if let Some(first) = manager.windows.iter().find(|w| for_active_workspace(w)) {
            let handle = first.handle;
            focus_handler::focus_window(manager, &handle);
        }
    }
    Some(true)
}

fn goto_tag(manager: &mut Manager, val: &Option<String>, config: &Config) -> Option<bool> {
    let current_tag = manager.tag_index(&manager.focused_tag(0).unwrap_or_default());
    let previous_tag = manager.tag_index(&manager.focused_tag(1).unwrap_or_default());

    let input_tag = val.as_ref()?.parse().ok()?;
    let mut destination_tag = input_tag;
    if !config.disable_current_tag_swap {
        destination_tag = match (current_tag, previous_tag, input_tag) {
            (Some(curr_tag), Some(prev_tag), inp_tag) if curr_tag + 1 == inp_tag => prev_tag + 1, // if current tag is the same as the destination tag, go to the previous tag instead
            (_, _, _) => input_tag, // go to the input tag tag
        };
    }
    Some(goto_tag_handler::process(manager, destination_tag, &config))
}

fn focus_next_tag(manager: &mut Manager, config: &Config) -> Option<bool> {
    let current = manager.focused_tag(0)?;
    let mut index = manager.tags.iter().position(|x| x.id == current)? + 1;
    index += 1;
    if index > manager.tags.len() {
        index = 1;
    }
    Some(goto_tag_handler::process(manager, index, &config))
}

fn focus_previous_tag(manager: &mut Manager, config: &Config) -> Option<bool> {
    let current = manager.focused_tag(0)?;
    let mut index = manager.tags.iter().position(|x| x.id == current)? + 1;
    index -= 1;
    if index < 1 {
        index = manager.tags.len();
    }
    Some(goto_tag_handler::process(manager, index, &config))
}

<<<<<<< HEAD
fn swap_tags(manager: &mut Manager) -> Option<bool> {
    if manager.workspaces.len() >= 2 && manager.focus_manager.workspace_history.len() >= 2 {
        let hist_a = *manager.focus_manager.workspace_history.get(0)?;
        let hist_b = *manager.focus_manager.workspace_history.get(1)?;
=======
fn swap_tags(manager: &mut Manager, config: &Config) -> Option<bool> {
    if manager.workspaces.len() >= 2 && manager.focused_workspace_history.len() >= 2 {
        let hist_a = *manager.focused_workspace_history.get(0)?;
        let hist_b = *manager.focused_workspace_history.get(1)?;
>>>>>>> 6f2cba45
        let mut temp = vec![];
        std::mem::swap(&mut manager.workspaces.get_mut(hist_a)?.tags, &mut temp);
        std::mem::swap(&mut manager.workspaces.get_mut(hist_b)?.tags, &mut temp);
        std::mem::swap(&mut manager.workspaces.get_mut(hist_a)?.tags, &mut temp);
        return Some(true);
    }
    if manager.workspaces.len() == 1 {
        let last = manager
            .focus_manager
            .tag_history
            .get(1)
            .map(std::string::ToString::to_string)?;

        let tag_index = manager.tags.iter().position(|x| x.id == last)? + 1;
        return Some(goto_tag_handler::process(manager, tag_index, &config));
    }
    None
}

fn close_window(manager: &mut Manager) -> Option<bool> {
    let window = manager.focused_window()?;
    if window.type_ != WindowType::Dock {
        let act = DisplayAction::KillWindow(window.handle);
        manager.actions.push_back(act);
    }
    None
}

fn move_to_last_workspace(manager: &mut Manager) -> Option<bool> {
    if manager.workspaces.len() >= 2 && manager.focus_manager.workspace_history.len() >= 2 {
        let index = *manager.focus_manager.workspace_history.get(1)?;
        let wp_tags = &manager.workspaces.get(index)?.tags.clone();
        let window = manager.focused_window_mut()?;
        window.tags = vec![wp_tags.get(0)?.clone()];
        return Some(true);
    }
    None
}

fn next_layout(manager: &mut Manager) -> Option<bool> {
    let workspace = manager.focused_workspace_mut()?;
    workspace.next_layout();
    Some(true)
}

fn previous_layout(manager: &mut Manager) -> Option<bool> {
    let workspace = manager.focused_workspace_mut()?;
    workspace.prev_layout();
    Some(true)
}

fn set_layout(val: &Option<String>, manager: &mut Manager) -> Option<bool> {
    let layout = Layout::from_str(val.as_ref()?).ok()?;
    let workspace = manager.focused_workspace_mut()?;
    workspace.set_layout(layout);
    Some(true)
}

fn floating_to_tile(manager: &mut Manager) -> Option<bool> {
    let workspace = manager.focused_workspace()?.clone();
    let window = manager.focused_window_mut()?;
    if window.must_float() {
        return None;
    }
    //Not ideal as is_floating and must_float are connected so have to check
    //them separately
    if !window.floating() {
        return None;
    }
    window_handler::snap_to_workspace(window, &workspace);
    let act = DisplayAction::MoveMouseOver(window.handle);
    manager.actions.push_back(act);
    Some(true)
}

fn move_focus_common_vars<F>(func: F, manager: &mut Manager, val: i32) -> Option<bool>
where
    F: Fn(&mut Manager, i32, WindowHandle, &Option<Layout>, Vec<Window>) -> Option<bool>,
{
    let handle = manager.focused_window()?.handle;
    let w = manager.focused_workspace()?;
    let (tags, layout) = (w.tags.clone(), Some(w.layout.clone()));

    let for_active_workspace =
        |x: &Window| -> bool { helpers::intersect(&tags, &x.tags) && x.type_ != WindowType::Dock };

    let to_reorder = helpers::vec_extract(&mut manager.windows, for_active_workspace);
    func(manager, val, handle, &layout, to_reorder)
}

fn move_window_change(
    manager: &mut Manager,
    val: i32,
    mut handle: WindowHandle,
    layout: &Option<Layout>,
    mut to_reorder: Vec<Window>,
) -> Option<bool> {
    let is_handle = |x: &Window| -> bool { x.handle == handle };
    if let Some(Layout::Monocle) = layout {
        handle = helpers::relative_find(&to_reorder, is_handle, -val)?.handle;
        let _ = helpers::cycle_vec(&mut to_reorder, val);
    } else if let Some(Layout::MainAndDeck) = layout {
        let main = to_reorder.remove(0);
        if main.handle != handle {
            handle = helpers::relative_find(&to_reorder, is_handle, -val)?.handle;
        }
        let _ = helpers::cycle_vec(&mut to_reorder, val);
        to_reorder.insert(0, main);
    } else {
        let _ = helpers::reorder_vec(&mut to_reorder, is_handle, val);
    }
    manager.windows.append(&mut to_reorder);
    let act = DisplayAction::MoveMouseOver(handle);
    manager.actions.push_back(act);
    Some(true)
}

//val and layout aren't used which is a bit awkward
fn move_window_top(
    manager: &mut Manager,
    _val: i32,
    handle: WindowHandle,
    _layout: &Option<Layout>,
    mut to_reorder: Vec<Window>,
) -> Option<bool> {
    // Moves the selected window at index 0 of the window list.
    // If the selected window is already at index 0, it is sent to index 1.
    let is_handle = |x: &Window| -> bool { x.handle == handle };
    let list = &mut to_reorder;
    let len = list.len();
    let index = list.iter().position(|x| is_handle(x))?;
    let item = list.get(index)?.clone();
    list.remove(index);
    let mut new_index: usize = match index {
        0 => 1,
        _ => 0,
    };
    if new_index >= len {
        new_index -= len
    }
    list.insert(new_index, item);

    manager.windows.append(&mut to_reorder);
    // focus follows the window if it was not already on top of the stack
    if index > 0 {
        let act = DisplayAction::MoveMouseOver(handle);
        manager.actions.push_back(act);
    }
    Some(true)
}

fn focus_window_change(
    manager: &mut Manager,
    val: i32,
    mut handle: WindowHandle,
    layout: &Option<Layout>,
    mut to_reorder: Vec<Window>,
) -> Option<bool> {
    let is_handle = |x: &Window| -> bool { x.handle == handle };
    if let Some(Layout::Monocle) = layout {
        // For Monocle we want to also move windows up/down
        // Not the best solution but results
        // in desired behaviour
        handle = helpers::relative_find(&to_reorder, is_handle, -val)?.handle;
        let _ = helpers::cycle_vec(&mut to_reorder, val);
    } else if let Some(Layout::MainAndDeck) = layout {
        if to_reorder.len() == 1_usize {
            return None;
        }
        let index = to_reorder.iter().position(|x: &Window| !x.floating())? + 1;
        let window_group = &to_reorder[..=index];
        handle = helpers::relative_find(&window_group, is_handle, -val)?.handle;
    } else if let Some(new_focused) = helpers::relative_find(&to_reorder, is_handle, val) {
        handle = new_focused.handle;
    }
    manager.windows.append(&mut to_reorder);
    let act = DisplayAction::MoveMouseOver(handle);
    manager.actions.push_back(act);
    // This is required for those with focus_tracks_mouse = false
    Some(focus_handler::focus_window(manager, &handle))
}

fn focus_workspace_change(manager: &mut Manager, val: i32) -> Option<bool> {
    let current = manager.focused_workspace()?;
    let workspace = helpers::relative_find(&manager.workspaces, |w| w == current, val)?.clone();
    focus_handler::focus_workspace(manager, &workspace);
    let act = DisplayAction::MoveMouseOverPoint(workspace.xyhw.center());
    manager.actions.push_back(act);
    let window = manager
        .windows
        .iter()
        .find(|w| workspace.is_displaying(w) && w.type_ == WindowType::Normal)?
        .clone();
    focus_handler::move_cursor_over(manager, &window);
    let act = DisplayAction::MoveMouseOver(window.handle);
    manager.actions.push_back(act);
    // This is required for those with focus_tracks_mouse = false
    Some(focus_handler::focus_window(manager, &window.handle))
}

fn rotate_tag(manager: &mut Manager) -> Option<bool> {
    let workspace = manager.focused_workspace_mut()?;
    let _ = workspace.rotate_layout();
    Some(true)
}

fn change_main_width(manager: &mut Manager, val: &Option<String>, factor: i8) -> Option<bool> {
    let workspace = manager.focused_workspace_mut()?;
    let delta: i8 = val.as_ref()?.parse().ok()?;
    workspace.change_main_width(delta * factor);
    Some(true)
}

fn set_margin_multiplier(manager: &mut Manager, val: &Option<String>) -> Option<bool> {
    let margin_multiplier: f32 = val.as_ref()?.parse().ok()?;
    let ws = manager.focused_workspace_mut()?;
    ws.set_margin_multiplier(margin_multiplier);
    let tags = ws.tags.clone();
    if manager
        .windows
        .iter()
        .any(|w| w.type_ == WindowType::Normal)
    {
        let for_active_workspace = |x: &Window| -> bool {
            helpers::intersect(&tags, &x.tags) && x.type_ == WindowType::Normal
        };
        let mut to_apply_margin_multiplier =
            helpers::vec_extract(&mut manager.windows, for_active_workspace);
        for w in &mut to_apply_margin_multiplier {
            if let Some(ws) = manager.focused_workspace() {
                w.apply_margin_multiplier(ws.margin_multiplier())
            }
        }
        manager.windows.append(&mut to_apply_margin_multiplier);
    }
    Some(true)
}

#[cfg(test)]
mod tests {
    use super::*;
    use crate::models::TagModel;
    #[test]
    fn go_to_tag_should_return_false_if_no_screen_is_created() {
        let mut manager = Manager::default();
        let config = Config::default();
        // no screen creation here
        assert!(!process(
            &mut manager,
            &config,
            &Command::GotoTag,
            &Some("6".to_string())
        ));
        assert!(!process(
            &mut manager,
            &config,
            &Command::GotoTag,
            &Some("2".to_string())
        ));
        assert!(!process(
            &mut manager,
            &config,
            &Command::GotoTag,
            &Some("15".to_string())
        ),);
    }

    #[test]
    fn go_to_tag_should_create_at_least_one_tag_per_screen_no_more() {
        let mut manager = Manager::default();
        let config = Config::default();
        screen_create_handler::process(&mut manager, Screen::default(), &config);
        screen_create_handler::process(&mut manager, Screen::default(), &config);
        // no tag creation here but one tag per screen is created
        assert!(process(
            &mut manager,
            &config,
            &Command::GotoTag,
            &Some("2".to_string())
        ));
        assert!(process(
            &mut manager,
            &config,
            &Command::GotoTag,
            &Some("1".to_string())
        ));
        // we only have one tag per screen created automatically
        assert!(!process(
            &mut manager,
            &config,
            &Command::GotoTag,
            &Some("3".to_string())
        ),);
    }

    #[test]
    fn go_to_tag_should_return_false_on_invalid_input() {
        let mut manager = Manager::default();
        let config = Config::default();
        screen_create_handler::process(&mut manager, Screen::default(), &config);
        manager.tags = vec![
            TagModel::new("A15"),
            TagModel::new("B24"),
            TagModel::new("C"),
            TagModel::new("6D4"),
            TagModel::new("E39"),
            TagModel::new("F67"),
        ];
        assert!(!process(
            &mut manager,
            &config,
            &Command::GotoTag,
            &Some("abc".to_string())
        ),);
        assert!(!process(
            &mut manager,
            &config,
            &Command::GotoTag,
            &Some("ab45c".to_string())
        ));
        assert!(!process(&mut manager, &config, &Command::GotoTag, &None));
    }

    #[test]
    fn go_to_tag_should_go_to_tag_and_set_history() {
        let mut manager = Manager {
            tags: vec![
                TagModel::new("A15"),
                TagModel::new("B24"),
                TagModel::new("C"),
                TagModel::new("6D4"),
                TagModel::new("E39"),
                TagModel::new("F67"),
            ],
            ..Manager::default()
        };
        let config = Config::default();
        screen_create_handler::process(&mut manager, Screen::default(), &config);
        screen_create_handler::process(&mut manager, Screen::default(), &config);

        assert!(process(
            &mut manager,
            &config,
            &Command::GotoTag,
            &Some("6".to_string())
        ));
        let current_tag = manager.tag_index(&manager.focused_tag(0).unwrap_or_default());
        assert_eq!(current_tag, Some(5));
        assert!(process(
            &mut manager,
            &config,
            &Command::GotoTag,
            &Some("2".to_string())
        ));
        let current_tag = manager.tag_index(&manager.focused_tag(0).unwrap_or_default());
        assert_eq!(current_tag, Some(1));

        assert!(process(
            &mut manager,
            &config,
            &Command::GotoTag,
            &Some("3".to_string())
        ));
        let current_tag = manager.tag_index(&manager.focused_tag(0).unwrap_or_default());
        assert_eq!(current_tag, Some(2));

        assert!(process(
            &mut manager,
            &config,
            &Command::GotoTag,
            &Some("4".to_string())
        ));
        let current_tag = manager.tag_index(&manager.focused_tag(0).unwrap_or_default());
        assert_eq!(current_tag, Some(3));
        assert_eq!(
            manager.tag_index(&manager.focused_tag(1).unwrap_or_default()),
            Some(2)
        );
        assert_eq!(
            manager.tag_index(&manager.focused_tag(2).unwrap_or_default()),
            Some(1)
        );
        assert_eq!(
            manager.tag_index(&manager.focused_tag(3).unwrap_or_default()),
            Some(5)
        );
    }
}<|MERGE_RESOLUTION|>--- conflicted
+++ resolved
@@ -209,17 +209,10 @@
     Some(goto_tag_handler::process(manager, index, &config))
 }
 
-<<<<<<< HEAD
 fn swap_tags(manager: &mut Manager) -> Option<bool> {
     if manager.workspaces.len() >= 2 && manager.focus_manager.workspace_history.len() >= 2 {
         let hist_a = *manager.focus_manager.workspace_history.get(0)?;
         let hist_b = *manager.focus_manager.workspace_history.get(1)?;
-=======
-fn swap_tags(manager: &mut Manager, config: &Config) -> Option<bool> {
-    if manager.workspaces.len() >= 2 && manager.focused_workspace_history.len() >= 2 {
-        let hist_a = *manager.focused_workspace_history.get(0)?;
-        let hist_b = *manager.focused_workspace_history.get(1)?;
->>>>>>> 6f2cba45
         let mut temp = vec![];
         std::mem::swap(&mut manager.workspaces.get_mut(hist_a)?.tags, &mut temp);
         std::mem::swap(&mut manager.workspaces.get_mut(hist_b)?.tags, &mut temp);
