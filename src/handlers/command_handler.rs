use super::*;
use crate::display_action::DisplayAction;
use crate::utils::helpers;

pub fn process(manager: &mut Manager, command: Command, val: Option<String>) -> bool {
    match command {
        Command::MoveToTag if val.is_none() => false,
        Command::MoveToTag if !is_num(&val) => false,
        Command::MoveToTag if to_num(&val) > manager.tags.len() => false,
        Command::MoveToTag if to_num(&val) < 1 => false,
        Command::MoveToTag => {
            let tag_num = to_num(&val);
            let tag = manager.tags[tag_num - 1].clone();
            if let Some(window) = manager.focused_window_mut() {
                window.clear_tags();
                window.set_floating(false);
                window.tag(&tag.id);
                let act = DisplayAction::SetWindowTags(window.handle.clone(), tag.id.clone());
                manager.actions.push_back(act);
                return true;
            }

            //make sure focus is re-computed
            let act = DisplayAction::FocusWindowUnderCursor;
            manager.actions.push_back(act);
            true
        }

        Command::GotoTag if val.is_none() => false,
        Command::GotoTag if !is_num(&val) => false,
        Command::GotoTag => {
            let current_tag = manager.tag_index(manager.focused_tag(0).unwrap_or_default());
            let previous_tag = manager.tag_index(manager.focused_tag(1).unwrap_or_default());
            let input_tag = to_num(&val);

            let destination_tag = match (current_tag, previous_tag, input_tag) {
                (Some(ctag), Some(ptag), itag) if ctag + 1 == itag => ptag + 1, // if current tag is the same as the destination tag, go to the previous tag instead
                (_, _, _) => input_tag, // go to the input tag tag
            };
            goto_tag_handler::process(manager, destination_tag)
        }

        Command::FocusNextTag => {
            let current = manager.focused_tag(0);
            let current = current.unwrap();
            let mut index = match manager.tags.iter().position(|x| x.id == current) {
                Some(x) => x + 1,
                None => {
                    return false;
                }
            };

            index += 1;

            if index > manager.tags.len() {
                index = 1;
            }

            goto_tag_handler::process(manager, index)
        }

        Command::FocusPreviousTag => {
            let current = manager.focused_tag(0);
            let current = current.unwrap();
            let mut index = match manager.tags.iter().position(|x| x.id == current) {
                Some(x) => x + 1,
                None => {
                    return false;
                }
            };

            index -= 1;
            if index < 1 {
                index = manager.tags.len();
            }

            goto_tag_handler::process(manager, index)
        }

        Command::Execute if val.is_none() => false,
        Command::Execute => {
            use std::process::{Command, Stdio};
            let _ = Command::new("sh")
                .arg("-c")
                .arg(&val.unwrap())
                .stdin(Stdio::null())
                .stdout(Stdio::null())
                .spawn()
                .map(|child| manager.children.insert(child));
            false
        }

        Command::CloseWindow => {
            if let Some(window) = manager.focused_window() {
                if window.type_ != WindowType::Dock {
                    let act = DisplayAction::KillWindow(window.handle.clone());
                    manager.actions.push_back(act);
                }
            }
            false
        }

        Command::SwapTags => {
            // If multi workspace, swap with other workspace
            if manager.workspaces.len() >= 2 && manager.focused_workspace_history.len() >= 2 {
                let mut a = manager.workspaces[manager.focused_workspace_history[0]].clone();
                let mut b = manager.workspaces[manager.focused_workspace_history[1]].clone();
                let swap = a.tags.clone();
                a.tags = b.tags.clone();
                b.tags = swap;
                manager.workspaces[manager.focused_workspace_history[0]] = a;
                manager.workspaces[manager.focused_workspace_history[1]] = b;
                return true;
            }
            // If single workspace, swap width previous tag
            if manager.workspaces.len() == 1 {
                let last = manager.focused_tag_history.get(1).map(|t| t.to_string());
                if let Some(last) = last {
                    let tag_index = match manager.tags.iter().position(|x| x.id == last) {
                        Some(x) => x + 1,
                        None => return false,
                    };
                    return goto_tag_handler::process(manager, tag_index);
                }
            }
            false
        }

        Command::MoveToLastWorkspace => {
            if manager.workspaces.len() >= 2 && manager.focused_workspace_history.len() >= 2 {
                let wp_tags = &manager.workspaces[manager.focused_workspace_history[1]]
                    .tags
                    .clone();
                if let Some(window) = manager.focused_window_mut() {
                    window.tags = vec![wp_tags[0].clone()];
                    return true;
                }
            }
            false
        }

        Command::NextLayout => {
            if let Some(workspace) = manager.focused_workspace_mut() {
                workspace.next_layout();
                return true;
            }
            false
        }
        Command::PreviousLayout => {
            if let Some(workspace) = manager.focused_workspace_mut() {
                workspace.prev_layout();
                return true;
            }
            false
        }

        Command::MoveWindowUp => {
            let handle = match manager.focused_window() {
                Some(h) => h.handle.clone(),
                _ => {
                    return false;
                }
            };
            let tags = match manager.focused_workspace() {
                Some(w) => w.tags.clone(),
                _ => {
                    return false;
                }
            };
            let for_active_workspace = |x: &Window| -> bool {
                helpers::intersect(&tags, &x.tags) && x.type_ != WindowType::Dock
            };
            let mut to_reorder = helpers::vec_extract(&mut manager.windows, for_active_workspace);
            let is_handle = |x: &Window| -> bool { x.handle == handle };
            helpers::reorder_vec(&mut to_reorder, is_handle, -1);
            manager.windows.append(&mut to_reorder);
            let act = DisplayAction::MoveMouseOver(handle);
            manager.actions.push_back(act);
            true
        }

        Command::MoveWindowDown => {
            let handle = match manager.focused_window() {
                Some(h) => h.handle.clone(),
                _ => {
                    return false;
                }
            };
            let tags = match manager.focused_workspace() {
                Some(w) => w.tags.clone(),
                _ => {
                    return false;
                }
            };
            let for_active_workspace = |x: &Window| -> bool {
                helpers::intersect(&tags, &x.tags) && x.type_ != WindowType::Dock
            };
            let mut to_reorder = helpers::vec_extract(&mut manager.windows, for_active_workspace);
            let is_handle = |x: &Window| -> bool { x.handle == handle };
            helpers::reorder_vec(&mut to_reorder, is_handle, 1);
            manager.windows.append(&mut to_reorder);
            let act = DisplayAction::MoveMouseOver(handle);
            manager.actions.push_back(act);
            true
        }
        // Moves the selected window at index 0 of the window list.
        // If the selected window is already at index 0, it is sent to index 1.
        Command::MoveWindowTop => {
            let handle = match manager.focused_window() {
                Some(h) => h.handle.clone(),
                _ => {
                    return false;
                }
            };
            let tags = match manager.focused_workspace() {
                Some(w) => w.tags.clone(),
                _ => {
                    return false;
                }
            };
            let for_active_workspace = |x: &Window| -> bool {
                helpers::intersect(&tags, &x.tags) && x.type_ != WindowType::Dock
            };
            let mut to_reorder = helpers::vec_extract(&mut manager.windows, for_active_workspace);
            let is_handle = |x: &Window| -> bool { x.handle == handle };
            let list = &mut to_reorder;
            let len = list.len();
            let (index, item) = match list.iter().enumerate().find(|&x| is_handle(&x.1)) {
                Some(x) => (x.0, x.1.clone()),
                None => {
                    return false;
                }
            };
            list.remove(index);
            let mut new_index: usize = match index {
                0 => 1,
                _ => 0,
            };
            if new_index >= len {
                new_index -= len
            }
            list.insert(new_index, item);

            manager.windows.append(&mut to_reorder);
            // focus follows the window if it was not already on top of the stack
            if index > 0 {
                let act = DisplayAction::MoveMouseOver(handle);
                manager.actions.push_back(act);
            }
            true
        }

        Command::FocusWindowUp => {
            let handle = match manager.focused_window() {
                Some(h) => h.handle.clone(),
                _ => {
                    return false;
                }
            };
            let (tags, layout) = match manager.focused_workspace() {
                Some(w) => (w.tags.clone(), Some(w.layout.clone())),
                _ => {
                    return false;
                }
            };
            let for_active_workspace = |x: &Window| -> bool {
                helpers::intersect(&tags, &x.tags) && x.type_ != WindowType::Dock
            };

            match layout {
                Some(crate::layouts::Layout::Monocle) => {
                    // For Monocle we want to also move windows up/down
                    //                     // Not the best solution but results
                    //                     in desired behaviour
                    let mut to_reorder =
                        helpers::vec_extract(&mut manager.windows, for_active_workspace);
                    let is_handle = |x: &Window| -> bool { x.handle == handle };
                    helpers::reorder_vec(&mut to_reorder, is_handle, -1);
                    manager.windows.append(&mut to_reorder);
                    let act = DisplayAction::MoveMouseOver(handle);
                    manager.actions.push_back(act);
                    true
                }
                _ => {
                    let mut window_group =
                        helpers::vec_extract(&mut manager.windows, for_active_workspace);
                    let is_handle = |x: &Window| -> bool { x.handle == handle };
                    if let Some(new_focused) = helpers::relative_find(&window_group, is_handle, -1)
                    {
                        let act = DisplayAction::MoveMouseOver(new_focused.handle.clone());
                        manager.actions.push_back(act);
                    }
                    manager.windows.append(&mut window_group);
                    true
                }
            }
        }

        Command::FocusWindowDown => {
            let handle = match manager.focused_window() {
                Some(h) => h.handle.clone(),
                _ => {
                    return false;
                }
            };
            let (tags, layout) = match manager.focused_workspace() {
                Some(w) => (w.tags.clone(), Some(w.layout.clone())),
                _ => {
                    return false;
                }
            };
            let for_active_workspace = |x: &Window| -> bool {
                helpers::intersect(&tags, &x.tags) && x.type_ != WindowType::Dock
            };
            match layout {
                Some(crate::layouts::Layout::Monocle) => {
                    // For Monocle we want to also move windows up/down
                    // Not the best solution but results in desired behaviour
                    let mut to_reorder =
                        helpers::vec_extract(&mut manager.windows, for_active_workspace);
                    let is_handle = |x: &Window| -> bool { x.handle == handle };
                    helpers::reorder_vec(&mut to_reorder, is_handle, 1);
                    manager.windows.append(&mut to_reorder);
                    let act = DisplayAction::MoveMouseOver(handle);
                    manager.actions.push_back(act);
                    true
                }
                _ => {
                    let mut window_group =
                        helpers::vec_extract(&mut manager.windows, for_active_workspace);
                    let is_handle = |x: &Window| -> bool { x.handle == handle };
                    if let Some(new_focused) = helpers::relative_find(&window_group, is_handle, 1) {
                        let act = DisplayAction::MoveMouseOver(new_focused.handle.clone());
                        manager.actions.push_back(act);
                    }
                    manager.windows.append(&mut window_group);
                    true
                }
            }
        }

        Command::FocusWorkspaceNext => {
            let current = manager.focused_workspace();
            if current.is_none() {
                return false;
            }
            let current = current.unwrap();
            let mut index = match manager
                .workspaces
                .iter()
                .enumerate()
                .find(|&x| x.1 == current)
            {
                Some(x) => x.0,
                None => {
                    return false;
                }
            };
            index += 1;
            if index >= manager.workspaces.len() {
                index = 0;
            }
            let workspace = manager.workspaces[index].clone();
            focus_handler::focus_workspace(manager, &workspace);
            let act = DisplayAction::MoveMouseOverPoint(workspace.xyhw.center());
            manager.actions.push_back(act);
            if let Some(window) = manager
                .windows
                .iter()
                .find(|w| workspace.is_displaying(w) && w.type_ == WindowType::Normal)
            {
                let window = window.clone();
                focus_handler::focus_window(manager, &window, &window.x() + 1, &window.y() + 1);
                let act = DisplayAction::MoveMouseOver(window.handle);
                manager.actions.push_back(act);
            }
            true
        }

        Command::FocusWorkspacePrevious => {
            let current = manager.focused_workspace();
            if current.is_none() {
                return false;
            }
            let current = current.unwrap();
            let mut index = match manager
                .workspaces
                .iter()
                .enumerate()
                .find(|&x| x.1 == current)
            {
                Some(x) => x.0 as i32,
                None => {
                    return false;
                }
            };
            index -= 1;
            if index < 0 {
                index = (manager.workspaces.len() as i32) - 1;
            }
            let workspace = manager.workspaces[index as usize].clone();
            focus_handler::focus_workspace(manager, &workspace);
            let act = DisplayAction::MoveMouseOverPoint(workspace.xyhw.center());
            manager.actions.push_back(act);
            if let Some(window) = manager
                .windows
                .iter()
                .find(|w| workspace.is_displaying(w) && w.type_ == WindowType::Normal)
            {
                let window = window.clone();
                focus_handler::focus_window(manager, &window, &window.x() + 1, &window.y() + 1);
                let act = DisplayAction::MoveMouseOver(window.handle);
                manager.actions.push_back(act);
            }
            true
        }

        Command::MouseMoveWindow => false,

        Command::SoftReload => {
            manager.soft_reload();
            false
        }
        Command::HardReload => {
            manager.hard_reload();
            false
        }

        Command::IncreaseMainWidth if val.is_none() => false,
        Command::IncreaseMainWidth => {
            let workspace = manager.focused_workspace_mut();
            if workspace.is_none() {
                return false;
            }
            let workspace = workspace.unwrap();
            let delta: u8 = (&val.unwrap()).parse().unwrap();
            workspace.increase_main_width(delta);
            true
        }
        Command::DecreaseMainWidth if val.is_none() => false,
        Command::DecreaseMainWidth => {
            let workspace = manager.focused_workspace_mut();
            if workspace.is_none() {
                return false;
            }
            let workspace = workspace.unwrap();
            let delta: u8 = (&val.unwrap()).parse().unwrap();
            workspace.decrease_main_width(delta);
            true
        }
    }
}

/// Is the string passed in a valid number
fn is_num(val: &Option<String>) -> bool {
    match val {
        Some(num) => num.parse::<usize>().is_ok(),
        None => false,
    }
}

/// Convert the option string to a number
fn to_num(val: &Option<String>) -> usize {
    val.as_ref()
        .and_then(|num| num.parse::<usize>().ok())
        .unwrap_or_default()
}

#[cfg(test)]
mod tests {
    use super::*;

    #[test]
    fn go_to_tag_should_return_false_if_no_screen_is_created() {
        let mut manager = Manager::default();
        // no screen creation here
        assert_eq!(
            process(&mut manager, Command::GotoTag, Some("6".to_string())),
            false
        );
        assert_eq!(
            process(&mut manager, Command::GotoTag, Some("2".to_string())),
            false
        );
        assert_eq!(
            process(&mut manager, Command::GotoTag, Some("15".to_string())),
            false
        );
    }

    #[test]
    fn go_to_tag_should_create_at_least_one_tag_per_screen_no_more() {
        let mut manager = Manager::default();
        screen_create_handler::process(&mut manager, Screen::default());
        screen_create_handler::process(&mut manager, Screen::default());
        // no tag creation here but one tag per screen is created
        assert!(process(
            &mut manager,
            Command::GotoTag,
            Some("2".to_string())
        ));
        assert!(process(
            &mut manager,
            Command::GotoTag,
            Some("1".to_string())
        ));
        // we only have one tag per screen created automatically
        assert_eq!(
            process(&mut manager, Command::GotoTag, Some("3".to_string())),
            false
        );
    }

    #[test]
    fn go_to_tag_should_return_false_on_invalid_input() {
        let mut manager = Manager::default();
        screen_create_handler::process(&mut manager, Screen::default());
        manager.tags = vec![
            TagModel::new("A15"),
            TagModel::new("B24"),
            TagModel::new("C"),
            TagModel::new("6D4"),
            TagModel::new("E39"),
            TagModel::new("F67"),
        ];
        assert_eq!(
            process(&mut manager, Command::GotoTag, Some("abc".to_string())),
            false
        );
        assert_eq!(
            process(&mut manager, Command::GotoTag, Some("ab45c".to_string())),
            false
        );
        assert_eq!(process(&mut manager, Command::GotoTag, None), false);
    }

    #[test]
    fn go_to_tag_should_go_to_tag_and_set_history() {
        let mut manager = Manager {
            tags: vec![
                TagModel::new("A15"),
                TagModel::new("B24"),
                TagModel::new("C"),
                TagModel::new("6D4"),
                TagModel::new("E39"),
                TagModel::new("F67"),
            ],
            ..Default::default()
        };
<<<<<<< HEAD
=======

>>>>>>> 5b981c18
        screen_create_handler::process(&mut manager, Screen::default());
        screen_create_handler::process(&mut manager, Screen::default());

        assert!(process(
            &mut manager,
            Command::GotoTag,
            Some("6".to_string())
        ));
        let current_tag = manager.tag_index(manager.focused_tag(0).unwrap_or_default());
        assert_eq!(current_tag, Some(5));
        assert!(process(
            &mut manager,
            Command::GotoTag,
            Some("2".to_string())
        ));
        let current_tag = manager.tag_index(manager.focused_tag(0).unwrap_or_default());
        assert_eq!(current_tag, Some(1));

        assert!(process(
            &mut manager,
            Command::GotoTag,
            Some("3".to_string())
        ));
        let current_tag = manager.tag_index(manager.focused_tag(0).unwrap_or_default());
        assert_eq!(current_tag, Some(2));

        assert!(process(
            &mut manager,
            Command::GotoTag,
            Some("4".to_string())
        ));
        let current_tag = manager.tag_index(manager.focused_tag(0).unwrap_or_default());
        assert_eq!(current_tag, Some(3));
        assert_eq!(
            manager.tag_index(manager.focused_tag(1).unwrap_or_default()),
            Some(2)
        );
        assert_eq!(
            manager.tag_index(manager.focused_tag(2).unwrap_or_default()),
            Some(1)
        );
        assert_eq!(
            manager.tag_index(manager.focused_tag(3).unwrap_or_default()),
            Some(5)
        );
    }
}<|MERGE_RESOLUTION|>--- conflicted
+++ resolved
@@ -547,10 +547,6 @@
             ],
             ..Default::default()
         };
-<<<<<<< HEAD
-=======
-
->>>>>>> 5b981c18
         screen_create_handler::process(&mut manager, Screen::default());
         screen_create_handler::process(&mut manager, Screen::default());
 
