#![allow(clippy::wildcard_imports)]
#![allow(clippy::shadow_unrelated)]

// NOTE: there apears to be a clippy bug with shadow_unrelated and the (?) Operator
// allow shadow should be removed once it is resolved
// https://github.com/rust-lang/rust-clippy/issues/6563

use super::*;
use crate::display_action::DisplayAction;
use crate::layouts::Layout;
use crate::utils::{child_process::exec_shell, helpers};
use crate::{config::Config, models::FocusBehaviour};
use std::str::FromStr;

/* Please also update src/bin/leftwm-check if any of the following apply after your update:
 * - a command now requires a value
 * - a command no longer requires a value
 * - a new command is introduced that requires a value
 *  */
pub fn process(
    manager: &mut Manager,
    config: &Config,
    command: &Command,
    val: &Option<String>,
) -> bool {
    process_internal(manager, config, command, val).unwrap_or(false)
}

pub fn process_internal(
    manager: &mut Manager,
    config: &Config,
    command: &Command,
    val: &Option<String>,
) -> Option<bool> {
    match command {
        Command::Execute => execute(manager, val),

        Command::ToggleScratchPad => toggle_scratchpad(manager, val),

        Command::ToggleFullScreen => toggle_fullscreen(manager),

        Command::MoveToTag => move_to_tag(val, manager),

        Command::MoveWindowUp => move_focus_common_vars(move_window_change, manager, -1),
        Command::MoveWindowDown => move_focus_common_vars(move_window_change, manager, 1),
        Command::MoveWindowTop => move_focus_common_vars(move_window_top, manager, 0),

        Command::GotoTag => goto_tag(manager, val, config),

        Command::CloseWindow => close_window(manager),
        Command::SwapTags => swap_tags(manager),
        Command::MoveToLastWorkspace => move_to_last_workspace(manager),
        Command::NextLayout => next_layout(manager),
        Command::PreviousLayout => previous_layout(manager),

        Command::SetLayout => set_layout(val, manager),

        Command::FloatingToTile => floating_to_tile(manager),

        Command::FocusNextTag => focus_next_tag(manager),
        Command::FocusPreviousTag => focus_previous_tag(manager),
        Command::FocusWindowUp => move_focus_common_vars(focus_window_change, manager, -1),
        Command::FocusWindowDown => move_focus_common_vars(focus_window_change, manager, 1),
        Command::FocusWorkspaceNext => focus_workspace_change(manager, 1),
        Command::FocusWorkspacePrevious => focus_workspace_change(manager, -1),

        Command::MouseMoveWindow => None,

        Command::SoftReload => {
            manager.soft_reload();
            None
        }
        Command::HardReload => {
            manager.hard_reload();
            None
        }

        Command::RotateTag => rotate_tag(manager),

        Command::IncreaseMainWidth => change_main_width(manager, val, 1),
        Command::DecreaseMainWidth => change_main_width(manager, val, -1),
        Command::SetMarginMultiplier => set_margin_multiplier(manager, val),
    }
}

fn execute(manager: &mut Manager, val: &Option<String>) -> Option<bool> {
    let _ = exec_shell(val.as_ref()?, manager);
    None
}

fn toggle_scratchpad(manager: &mut Manager, val: &Option<String>) -> Option<bool> {
    let name = val.clone()?;
    let tag = &manager.focused_tag(0)?;
    let s = manager
        .scratchpads
        .iter()
        .find(|s| name == s.name.clone())?
        .clone();

    let mut handle = None;
    if let Some(ws) = manager.focused_workspace() {
        handle = manager
            .windows
            .iter()
            .find(|w| ws.is_managed(w))
            .map(|w| w.handle);
    }

    if let Some(id) = manager.active_scratchpads.get(&s.name) {
        if let Some(w) = manager.windows.iter_mut().find(|w| w.pid == *id) {
            let is_tagged = w.has_tag(tag);
            w.clear_tags();
            if is_tagged {
                w.tag("NSP");
                if let Some(prev) = manager.focus_manager.window_history.get(1) {
                    handle = Some(*prev);
                }
            } else {
                w.tag(tag);
                handle = Some(w.handle);
            }
            let act = DisplayAction::SetWindowTags(w.handle, w.tags.get(0)?.to_string());
            manager.actions.push_back(act);

            manager.sort_windows();
            if let Some(h) = handle {
                handle_focus(manager, h);
                if !is_tagged {
                    manager.move_to_top(&h);
                }
            }
            return Some(true);
        }
    }
    let name = s.name.clone();
    let pid = exec_shell(&s.value, manager);
    manager.active_scratchpads.insert(name, pid);
    None
}

fn toggle_fullscreen(manager: &mut Manager) -> Option<bool> {
    let window = manager.focused_window_mut()?;
    let handle = window.handle;
    let act = window.toggle_fullscreen()?;
    manager.actions.push_back(act);
    Some(handle_focus(manager, handle))
}

fn move_to_tag(val: &Option<String>, manager: &mut Manager) -> Option<bool> {
    let tag_num: usize = val.as_ref()?.parse().ok()?;
    let tag = manager.tags.get(tag_num - 1)?.clone();

    // In order to apply the correct margin multiplier we want to copy this value
    // from any window already present on the target tag
    let margin_multiplier = match manager.windows.iter().find(|w| w.has_tag(&tag.id)) {
        Some(w) => w.margin_multiplier(),
        None => 1.0,
    };

    let handle = manager.focused_window()?.handle;
    let mut new_handle = None;
    //Focus the next or previous window on the workspace
    if manager.focus_manager.behaviour != FocusBehaviour::Sloppy {
        if let Some(ws) = manager.focused_workspace().cloned() {
            let for_active_workspace = |x: &Window| -> bool { ws.is_managed(x) };
            let mut windows = helpers::vec_extract(&mut manager.windows, for_active_workspace);
            let is_handle = |x: &Window| -> bool { x.handle == handle };
            let p = helpers::relative_find(&windows, is_handle, -1, false);
            new_handle = helpers::relative_find(&windows, is_handle, 1, false)
                .or(p) //Backup
                .map(|w| w.handle);
            manager.windows.append(&mut windows);
        }
    }

    let window = manager.focused_window_mut()?;
    let handle = window.handle;
    let tags = window.tags.clone();
    window.clear_tags();
    window.set_floating(false);
    window.tag(&tag.id);
    window.apply_margin_multiplier(margin_multiplier);
    let act = DisplayAction::SetWindowTags(window.handle, tag.id.clone());
    manager.actions.push_back(act);

<<<<<<< HEAD
    manager.sort_windows();
    if let Some(new_handle) = new_handle {
        focus_handler::focus_window(manager, &new_handle);
=======
    //Focus the next or previous window on the workspace
    if manager.focus_manager.behaviour != FocusBehaviour::Sloppy {
        if let Some(i) = manager.windows.iter().position(|w| w.handle == handle) {
            let for_active_workspace =
                |x: &Window| -> bool { helpers::intersect(&tags, &x.tags) && !x.is_unmanaged() };
            let p = manager
                .windows
                .get(i - 1)
                .filter(|w| for_active_workspace(w));
            if let Some(new_handle) = manager
                .windows
                .get(i + 1)
                .filter(|w| for_active_workspace(w))
                .or(p) //Backup
                .map(|w| w.handle)
            {
                focus_handler::focus_window(manager, &new_handle);
            }
        }
>>>>>>> 3c80a4a2
    }
    manager.sort_windows();
    Some(true)
}

fn goto_tag(manager: &mut Manager, val: &Option<String>, config: &Config) -> Option<bool> {
    let current_tag = manager.tag_index(&manager.focused_tag(0).unwrap_or_default());
    let previous_tag = manager.tag_index(&manager.focused_tag(1).unwrap_or_default());

    let input_tag = val.as_ref()?.parse().ok()?;
    let mut destination_tag = input_tag;
    if !config.disable_current_tag_swap {
        destination_tag = match (current_tag, previous_tag, input_tag) {
            (Some(curr_tag), Some(prev_tag), inp_tag) if curr_tag + 1 == inp_tag => prev_tag + 1, // if current tag is the same as the destination tag, go to the previous tag instead
            (_, _, _) => input_tag, // go to the input tag tag
        };
    }
    Some(goto_tag_handler::process(manager, destination_tag))
}

fn focus_next_tag(manager: &mut Manager) -> Option<bool> {
    let current = manager.focused_tag(0)?;
    let mut index = manager.tags.iter().position(|x| x.id == current)? + 1;
    index += 1;
    if index > manager.tags.len() {
        index = 1;
    }
    Some(goto_tag_handler::process(manager, index))
}

fn focus_previous_tag(manager: &mut Manager) -> Option<bool> {
    let current = manager.focused_tag(0)?;
    let mut index = manager.tags.iter().position(|x| x.id == current)? + 1;
    index -= 1;
    if index < 1 {
        index = manager.tags.len();
    }
    Some(goto_tag_handler::process(manager, index))
}

fn swap_tags(manager: &mut Manager) -> Option<bool> {
    if manager.workspaces.len() >= 2 && manager.focus_manager.workspace_history.len() >= 2 {
        let hist_a = *manager.focus_manager.workspace_history.get(0)?;
        let hist_b = *manager.focus_manager.workspace_history.get(1)?;
        //Update workspace tags
        let mut temp = vec![];
        std::mem::swap(&mut manager.workspaces.get_mut(hist_a)?.tags, &mut temp);
        std::mem::swap(&mut manager.workspaces.get_mut(hist_b)?.tags, &mut temp);
        std::mem::swap(&mut manager.workspaces.get_mut(hist_a)?.tags, &mut temp);
        //Update dock tags
        manager.update_docks();
        return Some(true);
    }
    if manager.workspaces.len() == 1 {
        let last = manager
            .focus_manager
            .tag_history
            .get(1)
            .map(std::string::ToString::to_string)?;

        let tag_index = manager.tags.iter().position(|x| x.id == last)? + 1;
        return Some(goto_tag_handler::process(manager, tag_index));
    }
    None
}

fn close_window(manager: &mut Manager) -> Option<bool> {
    let window = manager.focused_window()?;
    if !window.is_unmanaged() {
        let act = DisplayAction::KillWindow(window.handle);
        manager.actions.push_back(act);
    }
    None
}

fn move_to_last_workspace(manager: &mut Manager) -> Option<bool> {
    if manager.workspaces.len() >= 2 && manager.focus_manager.workspace_history.len() >= 2 {
        let index = *manager.focus_manager.workspace_history.get(1)?;
        let wp_tags = &manager.workspaces.get(index)?.tags.clone();
        let window = manager.focused_window_mut()?;
        window.tags = vec![wp_tags.get(0)?.clone()];
        return Some(true);
    }
    None
}

fn next_layout(manager: &mut Manager) -> Option<bool> {
    let workspace = manager.focused_workspace_mut()?;
    workspace.next_layout();
    Some(true)
}

fn previous_layout(manager: &mut Manager) -> Option<bool> {
    let workspace = manager.focused_workspace_mut()?;
    workspace.prev_layout();
    Some(true)
}

fn set_layout(val: &Option<String>, manager: &mut Manager) -> Option<bool> {
    let layout = Layout::from_str(val.as_ref()?).ok()?;
    let workspace = manager.focused_workspace_mut()?;
    workspace.set_layout(layout);
    Some(true)
}

fn floating_to_tile(manager: &mut Manager) -> Option<bool> {
    let workspace = manager.focused_workspace()?.clone();
    let window = manager.focused_window_mut()?;
    if window.must_float() {
        return None;
    }
    //Not ideal as is_floating and must_float are connected so have to check
    //them separately
    if !window.floating() {
        return None;
    }
    window_handler::snap_to_workspace(window, &workspace);
    let handle = window.handle;
    Some(handle_focus(manager, handle))
}

fn move_focus_common_vars<F>(func: F, manager: &mut Manager, val: i32) -> Option<bool>
where
    F: Fn(&mut Manager, i32, WindowHandle, &Option<Layout>, Vec<Window>) -> Option<bool>,
{
    let handle = manager.focused_window()?.handle;
    let w = manager.focused_workspace()?;
    let (tags, layout) = (w.tags.clone(), Some(w.layout.clone()));

    let for_active_workspace =
        |x: &Window| -> bool { helpers::intersect(&tags, &x.tags) && !x.is_unmanaged() };

    let to_reorder = helpers::vec_extract(&mut manager.windows, for_active_workspace);
    func(manager, val, handle, &layout, to_reorder)
}

fn move_window_change(
    manager: &mut Manager,
    val: i32,
    mut handle: WindowHandle,
    layout: &Option<Layout>,
    mut to_reorder: Vec<Window>,
) -> Option<bool> {
    let is_handle = |x: &Window| -> bool { x.handle == handle };
    if let Some(Layout::Monocle) = layout {
        handle = helpers::relative_find(&to_reorder, is_handle, -val, true)?.handle;
        let _ = helpers::cycle_vec(&mut to_reorder, val);
    } else if let Some(Layout::MainAndDeck) = layout {
        let main = to_reorder.remove(0);
        if main.handle != handle {
            handle = helpers::relative_find(&to_reorder, is_handle, -val, true)?.handle;
        }
        let _ = helpers::cycle_vec(&mut to_reorder, val);
        to_reorder.insert(0, main);
    } else {
        let _ = helpers::reorder_vec(&mut to_reorder, is_handle, val);
    }
    manager.windows.append(&mut to_reorder);
    Some(handle_focus(manager, handle))
}

//val and layout aren't used which is a bit awkward
fn move_window_top(
    manager: &mut Manager,
    _val: i32,
    handle: WindowHandle,
    _layout: &Option<Layout>,
    mut to_reorder: Vec<Window>,
) -> Option<bool> {
    // Moves the selected window at index 0 of the window list.
    // If the selected window is already at index 0, it is sent to index 1.
    let is_handle = |x: &Window| -> bool { x.handle == handle };
    let list = &mut to_reorder;
    let len = list.len();
    let index = list.iter().position(|x| is_handle(x))?;
    let item = list.get(index)?.clone();
    list.remove(index);
    let mut new_index: usize = match index {
        0 => 1,
        _ => 0,
    };
    if new_index >= len {
        new_index -= len;
    }
    list.insert(new_index, item);

    manager.windows.append(&mut to_reorder);
    // focus follows the window if it was not already on top of the stack
    if index > 0 {
        return Some(handle_focus(manager, handle));
    }
    Some(true)
}

fn focus_window_change(
    manager: &mut Manager,
    val: i32,
    mut handle: WindowHandle,
    layout: &Option<Layout>,
    mut to_reorder: Vec<Window>,
) -> Option<bool> {
    let is_handle = |x: &Window| -> bool { x.handle == handle };
    if let Some(Layout::Monocle) = layout {
        // For Monocle we want to also move windows up/down
        // Not the best solution but results
        // in desired behaviour
        handle = helpers::relative_find(&to_reorder, is_handle, -val, true)?.handle;
        let _ = helpers::cycle_vec(&mut to_reorder, val);
    } else if let Some(Layout::MainAndDeck) = layout {
        let len = to_reorder.len() as i32;
        if len > 0 {
            let index = match to_reorder.iter().position(|x: &Window| !x.floating()) {
                Some(i) => {
                    if i as i32 == len - 1 {
                        i
                    } else {
                        i + 1
                    }
                }
                None => len.saturating_sub(1) as usize,
            };
            let window_group = &to_reorder[..=index];
            handle = helpers::relative_find(window_group, is_handle, -val, true)?.handle;
        }
    } else if let Some(new_focused) = helpers::relative_find(&to_reorder, is_handle, val, true) {
        handle = new_focused.handle;
    }
    manager.windows.append(&mut to_reorder);
    Some(handle_focus(manager, handle))
}

fn focus_workspace_change(manager: &mut Manager, val: i32) -> Option<bool> {
    let current = manager.focused_workspace()?;
    let workspace =
        helpers::relative_find(&manager.workspaces, |w| w == current, val, true)?.clone();
    focus_handler::focus_workspace(manager, &workspace);
    if manager.focus_manager.behaviour == FocusBehaviour::Sloppy {
        let act = DisplayAction::MoveMouseOverPoint(workspace.xyhw.center());
        manager.actions.push_back(act);
    }
    let window = manager
        .windows
        .iter()
        .find(|w| workspace.is_displaying(w) && w.type_ == WindowType::Normal)?
        .clone();
    Some(handle_focus(manager, window.handle))
}

fn rotate_tag(manager: &mut Manager) -> Option<bool> {
    let workspace = manager.focused_workspace_mut()?;
    let _ = workspace.rotate_layout();
    Some(true)
}

fn change_main_width(manager: &mut Manager, val: &Option<String>, factor: i8) -> Option<bool> {
    let workspace = manager.focused_workspace_mut()?;
    let delta: i8 = val.as_ref()?.parse().ok()?;
    workspace.change_main_width(delta * factor);
    Some(true)
}

fn set_margin_multiplier(manager: &mut Manager, val: &Option<String>) -> Option<bool> {
    let margin_multiplier: f32 = val.as_ref()?.parse().ok()?;
    let ws = manager.focused_workspace_mut()?;
    ws.set_margin_multiplier(margin_multiplier);
    let tags = ws.tags.clone();
    if manager
        .windows
        .iter()
        .any(|w| w.type_ == WindowType::Normal)
    {
        let for_active_workspace = |x: &Window| -> bool {
            helpers::intersect(&tags, &x.tags) && x.type_ == WindowType::Normal
        };
        let mut to_apply_margin_multiplier =
            helpers::vec_extract(&mut manager.windows, for_active_workspace);
        for w in &mut to_apply_margin_multiplier {
            if let Some(ws) = manager.focused_workspace() {
                w.apply_margin_multiplier(ws.margin_multiplier());
            }
        }
        manager.windows.append(&mut to_apply_margin_multiplier);
    }
    Some(true)
}

fn handle_focus(manager: &mut Manager, handle: WindowHandle) -> bool {
    match manager.focus_manager.behaviour {
        FocusBehaviour::Sloppy => {
            let act = DisplayAction::MoveMouseOver(handle);
            manager.actions.push_back(act);
            true
        }
        _ => focus_handler::focus_window(manager, &handle),
    }
}

#[cfg(test)]
mod tests {
    use super::*;
    use crate::models::TagModel;
    #[test]
    fn go_to_tag_should_return_false_if_no_screen_is_created() {
        let mut manager = Manager::default();
        let config = Config::default();
        // no screen creation here
        assert!(!process(
            &mut manager,
            &config,
            &Command::GotoTag,
            &Some("6".to_string())
        ));
        assert!(!process(
            &mut manager,
            &config,
            &Command::GotoTag,
            &Some("2".to_string())
        ));
        assert!(!process(
            &mut manager,
            &config,
            &Command::GotoTag,
            &Some("15".to_string())
        ),);
    }

    #[test]
    fn go_to_tag_should_create_at_least_one_tag_per_screen_no_more() {
        let mut manager = Manager::default();
        let config = Config::default();
        screen_create_handler::process(&mut manager, Screen::default());
        screen_create_handler::process(&mut manager, Screen::default());
        // no tag creation here but one tag per screen is created
        assert!(process(
            &mut manager,
            &config,
            &Command::GotoTag,
            &Some("2".to_string())
        ));
        assert!(process(
            &mut manager,
            &config,
            &Command::GotoTag,
            &Some("1".to_string())
        ));
        // we only have one tag per screen created automatically
        assert!(!process(
            &mut manager,
            &config,
            &Command::GotoTag,
            &Some("3".to_string())
        ),);
    }

    #[test]
    fn go_to_tag_should_return_false_on_invalid_input() {
        let mut manager = Manager::default();
        let config = Config::default();
        screen_create_handler::process(&mut manager, Screen::default());
        manager.tags = vec![
            TagModel::new("A15"),
            TagModel::new("B24"),
            TagModel::new("C"),
            TagModel::new("6D4"),
            TagModel::new("E39"),
            TagModel::new("F67"),
        ];
        assert!(!process(
            &mut manager,
            &config,
            &Command::GotoTag,
            &Some("abc".to_string())
        ),);
        assert!(!process(
            &mut manager,
            &config,
            &Command::GotoTag,
            &Some("ab45c".to_string())
        ));
        assert!(!process(&mut manager, &config, &Command::GotoTag, &None));
    }

    #[test]
    fn go_to_tag_should_go_to_tag_and_set_history() {
        let mut manager = Manager {
            tags: vec![
                TagModel::new("A15"),
                TagModel::new("B24"),
                TagModel::new("C"),
                TagModel::new("6D4"),
                TagModel::new("E39"),
                TagModel::new("F67"),
            ],
            ..Manager::default()
        };
        let config = Config::default();
        screen_create_handler::process(&mut manager, Screen::default());
        screen_create_handler::process(&mut manager, Screen::default());

        assert!(process(
            &mut manager,
            &config,
            &Command::GotoTag,
            &Some("6".to_string())
        ));
        let current_tag = manager.tag_index(&manager.focused_tag(0).unwrap_or_default());
        assert_eq!(current_tag, Some(5));
        assert!(process(
            &mut manager,
            &config,
            &Command::GotoTag,
            &Some("2".to_string())
        ));
        let current_tag = manager.tag_index(&manager.focused_tag(0).unwrap_or_default());
        assert_eq!(current_tag, Some(1));

        assert!(process(
            &mut manager,
            &config,
            &Command::GotoTag,
            &Some("3".to_string())
        ));
        let current_tag = manager.tag_index(&manager.focused_tag(0).unwrap_or_default());
        assert_eq!(current_tag, Some(2));

        assert!(process(
            &mut manager,
            &config,
            &Command::GotoTag,
            &Some("4".to_string())
        ));
        let current_tag = manager.tag_index(&manager.focused_tag(0).unwrap_or_default());
        assert_eq!(current_tag, Some(3));
        assert_eq!(
            manager.tag_index(&manager.focused_tag(1).unwrap_or_default()),
            Some(2)
        );
        assert_eq!(
            manager.tag_index(&manager.focused_tag(2).unwrap_or_default()),
            Some(1)
        );
        assert_eq!(
            manager.tag_index(&manager.focused_tag(3).unwrap_or_default()),
            Some(5)
        );
    }
}<|MERGE_RESOLUTION|>--- conflicted
+++ resolved
@@ -183,31 +183,9 @@
     let act = DisplayAction::SetWindowTags(window.handle, tag.id.clone());
     manager.actions.push_back(act);
 
-<<<<<<< HEAD
     manager.sort_windows();
     if let Some(new_handle) = new_handle {
         focus_handler::focus_window(manager, &new_handle);
-=======
-    //Focus the next or previous window on the workspace
-    if manager.focus_manager.behaviour != FocusBehaviour::Sloppy {
-        if let Some(i) = manager.windows.iter().position(|w| w.handle == handle) {
-            let for_active_workspace =
-                |x: &Window| -> bool { helpers::intersect(&tags, &x.tags) && !x.is_unmanaged() };
-            let p = manager
-                .windows
-                .get(i - 1)
-                .filter(|w| for_active_workspace(w));
-            if let Some(new_handle) = manager
-                .windows
-                .get(i + 1)
-                .filter(|w| for_active_workspace(w))
-                .or(p) //Backup
-                .map(|w| w.handle)
-            {
-                focus_handler::focus_window(manager, &new_handle);
-            }
-        }
->>>>>>> 3c80a4a2
     }
     manager.sort_windows();
     Some(true)
