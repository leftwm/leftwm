--- conflicted
+++ resolved
@@ -542,10 +542,7 @@
         .and_then(|num| num.parse::<usize>().ok())
         .unwrap_or_default()
 }
-<<<<<<< HEAD
-=======
-
->>>>>>> 5c98e94a
+
 #[cfg(test)]
 mod tests {
     use super::*;
@@ -553,19 +550,6 @@
     #[test]
     fn go_to_tag_should_return_false_if_no_screen_is_created() {
         let mut manager = Manager::default();
-<<<<<<< HEAD
-        // no screen creation here
-        assert_eq!(
-            process(&mut manager, Command::GotoTag, Some("6".to_string())),
-            false
-        );
-        assert_eq!(
-            process(&mut manager, Command::GotoTag, Some("2".to_string())),
-            false
-        );
-        assert_eq!(
-            process(&mut manager, Command::GotoTag, Some("15".to_string())),
-=======
         let config = Config::default();
         // no screen creation here
         assert_eq!(
@@ -593,7 +577,6 @@
                 Command::GotoTag,
                 Some("15".to_string())
             ),
->>>>>>> 5c98e94a
             false
         );
     }
@@ -601,43 +584,30 @@
     #[test]
     fn go_to_tag_should_create_at_least_one_tag_per_screen_no_more() {
         let mut manager = Manager::default();
-<<<<<<< HEAD
-=======
         let config = Config::default();
->>>>>>> 5c98e94a
         screen_create_handler::process(&mut manager, Screen::default());
         screen_create_handler::process(&mut manager, Screen::default());
         // no tag creation here but one tag per screen is created
         assert!(process(
             &mut manager,
-<<<<<<< HEAD
-=======
             &config,
->>>>>>> 5c98e94a
             Command::GotoTag,
             Some("2".to_string())
         ));
         assert!(process(
             &mut manager,
-<<<<<<< HEAD
-=======
             &config,
->>>>>>> 5c98e94a
             Command::GotoTag,
             Some("1".to_string())
         ));
         // we only have one tag per screen created automatically
         assert_eq!(
-<<<<<<< HEAD
-            process(&mut manager, Command::GotoTag, Some("3".to_string())),
-=======
             process(
                 &mut manager,
                 &config,
                 Command::GotoTag,
                 Some("3".to_string())
             ),
->>>>>>> 5c98e94a
             false
         );
     }
@@ -645,10 +615,7 @@
     #[test]
     fn go_to_tag_should_return_false_on_invalid_input() {
         let mut manager = Manager::default();
-<<<<<<< HEAD
-=======
         let config = Config::default();
->>>>>>> 5c98e94a
         screen_create_handler::process(&mut manager, Screen::default());
         manager.tags = vec![
             TagModel::new("A15"),
@@ -659,16 +626,6 @@
             TagModel::new("F67"),
         ];
         assert_eq!(
-<<<<<<< HEAD
-            process(&mut manager, Command::GotoTag, Some("abc".to_string())),
-            false
-        );
-        assert_eq!(
-            process(&mut manager, Command::GotoTag, Some("ab45c".to_string())),
-            false
-        );
-        assert_eq!(process(&mut manager, Command::GotoTag, None), false);
-=======
             process(
                 &mut manager,
                 &config,
@@ -690,7 +647,6 @@
             process(&mut manager, &config, Command::GotoTag, None),
             false
         );
->>>>>>> 5c98e94a
     }
 
     #[test]
@@ -706,19 +662,13 @@
             ],
             ..Default::default()
         };
-<<<<<<< HEAD
-=======
         let config = Config::default();
->>>>>>> 5c98e94a
         screen_create_handler::process(&mut manager, Screen::default());
         screen_create_handler::process(&mut manager, Screen::default());
 
         assert!(process(
             &mut manager,
-<<<<<<< HEAD
-=======
             &config,
->>>>>>> 5c98e94a
             Command::GotoTag,
             Some("6".to_string())
         ));
@@ -726,10 +676,7 @@
         assert_eq!(current_tag, Some(5));
         assert!(process(
             &mut manager,
-<<<<<<< HEAD
-=======
             &config,
->>>>>>> 5c98e94a
             Command::GotoTag,
             Some("2".to_string())
         ));
@@ -738,10 +685,7 @@
 
         assert!(process(
             &mut manager,
-<<<<<<< HEAD
-=======
             &config,
->>>>>>> 5c98e94a
             Command::GotoTag,
             Some("3".to_string())
         ));
@@ -750,10 +694,7 @@
 
         assert!(process(
             &mut manager,
-<<<<<<< HEAD
-=======
             &config,
->>>>>>> 5c98e94a
             Command::GotoTag,
             Some("4".to_string())
         ));
