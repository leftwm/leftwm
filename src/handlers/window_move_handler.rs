--- conflicted
+++ resolved
@@ -1,7 +1,6 @@
 use super::{window_handler, Manager, Window, WindowHandle, Workspace};
 
 pub fn process(manager: &mut Manager, handle: &WindowHandle, offset_x: i32, offset_y: i32) -> bool {
-<<<<<<< HEAD
     let margin_multiplier = match manager
         .windows
         .iter()
@@ -11,8 +10,6 @@
         Some(w) => w.margin_multiplier(),
         _ => 1.0,
     };
-=======
->>>>>>> a2d99481
     match manager
         .windows
         .iter_mut()
