--- conflicted
+++ resolved
@@ -1,7 +1,6 @@
 use super::{window_handler, Manager, Window, WindowHandle, Workspace};
 
 pub fn process(manager: &mut Manager, handle: &WindowHandle, offset_x: i32, offset_y: i32) -> bool {
-<<<<<<< HEAD
     let margin_multiplier = match manager
         .windows
         .iter()
@@ -11,14 +10,7 @@
         Some(w) => w.margin_multiplier(),
         _ => 1.0,
     };
-    match manager
-        .windows
-        .iter_mut()
-        .find(|w| w.handle == handle.clone())
-    {
-=======
     match manager.windows.iter_mut().find(|w| w.handle == *handle) {
->>>>>>> e4c71cc0
         Some(w) => {
             process_window(w, offset_x, offset_y);
             w.apply_margin_multiplier(margin_multiplier);
