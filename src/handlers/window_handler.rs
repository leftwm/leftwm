--- conflicted
+++ resolved
@@ -124,11 +124,7 @@
     //new windows should be on the top of the stack
     manager.sort_windows();
 
-<<<<<<< HEAD
-    if manager.focus_manager.focus_new_windows {
-=======
-    if config.focus_new_windows || is_first {
->>>>>>> 6f2cba45
+    if manager.focus_manager.focus_new_windows || is_first {
         focus_handler::focus_window(manager, &window.handle);
     }
 
