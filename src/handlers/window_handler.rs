--- conflicted
+++ resolved
@@ -1,10 +1,5 @@
-<<<<<<< HEAD
 use super::{Manager, Window, WindowChange, WindowType, Workspace};
-use crate::config::Config;
-=======
-use super::{focus_handler, Manager, Window, WindowChange, WindowType, Workspace};
-use crate::config::ScratchPad;
->>>>>>> caad6e4e
+use crate::config::{Config, ScratchPad};
 use crate::display_action::DisplayAction;
 use crate::display_servers::DisplayServer;
 use crate::layouts::Layout;
@@ -217,8 +212,9 @@
 
         if is_scratchpad {
             window.set_floating(true);
-            for (scratchpad_name, _id) in manager.active_scratchpads.clone() {
+            for (scratchpad_name, _id) in manager.state.active_scratchpads.clone() {
                 let s = manager
+                    .state
                     .scratchpads
                     .iter()
                     .find(|s| scratchpad_name == s.name.clone())
@@ -348,9 +344,6 @@
             return manager.state.windows.iter().find(|x| x.handle == transient);
         };
     }
-<<<<<<< HEAD
-=======
-    None
 }
 
 // Get size and position of scratchpad from config and workspace size
@@ -381,5 +374,4 @@
         },
         _ => (default_percent * max_pixel as f32) as i32,
     }
->>>>>>> caad6e4e
 }