--- conflicted
+++ resolved
@@ -281,13 +281,8 @@
     fn focusing_the_same_window_shouldnt_add_to_the_history() {
         let mut manager = Manager::default();
         screen_create_handler::process(&mut manager, Screen::default());
-<<<<<<< HEAD
         let window = Window::new(WindowHandle::MockHandle(1), None, None);
-        window_handler::created(&mut manager, window.clone(), -1, -1);
-=======
-        let window = Window::new(WindowHandle::MockHandle(1), None);
         window_handler::created(&mut manager, window.clone(), -1, -1, &Config::default());
->>>>>>> e60503d5
         focus_window(&mut manager, &window.handle);
         let start_length = manager.focused_workspace_history.len();
         window_handler::created(&mut manager, window.clone(), -1, -1, &Config::default());
