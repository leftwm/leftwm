use super::{CommandBuilder, Config, DisplayEvent, Manager, Mode};
use crate::display_servers::DisplayServer;
use crate::utils;
use crate::{display_action::DisplayAction, models::FocusBehaviour};

impl<C: Config<CMD>, SERVER: DisplayServer<CMD>, CMD> Manager<C, CMD, SERVER> {
    /// Process a collection of events, and apply them changes to a manager.
    /// Returns true if changes need to be rendered.
    pub fn display_event_handler(&mut self, event: DisplayEvent<CMD>) -> bool {
        let update_needed = match event {
            DisplayEvent::ScreenCreate(s) => self.screen_create_handler(s),
            DisplayEvent::WindowCreate(w, x, y) => self.window_created_handler(w, x, y),
            DisplayEvent::WindowChange(w) => self.window_changed_handler(w),

            //The window has been focused, do we want to do anything about it?
            DisplayEvent::MouseEnteredWindow(handle) => match self.state.focus_manager.behaviour {
                FocusBehaviour::Sloppy => return self.focus_window(&handle),
                _ => return false,
            },

<<<<<<< HEAD
            DisplayEvent::MoveFocusTo(x, y) => self.move_focus_to_point(x, y),
=======
            DisplayEvent::KeyGrabReload => {
                manager
                    .actions
                    .push_back(DisplayAction::ReloadKeyGrabs(self.config.mapped_bindings()));
                false
            }

            DisplayEvent::MoveFocusTo(x, y) => focus_handler::move_focus_to_point(manager, x, y),
>>>>>>> 8b7d73b9

            //This is a request to validate focus. Double check that we are focused the correct
            //thing under this point.
            DisplayEvent::VerifyFocusedAt(x, y) => match self.state.focus_manager.behaviour {
                FocusBehaviour::Sloppy => return self.validate_focus_at(x, y),
                _ => return false,
            },

            DisplayEvent::WindowDestroy(handle) => self.window_destroyed_handler(&handle),

            DisplayEvent::KeyCombo(mod_mask, xkeysym) => {
                //look through the config and build a command if its defined in the config
                let build = CommandBuilder::<C, CMD>::new(&self.state.config);
                let command = build.xkeyevent(mod_mask, xkeysym);
                if let Some((cmd, val)) = command {
                    self.command_handler(cmd, val)
                } else {
                    false
                }
            }

            DisplayEvent::SendCommand(command, value) => {
                self.command_handler(&command, value.as_deref())
            }

            DisplayEvent::MouseCombo(mod_mask, button, handle) => {
                let mouse_key = utils::xkeysym_lookup::into_mod(self.state.config.mousekey());
                self.mouse_combo_handler(mod_mask, button, handle, mouse_key)
            }

            DisplayEvent::ChangeToNormalMode => {
                self.state.mode = Mode::Normal;
                //look through the config and build a command if its defined in the config
                let act = DisplayAction::NormalMode;
                self.state.actions.push_back(act);
                true
            }

            DisplayEvent::Movement(handle, x, y) => {
                if self.state.screens.iter().any(|s| s.root == handle)
                    && self.state.focus_manager.behaviour == FocusBehaviour::Sloppy
                {
                    return self.focus_workspace_under_cursor(x, y);
                }
                false
            }

            DisplayEvent::MoveWindow(handle, time, x, y) => {
                //limit the frame rate to 60f/sec. otherwise you get lag
                let mut refresh = false;
                if (time - self.state.frame_rate_limitor) > (1000 / 60) {
                    refresh = self.window_move_handler(&handle, x, y);
                    self.state.frame_rate_limitor = time;
                }
                refresh
            }
            DisplayEvent::ResizeWindow(handle, time, x, y) => {
                //limit the frame rate to 60f/sec. otherwise you get lag
                let mut refresh = false;
                if (time - self.state.frame_rate_limitor) > (1000 / 60) {
                    refresh = self.window_resize_handler(&handle, x, y);
                    self.state.frame_rate_limitor = time;
                }
                refresh
            }
        };

        if update_needed {
            self.update_windows();
        }

        update_needed
    }
}<|MERGE_RESOLUTION|>--- conflicted
+++ resolved
@@ -18,18 +18,14 @@
                 _ => return false,
             },
 
-<<<<<<< HEAD
-            DisplayEvent::MoveFocusTo(x, y) => self.move_focus_to_point(x, y),
-=======
             DisplayEvent::KeyGrabReload => {
-                manager
-                    .actions
-                    .push_back(DisplayAction::ReloadKeyGrabs(self.config.mapped_bindings()));
+                self.state.actions.push_back(DisplayAction::ReloadKeyGrabs(
+                    self.state.config.mapped_bindings(),
+                ));
                 false
             }
 
-            DisplayEvent::MoveFocusTo(x, y) => focus_handler::move_focus_to_point(manager, x, y),
->>>>>>> 8b7d73b9
+            DisplayEvent::MoveFocusTo(x, y) => self.move_focus_to_point(x, y),
 
             //This is a request to validate focus. Double check that we are focused the correct
             //thing under this point.
