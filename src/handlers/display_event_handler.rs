--- conflicted
+++ resolved
@@ -16,17 +16,8 @@
     /// Returns true if changes need to be rendered.
     pub fn process(&self, manager: &mut Manager, event: DisplayEvent) -> bool {
         let update_needed = match event {
-<<<<<<< HEAD
             DisplayEvent::ScreenCreate(s) => screen_create_handler::process(manager, s),
             DisplayEvent::WindowCreate(w, x, y) => window_handler::created(manager, w, x, y),
-=======
-            DisplayEvent::ScreenCreate(s) => {
-                screen_create_handler::process(manager, s, &self.config)
-            }
-            DisplayEvent::WindowCreate(w, x, y) => {
-                window_handler::created(manager, w, x, y, &self.config)
-            }
->>>>>>> 6f2cba45
             DisplayEvent::WindowChange(w) => window_handler::changed(manager, w),
 
             //The window has been focused, do we want to do anything about it?
