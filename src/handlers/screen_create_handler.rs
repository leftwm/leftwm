--- conflicted
+++ resolved
@@ -49,29 +49,6 @@
         self.focus_workspace(&workspace);
         false
     }
-<<<<<<< HEAD
-    if workspace.id.unwrap_or(0) as usize >= manager.tags.len() {
-        dbg!("Workspace ID needs to be less than or equal to the number of tags available.");
-    }
-    workspace.update_for_theme(&manager.theme_setting);
-    //make sure are enough tags for this new screen
-    if manager.tags.len() <= tag_index {
-        let id = (tag_index + 1).to_string();
-        manager.tags.push(Tag::new(&id, manager.layouts.clone()));
-    }
-    let next_tag = manager.tags[tag_index].clone();
-    focus_handler::focus_workspace(manager, &workspace);
-    focus_handler::focus_tag(manager, &next_tag.id);
-    workspace.show_tag(&mut manager.tags, &next_tag);
-    manager.workspaces.push(workspace.clone());
-    manager
-        .workspaces
-        .sort_by(|a, b| a.id.partial_cmp(&b.id).unwrap());
-    manager.screens.push(screen);
-    focus_handler::focus_workspace(manager, &workspace);
-    false
-=======
->>>>>>> b7297f39
 }
 
 #[cfg(test)]
