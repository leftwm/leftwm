use super::{Manager, Screen, Workspace};
use crate::config::Config;
use crate::display_servers::DisplayServer;
use crate::models::Tag;

impl<C: Config<CMD>, SERVER: DisplayServer<CMD>, CMD> Manager<C, CMD, SERVER> {
    /// Process a collection of events, and apply them changes to a manager.
    ///
    /// Returns `true` if changes need to be rendered.
    pub fn screen_create_handler(&mut self, screen: Screen) -> bool {
        let tag_index = self.state.workspaces.len();

<<<<<<< HEAD
        let mut workspace = Workspace::new(
            screen.wsid,
            screen.bbox,
            self.state.tags.clone(),
            self.state.layouts.clone(),
=======
    let mut workspace = Workspace::new(
        screen.wsid,
        screen.bbox,
        manager.tags.clone(),
        manager.layouts.clone(),
        screen.max_window_width.or(manager.max_window_width),
    );
    if workspace.id.is_none() {
        workspace.id = Some(
            manager
                .workspaces
                .iter()
                .map(|ws| ws.id.unwrap_or(-1))
                .max()
                .unwrap_or(-1)
                + 1,
>>>>>>> 2f78737e
        );
        if workspace.id.is_none() {
            workspace.id = Some(
                self.state
                    .workspaces
                    .iter()
                    .map(|ws| ws.id.unwrap_or(-1))
                    .max()
                    .unwrap_or(-1)
                    + 1,
            );
        }
        if workspace.id.unwrap_or(0) as usize >= self.state.tags.len() {
            dbg!("Workspace ID needs to be less than or equal to the number of tags available.");
        }
        workspace.update_for_theme(&self.state.config);
        //make sure are enough tags for this new screen
        if self.state.tags.len() <= tag_index {
            let id = (tag_index + 1).to_string();
            self.state.tags.push(Tag::new(&id));
        }
        let next_tag = self.state.tags[tag_index].clone();
        self.focus_workspace(&workspace);
        self.focus_tag(&next_tag.id);
        workspace.show_tag(&mut self.state.tags, &next_tag);
        self.state.workspaces.push(workspace.clone());
        self.state.workspaces.sort_by(|a, b| a.id.cmp(&b.id));
        self.state.screens.push(screen);
        self.focus_workspace(&workspace);
        false
    }
}

#[cfg(test)]
mod tests {
    use super::*;

    #[test]
    fn creating_two_screens_should_tag_them_with_first_and_second_tags() {
        let mut manager = Manager::new_test(vec!["1".to_string(), "2".to_string()]);
        manager.screen_create_handler(Screen::default());
        manager.screen_create_handler(Screen::default());
        assert!(manager.workspaces[0].has_tag("1"));
        assert!(manager.workspaces[1].has_tag("2"));
    }

    #[test]
    fn should_be_able_to_add_screens_with_preexisting_tags() {
        let mut manager = Manager::new_test(vec![
            "web".to_string(),
            "console".to_string(),
            "code".to_string(),
        ]);
        manager.screen_create_handler(Screen::default());
        manager.screen_create_handler(Screen::default());
        assert!(manager.workspaces[0].has_tag("web"));
        assert!(manager.workspaces[1].has_tag("console"));
    }
}<|MERGE_RESOLUTION|>--- conflicted
+++ resolved
@@ -10,30 +10,14 @@
     pub fn screen_create_handler(&mut self, screen: Screen) -> bool {
         let tag_index = self.state.workspaces.len();
 
-<<<<<<< HEAD
         let mut workspace = Workspace::new(
             screen.wsid,
             screen.bbox,
             self.state.tags.clone(),
             self.state.layouts.clone(),
-=======
-    let mut workspace = Workspace::new(
-        screen.wsid,
-        screen.bbox,
-        manager.tags.clone(),
-        manager.layouts.clone(),
-        screen.max_window_width.or(manager.max_window_width),
-    );
-    if workspace.id.is_none() {
-        workspace.id = Some(
-            manager
-                .workspaces
-                .iter()
-                .map(|ws| ws.id.unwrap_or(-1))
-                .max()
-                .unwrap_or(-1)
-                + 1,
->>>>>>> 2f78737e
+            screen
+                .max_window_width
+                .or(self.state.config.max_window_width()),
         );
         if workspace.id.is_none() {
             workspace.id = Some(
