//! Starts programs in autostart, boots theme. Provides function to boot other desktop files also.
use crate::errors::Result;
use crate::models::Manager;
use std::collections::HashMap;
use std::fs;
use std::io;
use std::iter::{Extend, FromIterator};
use std::path::{Path, PathBuf};
use std::process::{Child, Command, Stdio};
use std::sync::{atomic::AtomicBool, Arc};
use xdg::BaseDirectories;

pub struct Nanny {}

impl Default for Nanny {
    fn default() -> Self {
        Self::new()
    }
}

impl Nanny {
    #[must_use]
    pub const fn new() -> Self {
        Self {}
    }

    // We allow this because Nanny is empty.
    #[allow(clippy::unused_self)]
<<<<<<< HEAD
=======
    #[must_use]
>>>>>>> 94737476
    pub fn autostart(&self) -> Children {
        dirs_next::home_dir()
            .map(|mut path| {
                path.push(".config");
                path.push("autostart");
                path
            })
            .and_then(|path| list_desktop_files(&path).ok())
            .map(|files| {
                files
                    .iter()
                    .filter_map(|file| boot_desktop_file(file).ok())
                    .collect::<Children>()
            })
            .unwrap_or_default()
    }

    /// # Errors
    ///
    /// Will error if unable to open current theme directory.
    /// Could be caused by inadequate permissions.
    // We allow this because Nanny is empty.
    #[allow(clippy::unused_self)]
    pub fn boot_current_theme(&self) -> Result<Option<Child>> {
        let mut path = BaseDirectories::with_prefix("leftwm")?.create_config_directory("")?;
        path.push("themes");
        path.push("current");
        path.push("up");
        if path.is_file() {
            Command::new(&path)
                .stdin(Stdio::null())
                .stdout(Stdio::null())
                .spawn()
                .map(Some)
                .map_err(|e| e.into())
        } else {
            Ok(None)
        }
    }
}

fn boot_desktop_file(path: &Path) -> std::io::Result<Child> {
    let args = format!( "`if [ \"$(grep '^X-GNOME-Autostart-enabled' {:?} | tail -1 | sed 's/^X-GNOME-Autostart-enabled=//' | tr '[A-Z]' '[a-z]')\" != 'false' ]; then grep '^Exec' {:?} | tail -1 | sed 's/^Exec=//' | sed 's/%.//' | sed 's/^\"//g' | sed 's/\" *$//g'; else echo 'exit'; fi`", path , path);
    Command::new("sh").arg("-c").arg(args).spawn()
}

// get all the .desktop files in a folder
fn list_desktop_files(dir: &Path) -> io::Result<Vec<PathBuf>> {
    let mut list = vec![];
    if dir.is_dir() {
        for entry in fs::read_dir(dir)? {
            let entry = entry?;
            let path = entry.path();
            if path.is_file() {
                if let Some(ext) = path.extension() {
                    if ext == "desktop" {
                        list.push(path);
                    }
                }
            }
        }
    }
    Ok(list)
}

/// A struct managing children processes.
///
/// The `reap` method could be called at any place the user wants to.
/// `register_child_hook` provides a hook that sets a flag. User may use the
/// flag to do a epoch-based reaping.
#[derive(Debug, Default)]
pub struct Children {
    inner: HashMap<u32, Child>,
}

impl Children {
    #[must_use]
    pub fn new() -> Self {
        Children::default()
    }
    #[must_use]
    pub fn len(&self) -> usize {
        self.inner.len()
    }
    #[must_use]
    pub fn is_empty(&self) -> bool {
        self.inner.len() == 0
    }
    /// Insert a `Child` in the `Children`.
    /// If this `Children` did not have this value present, true is returned.
    /// If this `Children` did have this value present, false is returned.
    pub fn insert(&mut self, child: Child) -> bool {
        // Not possible to have duplication!
        self.inner.insert(child.id(), child).is_none()
    }
    /// Merge another `Children` into this `Children`.
    pub fn merge(&mut self, reaper: Self) {
        self.inner.extend(reaper.inner.into_iter())
    }
    /// Try reaping all the children processes managed by this struct.
    pub fn reap(&mut self) {
        // The `try_wait` needs `child` to be `mut`, but only `HashMap::retain`
        // allows modifying the value. Here `id` is not needed.
        self.inner
            .retain(|_, child| child.try_wait().map_or(true, |ret| ret.is_none()))
    }
}

impl FromIterator<Child> for Children {
    fn from_iter<T: IntoIterator<Item = Child>>(iter: T) -> Self {
        Self {
            inner: iter
                .into_iter()
                .map(|child| (child.id(), child))
                .collect::<HashMap<_, _>>(),
        }
    }
}

impl Extend<Child> for Children {
    fn extend<T: IntoIterator<Item = Child>>(&mut self, iter: T) {
        self.inner
            .extend(iter.into_iter().map(|child| (child.id(), child)))
    }
}

/// Register the `SIGCHLD` signal handler. Once the signal is received,
/// the flag will be set true. User needs to manually clear the flag.
pub fn register_child_hook(flag: Arc<AtomicBool>) {
    let _ = signal_hook::flag::register(signal_hook::consts::signal::SIGCHLD, flag)
        .map_err(|err| log::error!("Cannot register SIGCHLD signal handler: {:?}", err));
}

/// Sends command to shell for execution
/// Assumes STDIN/STDOUT unwanted.

pub fn exec_shell(command: &str, manager: &mut Manager) {
    let _droppable = Command::new("sh")
        .arg("-c")
        .arg(&command)
        .stdin(Stdio::null())
        .stdout(Stdio::null())
        .spawn()
        .map(|child| manager.children.insert(child));
}<|MERGE_RESOLUTION|>--- conflicted
+++ resolved
@@ -26,10 +26,7 @@
 
     // We allow this because Nanny is empty.
     #[allow(clippy::unused_self)]
-<<<<<<< HEAD
-=======
     #[must_use]
->>>>>>> 94737476
     pub fn autostart(&self) -> Children {
         dirs_next::home_dir()
             .map(|mut path| {
