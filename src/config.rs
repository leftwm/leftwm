--- conflicted
+++ resolved
@@ -1,10 +1,7 @@
 //! `LeftWM` general configuration
 mod keybind;
-<<<<<<< HEAD
 mod scratchpad;
-=======
 mod task;
->>>>>>> c8026ad1
 mod theme_setting;
 mod workspace_config;
 
@@ -24,11 +21,8 @@
 use xdg::BaseDirectories;
 
 pub use keybind::Keybind;
-<<<<<<< HEAD
 pub use scratchpad::ScratchPad;
-=======
 pub use task::{Component, Task};
->>>>>>> c8026ad1
 pub use theme_setting::ThemeSetting;
 pub use workspace_config::Workspace;
 
