--- conflicted
+++ resolved
@@ -126,10 +126,7 @@
     ///
     /// Will panic if the default tags cannot be unwrapped. Not likely to occur, as this is defined
     /// behaviour.
-<<<<<<< HEAD
-=======
     #[must_use]
->>>>>>> 94737476
     pub fn get_list_of_tags(&self) -> Vec<String> {
         if let Some(tags) = &self.tags {
             return tags.clone();
