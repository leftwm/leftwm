--- conflicted
+++ resolved
@@ -55,14 +55,6 @@
 Again these are checked with CI, but it is always easier to check them before creating a pull request.
 
 ### User Documentation
-<<<<<<< HEAD
-
-When introducing new commands or config options it is helpfull to provide some user level documentation and keep the initial PR message body updated with this documentation.
-If possilbe please provide a snippet for the relevant wiki-article/section, so this can be updated acordingly as quick as possible.
-
-### Tips and Tricks
-=======
->>>>>>> 7a8185a4
 
 When introducing new commands or config options it is helpfull to provide some user level documentation and keep the initial PR message body updated with this documentation.
 If possilbe please provide a snippet for the relevant wiki-article/section, so this can be updated acordingly as quick as possible.
