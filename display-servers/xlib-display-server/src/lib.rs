mod event_translate;
mod event_translate_client_message;
mod event_translate_property_notify;
mod xatom;
mod xcursor;
mod xwrap;

pub use xwrap::XWrap;

use self::xwrap::ICONIC_STATE;
use event_translate::XEvent;
use futures::prelude::*;
use leftwm_core::config::Config;
use leftwm_core::models::{Mode, Screen, TagId, Window, WindowHandle, WindowState, Workspace};
use leftwm_core::utils;
use leftwm_core::{DisplayAction, DisplayEvent, DisplayServer};
use std::os::raw::c_uint;
use std::pin::Pin;

use x11_dl::xlib;

pub struct XlibDisplayServer {
    xw: XWrap,
    root: xlib::Window,
    initial_events: Vec<DisplayEvent>,
}

impl DisplayServer for XlibDisplayServer {
    fn new(config: &impl Config) -> Self {
        let mut wrap = XWrap::new();

        wrap.init(config); //setup events masks

        let root = wrap.get_default_root();
        let instance = Self {
            xw: wrap,
            root,
            initial_events: Vec::new(),
        };
        let initial_events = instance.initial_events(config);

        Self {
            initial_events,
            ..instance
        }
    }

    fn load_config(
        &mut self,
        config: &impl Config,
        focused: Option<&Option<WindowHandle>>,
        windows: &[Window],
    ) {
        self.xw.load_config(config, focused, windows);
    }

    fn update_windows(&self, windows: Vec<&Window>) {
        for window in &windows {
            self.xw.update_window(window);
        }
    }

    fn update_workspaces(&self, focused: Option<&Workspace>) {
        if let Some(focused) = focused {
            self.xw.set_current_desktop(focused.tag);
        }
    }

    fn get_next_events(&mut self) -> Vec<DisplayEvent> {
        let mut events = std::mem::take(&mut self.initial_events);

        let events_in_queue = self.xw.queue_len();
        for _ in 0..events_in_queue {
            let xlib_event = self.xw.get_next_event();
            let event = XEvent(&mut self.xw, xlib_event).into();
            if let Some(e) = event {
                tracing::trace!("DisplayEvent: {:?}", e);
                events.push(e);
            }
        }

        for event in &events {
            if let DisplayEvent::WindowDestroy(WindowHandle::XlibHandle(w)) = event {
                self.xw.force_unmapped(*w);
            }
        }

        events
    }

    fn execute_action(&mut self, act: DisplayAction) -> Option<DisplayEvent> {
        tracing::trace!("DisplayAction: {:?}", act);
        let xw = &mut self.xw;
        let event: Option<DisplayEvent> = match act {
            DisplayAction::KillWindow(h) => from_kill_window(xw, h),
            DisplayAction::AddedWindow(h, f, fm) => from_added_window(xw, h, f, fm),
            DisplayAction::MoveMouseOver(h, f) => from_move_mouse_over(xw, h, f),
            DisplayAction::MoveMouseOverPoint(p) => from_move_mouse_over_point(xw, p),
            DisplayAction::DestroyedWindow(h) => from_destroyed_window(xw, h),
            DisplayAction::Unfocus(h, f) => from_unfocus(xw, h, f),
            DisplayAction::ReplayClick(h, b) => from_replay_click(xw, h, b),
            DisplayAction::SetState(h, t, s) => from_set_state(xw, h, t, s),
            DisplayAction::SetWindowOrder(fs, ws) => from_set_window_order(xw, fs, ws),
            DisplayAction::MoveToTop(h) => from_move_to_top(xw, h),
            DisplayAction::ReadyToMoveWindow(h) => from_ready_to_move_window(xw, h),
            DisplayAction::ReadyToResizeWindow(h) => from_ready_to_resize_window(xw, h),
            DisplayAction::SetCurrentTags(t) => from_set_current_tags(xw, t),
            DisplayAction::SetWindowTag(h, t) => from_set_window_tag(xw, h, t),
            DisplayAction::ConfigureXlibWindow(w) => from_configure_xlib_window(xw, &w),

            DisplayAction::WindowTakeFocus {
                window,
                previous_window,
            } => from_window_take_focus(xw, &window, &previous_window),

            DisplayAction::FocusWindowUnderCursor => from_focus_window_under_cursor(xw),
            DisplayAction::NormalMode => from_normal_mode(xw),
        };
        if event.is_some() {
            tracing::trace!("DisplayEvent: {:?}", event);
        }
        event
    }

    fn wait_readable(&self) -> Pin<Box<dyn Future<Output = ()>>> {
        let task_notify = self.xw.task_notify.clone();
        Box::pin(async move {
            task_notify.notified().await;
        })
    }

    fn flush(&self) {
        self.xw.flush();
    }

    /// Creates a verify focus event for the cursors current window.
    fn generate_verify_focus_event(&self) -> Option<DisplayEvent> {
        let handle = self.xw.get_cursor_window().ok()?;
        Some(DisplayEvent::VerifyFocusedAt(handle))
    }
}

impl XlibDisplayServer {
    /// Return a vec of events for setting up state of WM.
    fn initial_events(&self, config: &impl Config) -> Vec<DisplayEvent> {
        let mut events = vec![];
        if let Some(workspaces) = config.workspaces() {
            let screens = self.xw.get_screens();
            for (i, wsc) in workspaces.iter().enumerate() {
                let mut screen = Screen::from(wsc);
                screen.root = self.root.into();
                // If there is a screen corresponding to the given output, create the workspace
                match screens.iter().find(|i| i.output == wsc.output) {
                    Some(output_match) => {
                        if wsc.relative.unwrap_or(false) {
                            screen.bbox.add(output_match.bbox);
                        }
                        screen.id = Some(i + 1);
                    }
                    None => continue,
                }
                let e = DisplayEvent::ScreenCreate(screen);
                events.push(e);
            }

            let auto_derive_workspaces: bool = if config.auto_derive_workspaces() {
                true
            } else if events.is_empty() {
                tracing::warn!("No Workspace in Workspace config matches connected screen. Falling back to \"auto_derive_workspaces: true\".");
                true
            } else {
                false
            };

            let mut next_id = workspaces.len() + 1;

            // If there is no hardcoded workspace layout, add every screen not mentioned in the config.
            if auto_derive_workspaces {
                screens
                    .iter()
                    .filter(|screen| !workspaces.iter().any(|wsc| wsc.output == screen.output))
                    .for_each(|screen| {
                        let mut s = screen.clone();
                        s.id = Some(next_id);
                        next_id += 1;
                        events.push(DisplayEvent::ScreenCreate(s));
                    });
            }
        }

        // Tell manager about existing windows.
        events.append(&mut self.find_all_windows());

        events
    }

    fn find_all_windows(&self) -> Vec<DisplayEvent> {
        let mut all: Vec<DisplayEvent> = Vec::new();
        match self.xw.get_all_windows() {
            Ok(handles) => handles.into_iter().for_each(|handle| {
<<<<<<< HEAD
                let Ok(attrs) = self.xw.get_window_attrs(handle) else { return };
                let Some(state) = self.xw.get_wm_state(handle) else { return };
=======
                let Ok(attrs) = self.xw.get_window_attrs(handle) else {
                    return
                };
                let Some(state) = self.xw.get_wm_state(handle) else {
                    return
                };
>>>>>>> 7ed4109a
                if attrs.map_state == xlib::IsViewable || state == ICONIC_STATE {
                    if let Some(event) = self.xw.setup_window(handle) {
                        all.push(event);
                    }
                }
            }),
            Err(err) => {
                println!("ERROR: {err}");
            }
        }
        all
    }
}

// Display actions.
fn from_kill_window(xw: &mut XWrap, handle: WindowHandle) -> Option<DisplayEvent> {
    xw.kill_window(&handle);
    None
}

fn from_added_window(
    xw: &mut XWrap,
    handle: WindowHandle,
    floating: bool,
    follow_mouse: bool,
) -> Option<DisplayEvent> {
    xw.setup_managed_window(handle, floating, follow_mouse)
}

fn from_move_mouse_over(xw: &mut XWrap, handle: WindowHandle, force: bool) -> Option<DisplayEvent> {
    let window = handle.xlib_handle()?;
    match xw.get_cursor_window() {
        Ok(WindowHandle::XlibHandle(cursor_window)) if force || cursor_window != window => {
            _ = xw.move_cursor_to_window(window);
        }
        _ => {}
    }
    None
}

fn from_move_mouse_over_point(xw: &mut XWrap, point: (i32, i32)) -> Option<DisplayEvent> {
    _ = xw.move_cursor_to_point(point);
    None
}

fn from_destroyed_window(xw: &mut XWrap, handle: WindowHandle) -> Option<DisplayEvent> {
    xw.teardown_managed_window(&handle, true);
    None
}

fn from_unfocus(
    xw: &mut XWrap,
    handle: Option<WindowHandle>,
    floating: bool,
) -> Option<DisplayEvent> {
    xw.unfocus(handle, floating);
    None
}

fn from_replay_click(xw: &mut XWrap, handle: WindowHandle, button: c_uint) -> Option<DisplayEvent> {
    if let WindowHandle::XlibHandle(handle) = handle {
        xw.replay_click(handle, button);
    }
    None
}

fn from_set_state(
    xw: &mut XWrap,
    handle: WindowHandle,
    toggle_to: bool,
    window_state: WindowState,
) -> Option<DisplayEvent> {
    // TODO: impl from for windowstate and xlib::Atom
    let state = match window_state {
        WindowState::Modal => xw.atoms.NetWMStateModal,
        WindowState::Sticky => xw.atoms.NetWMStateSticky,
        WindowState::MaximizedVert => xw.atoms.NetWMStateMaximizedVert,
        WindowState::MaximizedHorz => xw.atoms.NetWMStateMaximizedHorz,
        WindowState::Shaded => xw.atoms.NetWMStateShaded,
        WindowState::SkipTaskbar => xw.atoms.NetWMStateSkipTaskbar,
        WindowState::SkipPager => xw.atoms.NetWMStateSkipPager,
        WindowState::Hidden => xw.atoms.NetWMStateHidden,
        WindowState::Fullscreen => xw.atoms.NetWMStateFullscreen,
        WindowState::Above => xw.atoms.NetWMStateAbove,
        WindowState::Below => xw.atoms.NetWMStateBelow,
    };
    xw.set_state(handle, toggle_to, state);
    None
}

fn from_set_window_order(
    xw: &mut XWrap,
    fullscreen: Vec<WindowHandle>,
    windows: Vec<WindowHandle>,
) -> Option<DisplayEvent> {
    // Unmanaged windows.
    let unmanaged: Vec<WindowHandle> = xw
        .get_all_windows()
        .unwrap_or_default()
        .iter()
        .filter(|&w| *w != xw.get_default_root())
        .map(|&w| w.into())
        .filter(|&h| !windows.iter().any(|&w| w == h) || !fullscreen.iter().any(|&w| w == h))
        .collect();
    let all: Vec<WindowHandle> = [fullscreen, unmanaged, windows].concat();
    xw.restack(all);
    None
}

fn from_move_to_top(xw: &mut XWrap, handle: WindowHandle) -> Option<DisplayEvent> {
    xw.move_to_top(&handle);
    None
}

fn from_ready_to_move_window(xw: &mut XWrap, handle: WindowHandle) -> Option<DisplayEvent> {
    xw.set_mode(Mode::ReadyToMove(handle));
    None
}

fn from_ready_to_resize_window(xw: &mut XWrap, handle: WindowHandle) -> Option<DisplayEvent> {
    xw.set_mode(Mode::ReadyToResize(handle));
    None
}

fn from_set_current_tags(xw: &mut XWrap, tag: Option<TagId>) -> Option<DisplayEvent> {
    xw.set_current_desktop(tag);
    None
}

fn from_set_window_tag(
    xw: &mut XWrap,
    handle: WindowHandle,
    tag: Option<TagId>,
) -> Option<DisplayEvent> {
    let window = handle.xlib_handle()?;
    let tag = tag?;
    xw.set_window_desktop(window, &tag);
    None
}

fn from_configure_xlib_window(xw: &mut XWrap, window: &Window) -> Option<DisplayEvent> {
    xw.configure_window(window);
    None
}

fn from_window_take_focus(
    xw: &mut XWrap,
    window: &Window,
    previous_window: &Option<Window>,
) -> Option<DisplayEvent> {
    xw.window_take_focus(window, previous_window.as_ref());
    None
}

fn from_focus_window_under_cursor(xw: &mut XWrap) -> Option<DisplayEvent> {
    if let Ok(mut window) = xw.get_cursor_window() {
        if window == WindowHandle::XlibHandle(0) {
            window = xw.get_default_root_handle();
        }
        return Some(DisplayEvent::WindowTakeFocus(window));
    }
    let point = xw.get_cursor_point().ok()?;
    let evt = DisplayEvent::MoveFocusTo(point.0, point.1);
    Some(evt)
}

fn from_normal_mode(xw: &mut XWrap) -> Option<DisplayEvent> {
    xw.set_mode(Mode::Normal);
    None
}<|MERGE_RESOLUTION|>--- conflicted
+++ resolved
@@ -198,17 +198,12 @@
         let mut all: Vec<DisplayEvent> = Vec::new();
         match self.xw.get_all_windows() {
             Ok(handles) => handles.into_iter().for_each(|handle| {
-<<<<<<< HEAD
-                let Ok(attrs) = self.xw.get_window_attrs(handle) else { return };
-                let Some(state) = self.xw.get_wm_state(handle) else { return };
-=======
                 let Ok(attrs) = self.xw.get_window_attrs(handle) else {
                     return
                 };
                 let Some(state) = self.xw.get_wm_state(handle) else {
                     return
                 };
->>>>>>> 7ed4109a
                 if attrs.map_state == xlib::IsViewable || state == ICONIC_STATE {
                     if let Some(event) = self.xw.setup_window(handle) {
                         all.push(event);
