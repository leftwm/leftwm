//! `XWrap` getters.
use super::{Screen, WindowHandle, XlibError, MAX_PROPERTY_VALUE_LEN, MOUSEMASK};
use crate::XWrap;
use leftwm_core::models::{DockArea, WindowState, WindowType, XyhwChange};
use std::ffi::{CStr, CString};
use std::os::raw::{c_char, c_int, c_long, c_uchar, c_uint, c_ulong};
use std::slice;
use x11_dl::xlib;

impl XWrap {
    // Public functions.

    /// Returns the child windows of all roots.
    /// # Errors
    ///
    /// Will error if root has no windows or there is an error
    /// obtaining the root windows. See `get_windows_for_root`.
    pub fn get_all_windows(&self) -> Result<Vec<xlib::Window>, String> {
        let mut all = Vec::new();
        for root in self.get_roots() {
            match self.get_windows_for_root(root) {
                Ok(some_windows) => {
                    for w in some_windows {
                        all.push(*w);
                    }
                }
                Err(err) => return Err(err),
            }
        }
        Ok(all)
    }

    /// Returns a `XColor` for a color.
    // `XDefaultScreen`: https://tronche.com/gui/x/xlib/display/display-macros.html#DefaultScreen
    // `XDefaultColormap`: https://tronche.com/gui/x/xlib/display/display-macros.html#DefaultColormap
    // `XAllocNamedColor`: https://tronche.com/gui/x/xlib/color/XAllocNamedColor.html
    pub fn get_color(&self, color: String) -> c_ulong {
        unsafe {
            let screen = (self.xlib.XDefaultScreen)(self.display);
            let cmap: xlib::Colormap = (self.xlib.XDefaultColormap)(self.display, screen);
            let color_cstr = CString::new(color).unwrap_or_default().into_raw();
            let mut color: xlib::XColor = std::mem::zeroed();
            (self.xlib.XAllocNamedColor)(self.display, cmap, color_cstr, &mut color, &mut color);
            color.pixel
        }
    }

    /// Returns the current position of the cursor.
    /// # Errors
    ///
    /// Will error if root window cannot be found.
    // `XQueryPointer`: https://tronche.com/gui/x/xlib/window-information/XQueryPointer.html
    pub fn get_cursor_point(&self) -> Result<(i32, i32), XlibError> {
        let roots = self.get_roots();
        for w in roots {
            let mut root_return: xlib::Window = 0;
            let mut child_return: xlib::Window = 0;
            let mut root_x_return: c_int = 0;
            let mut root_y_return: c_int = 0;
            let mut win_x_return: c_int = 0;
            let mut win_y_return: c_int = 0;
            let mut mask_return: c_uint = 0;
            let success = unsafe {
                (self.xlib.XQueryPointer)(
                    self.display,
                    w,
                    &mut root_return,
                    &mut child_return,
                    &mut root_x_return,
                    &mut root_y_return,
                    &mut win_x_return,
                    &mut win_y_return,
                    &mut mask_return,
                )
            };
            if success > 0 {
                return Ok((win_x_return, win_y_return));
            }
        }
        Err(XlibError::RootWindowNotFound)
    }

    /// Returns the current window under the cursor.
    /// # Errors
    ///
    /// Will error if root window cannot be found.
    // `XQueryPointer`: https://tronche.com/gui/x/xlib/window-information/XQueryPointer.html
    pub fn get_cursor_window(&self) -> Result<WindowHandle, XlibError> {
        let roots = self.get_roots();
        for w in roots {
            let mut root_return: xlib::Window = 0;
            let mut child_return: xlib::Window = 0;
            let mut root_x_return: c_int = 0;
            let mut root_y_return: c_int = 0;
            let mut win_x_return: c_int = 0;
            let mut win_y_return: c_int = 0;
            let mut mask_return: c_uint = 0;
            let success = unsafe {
                (self.xlib.XQueryPointer)(
                    self.display,
                    w,
                    &mut root_return,
                    &mut child_return,
                    &mut root_x_return,
                    &mut root_y_return,
                    &mut win_x_return,
                    &mut win_y_return,
                    &mut mask_return,
                )
            };
            if success > 0 {
                return Ok(child_return.into());
            }
        }
        Err(XlibError::RootWindowNotFound)
    }

    /// Returns the handle of the default root.
    #[must_use]
    pub const fn get_default_root_handle(&self) -> WindowHandle {
        WindowHandle::XlibHandle(self.root)
    }

    /// Returns the default root.
    #[must_use]
    pub const fn get_default_root(&self) -> xlib::Window {
        self.root
    }

    /// Returns the `WM_SIZE_HINTS`/`WM_NORMAL_HINTS` of a window as a `XyhwChange`.
    #[must_use]
    pub fn get_hint_sizing_as_xyhw(&self, window: xlib::Window) -> Option<XyhwChange> {
        let hint = self.get_hint_sizing(window);
        if let Some(size) = hint {
            let mut xyhw = XyhwChange::default();

            if (size.flags & xlib::PSize) != 0 || (size.flags & xlib::USSize) != 0 {
                // These are obsolete but are still used sometimes.
                xyhw.w = Some(size.width);
                xyhw.h = Some(size.height);
            } else if (size.flags & xlib::PBaseSize) != 0 {
                xyhw.w = Some(size.base_width);
                xyhw.h = Some(size.base_height);
            }

            if (size.flags & xlib::PResizeInc) != 0 {
                xyhw.w = Some(size.width_inc);
                xyhw.h = Some(size.height_inc);
            }

            if (size.flags & xlib::PMaxSize) != 0 {
                xyhw.maxw = Some(size.max_width);
                xyhw.maxh = Some(size.max_height);
            }

            if (size.flags & xlib::PMinSize) != 0 {
                xyhw.minw = Some(size.min_width);
                xyhw.minh = Some(size.min_height);
            }
            // Make sure that width and height are not smaller than the min values.
            xyhw.w = std::cmp::max(xyhw.w, xyhw.minw);
            xyhw.h = std::cmp::max(xyhw.h, xyhw.minh);
            // Ignore the sizing if the sizing is set to 0.
            xyhw.w = xyhw.w.filter(|&w| w != 0);
            xyhw.h = xyhw.h.filter(|&h| h != 0);

            if (size.flags & xlib::PPosition) != 0 || (size.flags & xlib::USPosition) != 0 {
                // These are obsolete but are still used sometimes.
                xyhw.x = Some(size.x);
                xyhw.y = Some(size.y);
            }
            // TODO: support min/max aspect
            // if size.flags & xlib::PAspect != 0 {
            //     //c->mina = (float)size.min_aspect.y / size.min_aspect.x;
            //     //c->maxa = (float)size.max_aspect.x / size.max_aspect.y;
            // }

            return Some(xyhw);
        }
        None
    }

    /// Returns the next `Xevent` that matches the mask of the xserver.
    // `XMaskEvent`: https://tronche.com/gui/x/xlib/event-handling/manipulating-event-queue/XMaskEvent.html
    pub fn get_mask_event(&self) -> xlib::XEvent {
        unsafe {
            let mut event: xlib::XEvent = std::mem::zeroed();
            (self.xlib.XMaskEvent)(
                self.display,
                MOUSEMASK | xlib::SubstructureRedirectMask | xlib::ExposureMask,
                &mut event,
            );
            event
        }
    }

    /// Returns the next `Xevent` of the xserver.
    // `XNextEvent`: https://tronche.com/gui/x/xlib/event-handling/manipulating-event-queue/XNextEvent.html
    #[must_use]
    pub fn get_next_event(&self) -> xlib::XEvent {
        unsafe {
            let mut event: xlib::XEvent = std::mem::zeroed();
            (self.xlib.XNextEvent)(self.display, &mut event);
            event
        }
    }

    /// Returns all the screens of the display.
    /// # Panics
    ///
    /// Panics if xorg cannot be contacted (xlib missing, not started, etc.)
    /// Also panics if window attrs cannot be obtained.
    #[must_use]
    pub fn get_screens(&self) -> Vec<Screen> {
        use x11_dl::xinerama::XineramaScreenInfo;
        use x11_dl::xinerama::Xlib;
        use x11_dl::xrandr::Xrandr;
        let xlib = Xlib::open().expect("Couldn't not connect to Xorg Server");

        // Use randr for screen detection if possible, otherwise fall back to Xinerama.
        // Only randr supports screen names.
        if let Ok(xrandr) = Xrandr::open() {
            unsafe {
                let screen_resources = (xrandr.XRRGetScreenResources)(self.display, self.root);
                let outputs = slice::from_raw_parts(
                    (*screen_resources).outputs,
                    (*screen_resources).noutput as usize,
                );

                return outputs
                    .iter()
                    .map(|output| {
                        (xrandr.XRRGetOutputInfo)(self.display, screen_resources, *output)
                    })
                    .filter(|&output_info| (*output_info).crtc != 0)
                    .map(|output_info| {
                        let crtc_info = (xrandr.XRRGetCrtcInfo)(
                            self.display,
                            screen_resources,
                            (*output_info).crtc,
                        );
                        let mut s = Screen::from(*crtc_info);
                        s.root = self.get_default_root_handle();
                        s.output = CStr::from_ptr((*output_info).name)
                            .to_string_lossy()
                            .into_owned();
                        s
                    })
                    .collect();
            }
        }

        let xinerama = unsafe { (xlib.XineramaIsActive)(self.display) } > 0;
        if xinerama {
            let root = self.get_default_root_handle();
            let mut screen_count = 0;
            let info_array_raw =
                unsafe { (xlib.XineramaQueryScreens)(self.display, &mut screen_count) };
            // Take ownership of the array.
            let xinerama_infos: &[XineramaScreenInfo] =
                unsafe { slice::from_raw_parts(info_array_raw, screen_count as usize) };
            xinerama_infos
                .iter()
                .map(|i| {
                    let mut s = Screen::from(i);
                    s.root = root;
                    s
                })
                .collect()
        } else {
            // NON-XINERAMA
            let roots: Result<Vec<xlib::XWindowAttributes>, _> = self
                .get_roots()
                .iter()
                .map(|w| self.get_window_attrs(*w))
                .collect();
            let roots = roots.expect("Error: No screen were detected");
            roots.iter().map(Screen::from).collect()
        }
    }

    /// Returns the dimensions of the screens.
    #[must_use]
    pub fn get_screens_area_dimensions(&self) -> (i32, i32) {
        let mut height = 0;
        let mut width = 0;
        for s in self.get_screens() {
            height = std::cmp::max(height, s.bbox.height + s.bbox.y);
            width = std::cmp::max(width, s.bbox.width + s.bbox.x);
        }
        (height, width)
    }

    /// Returns the transient parent of a window.
    // `XGetTransientForHint`: https://tronche.com/gui/x/xlib/ICC/client-to-window-manager/XGetTransientForHint.html
    #[must_use]
    pub fn get_transient_for(&self, window: xlib::Window) -> Option<xlib::Window> {
        unsafe {
            let mut transient: xlib::Window = std::mem::zeroed();
            let status: c_int =
                (self.xlib.XGetTransientForHint)(self.display, window, &mut transient);
            if status > 0 {
                Some(transient)
            } else {
                None
            }
        }
    }

    /// Returns the atom actions of a window.
    // `XGetWindowProperty`: https://tronche.com/gui/x/xlib/window-information/XGetWindowProperty.html
    #[must_use]
    pub fn get_window_actions_atoms(&self, window: xlib::Window) -> Vec<xlib::Atom> {
        let mut format_return: i32 = 0;
        let mut nitems_return: c_ulong = 0;
        let mut bytes_remaining: c_ulong = 0;
        let mut type_return: xlib::Atom = 0;
        let mut prop_return: *mut c_uchar = unsafe { std::mem::zeroed() };
        unsafe {
            let status = (self.xlib.XGetWindowProperty)(
                self.display,
                window,
                self.atoms.NetWMAction,
                0,
                MAX_PROPERTY_VALUE_LEN / 4,
                xlib::False,
                xlib::XA_ATOM,
                &mut type_return,
                &mut format_return,
                &mut nitems_return,
                &mut bytes_remaining,
                &mut prop_return,
            );
            if status == i32::from(xlib::Success) && !prop_return.is_null() {
                #[allow(clippy::cast_lossless, clippy::cast_ptr_alignment)]
                let ptr = prop_return as *const c_ulong;
                let results: &[xlib::Atom] = slice::from_raw_parts(ptr, nitems_return as usize);
                return results.to_vec();
            }
            vec![]
        }
    }

    /// Returns the attributes of a window.
    /// # Errors
    ///
    /// Will error if window status is 0 (no attributes).
    // `XGetWindowAttributes`: https://tronche.com/gui/x/xlib/window-information/XGetWindowAttributes.html
    pub fn get_window_attrs(
        &self,
        window: xlib::Window,
    ) -> Result<xlib::XWindowAttributes, XlibError> {
        let mut attrs: xlib::XWindowAttributes = unsafe { std::mem::zeroed() };
        let status = unsafe { (self.xlib.XGetWindowAttributes)(self.display, window, &mut attrs) };
        if status == 0 {
            return Err(XlibError::FailedStatus);
        }
        Ok(attrs)
    }

    /// Returns a windows class `WM_CLASS`
    // `XGetClassHint`: https://tronche.com/gui/x/xlib/ICC/client-to-window-manager/XGetClassHint.html
    #[must_use]
    pub fn get_window_class(&self, window: xlib::Window) -> Option<(String, String)> {
        unsafe {
            let mut class_return: xlib::XClassHint = std::mem::zeroed();
            let status = (self.xlib.XGetClassHint)(self.display, window, &mut class_return);
            if status == 0 {
                return None;
            }
<<<<<<< HEAD
            let Ok(res_name) = CString::from_raw(class_return.res_name.cast::<c_char>()).into_string() else { return None };
            let Ok(res_class) = CString::from_raw(class_return.res_class.cast::<c_char>()).into_string() else { return None };
=======
            let Ok(res_name) = CString::from_raw(class_return.res_name.cast::<c_char>()).into_string() else  {return None};
            let Ok(res_class) =CString::from_raw(class_return.res_class.cast::<c_char>()).into_string() else { return None};
>>>>>>> 7ed4109a
            Some((res_name, res_class))
        }
    }

    /// Returns the geometry of a window as a `XyhwChange` struct.
    /// # Errors
    ///
    /// Errors if Xlib returns a status of 0.
    // `XGetGeometry`: https://tronche.com/gui/x/xlib/window-information/XGetGeometry.html
    pub fn get_window_geometry(&self, window: xlib::Window) -> Result<XyhwChange, XlibError> {
        let mut root_return: xlib::Window = 0;
        let mut x_return: c_int = 0;
        let mut y_return: c_int = 0;
        let mut width_return: c_uint = 0;
        let mut height_return: c_uint = 0;
        let mut border_width_return: c_uint = 0;
        let mut depth_return: c_uint = 0;
        unsafe {
            let status = (self.xlib.XGetGeometry)(
                self.display,
                window,
                &mut root_return,
                &mut x_return,
                &mut y_return,
                &mut width_return,
                &mut height_return,
                &mut border_width_return,
                &mut depth_return,
            );
            if status == 0 {
                return Err(XlibError::FailedStatus);
            }
        }
        Ok(XyhwChange {
            x: Some(x_return),
            y: Some(y_return),
            w: Some(width_return as i32),
            h: Some(height_return as i32),
            ..XyhwChange::default()
        })
    }

    /// Returns a windows name.
    #[must_use]
    pub fn get_window_name(&self, window: xlib::Window) -> Option<String> {
        if let Ok(text) = self.get_text_prop(window, self.atoms.NetWMName) {
            return Some(text);
        }
        if let Ok(text) = self.get_text_prop(window, xlib::XA_WM_NAME) {
            return Some(text);
        }
        None
    }

    /// Returns a `WM_NAME` (not `_NET`windows name).
    #[must_use]
    pub fn get_window_legacy_name(&self, window: xlib::Window) -> Option<String> {
        if let Ok(text) = self.get_text_prop(window, xlib::XA_WM_NAME) {
            return Some(text);
        }
        None
    }

    /// Returns a windows `_NET_WM_PID`.
    #[must_use]
    pub fn get_window_pid(&self, window: xlib::Window) -> Option<u32> {
        let (prop_return, _) = self
            .get_property(window, self.atoms.NetWMPid, xlib::XA_CARDINAL)
            .ok()?;
        unsafe {
            #[allow(clippy::cast_lossless, clippy::cast_ptr_alignment)]
            let pid = *prop_return.cast::<u32>();
            Some(pid)
        }
    }

    /// Returns the states of a window.
    #[must_use]
    pub fn get_window_states(&self, window: xlib::Window) -> Vec<WindowState> {
        self.get_window_states_atoms(window)
            .iter()
            .map(|a| match a {
                x if x == &self.atoms.NetWMStateModal => WindowState::Modal,
                x if x == &self.atoms.NetWMStateSticky => WindowState::Sticky,
                x if x == &self.atoms.NetWMStateMaximizedVert => WindowState::MaximizedVert,
                x if x == &self.atoms.NetWMStateMaximizedHorz => WindowState::MaximizedHorz,
                x if x == &self.atoms.NetWMStateShaded => WindowState::Shaded,
                x if x == &self.atoms.NetWMStateSkipTaskbar => WindowState::SkipTaskbar,
                x if x == &self.atoms.NetWMStateSkipPager => WindowState::SkipPager,
                x if x == &self.atoms.NetWMStateHidden => WindowState::Hidden,
                x if x == &self.atoms.NetWMStateFullscreen => WindowState::Fullscreen,
                x if x == &self.atoms.NetWMStateAbove => WindowState::Above,
                x if x == &self.atoms.NetWMStateBelow => WindowState::Below,
                _ => WindowState::Modal,
            })
            .collect()
    }

    /// Returns the atom states of a window.
    // `XGetWindowProperty`: https://tronche.com/gui/x/xlib/window-information/XGetWindowProperty.html
    #[must_use]
    pub fn get_window_states_atoms(&self, window: xlib::Window) -> Vec<xlib::Atom> {
        let mut format_return: i32 = 0;
        let mut nitems_return: c_ulong = 0;
        let mut bytes_remaining: c_ulong = 0;
        let mut type_return: xlib::Atom = 0;
        let mut prop_return: *mut c_uchar = unsafe { std::mem::zeroed() };
        unsafe {
            let status = (self.xlib.XGetWindowProperty)(
                self.display,
                window,
                self.atoms.NetWMState,
                0,
                MAX_PROPERTY_VALUE_LEN / 4,
                xlib::False,
                xlib::XA_ATOM,
                &mut type_return,
                &mut format_return,
                &mut nitems_return,
                &mut bytes_remaining,
                &mut prop_return,
            );
            if status == i32::from(xlib::Success) && !prop_return.is_null() {
                #[allow(clippy::cast_lossless, clippy::cast_ptr_alignment)]
                let ptr = prop_return as *const c_ulong;
                let results: &[xlib::Atom] = slice::from_raw_parts(ptr, nitems_return as usize);
                return results.to_vec();
            }
            vec![]
        }
    }

    /// Returns structure of a window as a `DockArea`.
    #[must_use]
    pub fn get_window_strut_array(&self, window: xlib::Window) -> Option<DockArea> {
        // More modern structure.
        if let Some(d) = self.get_window_strut_array_strut_partial(window) {
            tracing::trace!("STRUT:[{:?}] {:?}", window, d);
            return Some(d);
        }
        // Older structure.
        if let Some(d) = self.get_window_strut_array_strut(window) {
            tracing::trace!("STRUT:[{:?}] {:?}", window, d);
            return Some(d);
        }
        None
    }

    /// Returns the type of a window.
    #[must_use]
    pub fn get_window_type(&self, window: xlib::Window) -> WindowType {
        let mut atom = None;
        if let Ok((prop_return, _)) =
            self.get_property(window, self.atoms.NetWMWindowType, xlib::XA_ATOM)
        {
            #[allow(clippy::cast_lossless, clippy::cast_ptr_alignment)]
            let atom_ = unsafe { *prop_return.cast::<xlib::Atom>() };
            atom = Some(atom_);
        }
        match atom {
            x if x == Some(self.atoms.NetWMWindowTypeDesktop) => WindowType::Desktop,
            x if x == Some(self.atoms.NetWMWindowTypeDock) => WindowType::Dock,
            x if x == Some(self.atoms.NetWMWindowTypeToolbar) => WindowType::Toolbar,
            x if x == Some(self.atoms.NetWMWindowTypeMenu) => WindowType::Menu,
            x if x == Some(self.atoms.NetWMWindowTypeUtility) => WindowType::Utility,
            x if x == Some(self.atoms.NetWMWindowTypeSplash) => WindowType::Splash,
            x if x == Some(self.atoms.NetWMWindowTypeDialog) => WindowType::Dialog,
            _ => WindowType::Normal,
        }
    }

    /// Returns the `WM_HINTS` of a window.
    // `XGetWMHints`: https://tronche.com/gui/x/xlib/ICC/client-to-window-manager/XGetWMHints.html
    #[must_use]
    pub fn get_wmhints(&self, window: xlib::Window) -> Option<xlib::XWMHints> {
        unsafe {
            let hints_ptr: *const xlib::XWMHints = (self.xlib.XGetWMHints)(self.display, window);
            if hints_ptr.is_null() {
                return None;
            }
            let hints: xlib::XWMHints = *hints_ptr;
            Some(hints)
        }
    }

    /// Returns the `WM_STATE` of a window.
    pub fn get_wm_state(&self, window: xlib::Window) -> Option<c_long> {
        let (prop_return, nitems_return) = self
            .get_property(window, self.atoms.WMState, self.atoms.WMState)
            .ok()?;
        if nitems_return == 0 {
            return None;
        }
        Some(unsafe { *prop_return.cast::<c_long>() })
    }

    /// Returns the name of a `XAtom`.
    /// # Errors
    ///
    /// Errors if `XAtom` is not valid.
    // `XGetAtomName`: https://tronche.com/gui/x/xlib/window-information/XGetAtomName.html
    pub fn get_xatom_name(&self, atom: xlib::Atom) -> Result<String, XlibError> {
        unsafe {
            let cstring = (self.xlib.XGetAtomName)(self.display, atom);
            if let Ok(s) = CString::from_raw(cstring).into_string() {
                return Ok(s);
            }
        };
        Err(XlibError::InvalidXAtom)
    }

    // Internal functions.

    /// Returns the `WM_SIZE_HINTS`/`WM_NORMAL_HINTS` of a window.
    // `XGetWMNormalHints`: https://tronche.com/gui/x/xlib/ICC/client-to-window-manager/XGetWMNormalHints.html
    #[must_use]
    fn get_hint_sizing(&self, window: xlib::Window) -> Option<xlib::XSizeHints> {
        let mut xsize: xlib::XSizeHints = unsafe { std::mem::zeroed() };
        let mut msize: c_long = xlib::PSize;
        let status =
            unsafe { (self.xlib.XGetWMNormalHints)(self.display, window, &mut xsize, &mut msize) };
        match status {
            0 => None,
            _ => Some(xsize),
        }
    }

    /// Returns a cardinal property of a window.
    /// # Errors
    ///
    /// Errors if window status = 0.
    // `XGetWindowProperty`: https://tronche.com/gui/x/xlib/window-information/XGetWindowProperty.html
    fn get_property(
        &self,
        window: xlib::Window,
        property: xlib::Atom,
        r#type: xlib::Atom,
    ) -> Result<(*const c_uchar, c_ulong), XlibError> {
        let mut format_return: i32 = 0;
        let mut nitems_return: c_ulong = 0;
        let mut type_return: xlib::Atom = 0;
        let mut bytes_after_return: xlib::Atom = 0;
        let mut prop_return: *mut c_uchar = unsafe { std::mem::zeroed() };
        unsafe {
            let status = (self.xlib.XGetWindowProperty)(
                self.display,
                window,
                property,
                0,
                MAX_PROPERTY_VALUE_LEN / 4,
                xlib::False,
                r#type,
                &mut type_return,
                &mut format_return,
                &mut nitems_return,
                &mut bytes_after_return,
                &mut prop_return,
            );
            if status == i32::from(xlib::Success) && !prop_return.is_null() {
                return Ok((prop_return, nitems_return));
            }
        };
        Err(XlibError::FailedStatus)
    }

    /// Returns all the roots of the display.
    // `XRootWindowOfScreen`: https://tronche.com/gui/x/xlib/display/screen-information.html#RootWindowOfScreen
    #[must_use]
    fn get_roots(&self) -> Vec<xlib::Window> {
        self.get_xscreens()
            .into_iter()
            .map(|mut s| unsafe { (self.xlib.XRootWindowOfScreen)(&mut s) })
            .collect()
    }

    /// Returns a text property for a window.
    /// # Errors
    ///
    /// Errors if window status = 0.
    // `XGetTextProperty`: https://tronche.com/gui/x/xlib/ICC/client-to-window-manager/XGetTextProperty.html
    // `XTextPropertyToStringList`: https://tronche.com/gui/x/xlib/ICC/client-to-window-manager/XTextPropertyToStringList.html
    // `XmbTextPropertyToTextList`: https://tronche.com/gui/x/xlib/ICC/client-to-window-manager/XmbTextPropertyToTextList.html
    fn get_text_prop(&self, window: xlib::Window, atom: xlib::Atom) -> Result<String, XlibError> {
        unsafe {
            let mut text_prop: xlib::XTextProperty = std::mem::zeroed();
            let status: c_int =
                (self.xlib.XGetTextProperty)(self.display, window, &mut text_prop, atom);
            if status == 0 {
                return Err(XlibError::FailedStatus);
            }
            if let Ok(s) = CString::from_raw(text_prop.value.cast::<c_char>()).into_string() {
                return Ok(s);
            }
        };
        Err(XlibError::FailedStatus)
    }

    /// Returns the child windows of a root.
    /// # Errors
    ///
    /// Will error if unknown window status is returned.
    // `XQueryTree`: https://tronche.com/gui/x/xlib/window-information/XQueryTree.html
    fn get_windows_for_root<'w>(&self, root: xlib::Window) -> Result<&'w [xlib::Window], String> {
        unsafe {
            let mut root_return: xlib::Window = std::mem::zeroed();
            let mut parent_return: xlib::Window = std::mem::zeroed();
            let mut array: *mut xlib::Window = std::mem::zeroed();
            let mut length: c_uint = std::mem::zeroed();
            let status: xlib::Status = (self.xlib.XQueryTree)(
                self.display,
                root,
                &mut root_return,
                &mut parent_return,
                &mut array,
                &mut length,
            );
            let windows: &[xlib::Window] = slice::from_raw_parts(array, length as usize);
            match status {
                0 /* XcmsFailure */ => { Err("Could not load list of windows".to_string() ) }
                1 /* XcmsSuccess */ | 2 /* XcmsSuccessWithCompression */ => { Ok(windows) }
                _ => { Err("Unknown return status".to_string() ) }
            }
        }
    }

    /// Returns the `_NET_WM_STRUT` as a `DockArea`.
    fn get_window_strut_array_strut(&self, window: xlib::Window) -> Option<DockArea> {
        let (prop_return, nitems_return) = self
            .get_property(window, self.atoms.NetWMStrut, xlib::XA_CARDINAL)
            .ok()?;
        unsafe {
            #[allow(clippy::cast_ptr_alignment)]
            let array_ptr = prop_return.cast::<c_long>();
            let slice = slice::from_raw_parts(array_ptr, nitems_return as usize);
            if slice.len() == 12 {
                return Some(DockArea::from(slice));
            }
            None
        }
    }

    /// Returns the `_NET_WM_STRUT_PARTIAL` as a `DockArea`.
    fn get_window_strut_array_strut_partial(&self, window: xlib::Window) -> Option<DockArea> {
        let (prop_return, nitems_return) = self
            .get_property(window, self.atoms.NetWMStrutPartial, xlib::XA_CARDINAL)
            .ok()?;
        unsafe {
            #[allow(clippy::cast_ptr_alignment)]
            let array_ptr = prop_return.cast::<c_long>();
            let slice = slice::from_raw_parts(array_ptr, nitems_return as usize);
            if slice.len() == 12 {
                return Some(DockArea::from(slice));
            }
            None
        }
    }

    /// Returns all the xscreens of the display.
    // `XScreenCount`: https://tronche.com/gui/x/xlib/display/display-macros.html#ScreenCount
    // `XScreenOfDisplay`: https://tronche.com/gui/x/xlib/display/display-macros.html#ScreensOfDisplay
    #[must_use]
    fn get_xscreens(&self) -> Vec<xlib::Screen> {
        let mut screens = Vec::new();
        let screen_count = unsafe { (self.xlib.XScreenCount)(self.display) };
        for screen_id in 0..(screen_count) {
            let screen = unsafe { *(self.xlib.XScreenOfDisplay)(self.display, screen_id) };
            screens.push(screen);
        }
        screens
    }
}<|MERGE_RESOLUTION|>--- conflicted
+++ resolved
@@ -368,13 +368,8 @@
             if status == 0 {
                 return None;
             }
-<<<<<<< HEAD
-            let Ok(res_name) = CString::from_raw(class_return.res_name.cast::<c_char>()).into_string() else { return None };
-            let Ok(res_class) = CString::from_raw(class_return.res_class.cast::<c_char>()).into_string() else { return None };
-=======
             let Ok(res_name) = CString::from_raw(class_return.res_name.cast::<c_char>()).into_string() else  {return None};
             let Ok(res_class) =CString::from_raw(class_return.res_class.cast::<c_char>()).into_string() else { return None};
->>>>>>> 7ed4109a
             Some((res_name, res_class))
         }
     }
