--- conflicted
+++ resolved
@@ -198,11 +198,7 @@
                 self.set_window_config(handle, changes, u32::from(unlock));
                 self.configure_window(window);
             }
-<<<<<<< HEAD
-            let Some(state) = self.get_wm_state(handle) else { return };
-=======
             let Some(state) = self.get_wm_state(handle) else {return};
->>>>>>> 7ed4109a
             // Only change when needed. This prevents task bar icons flashing (especially with steam).
             if window.visible() && state != NORMAL_STATE {
                 self.toggle_window_visibility(handle, true);
