//! `XWrap` setters.
use super::WindowHandle;
use crate::models::TagId;
use crate::XWrap;
use std::ffi::CString;
use std::os::raw::{c_long, c_ulong};
use x11_dl::xlib;

impl XWrap {
    // Public functions.

    /// Appends a window property.
    // `XChangeProperty`: https://tronche.com/gui/x/xlib/window-information/XChangeProperty.html
    pub fn append_property_long(
        &self,
        window: xlib::Window,
        property: xlib::Atom,
        type_: xlib::Atom,
        data: &[c_long],
    ) {
        unsafe {
            (self.xlib.XChangeProperty)(
                self.display,
                window,
                property,
                type_,
                32,
                xlib::PropModeAppend,
                data.as_ptr().cast::<u8>(),
                data.len() as i32,
            );
        }
    }

    /// Replaces a window property.
    // `XChangeProperty`: https://tronche.com/gui/x/xlib/window-information/XChangeProperty.html
    pub fn replace_property_long(
        &self,
        window: xlib::Window,
        property: xlib::Atom,
        type_: xlib::Atom,
        data: &[c_long],
    ) {
        unsafe {
            (self.xlib.XChangeProperty)(
                self.display,
                window,
                property,
                type_,
                32,
                xlib::PropModeReplace,
                data.as_ptr().cast::<u8>(),
                data.len() as i32,
            );
        }
    }

    /// Sets the client list to the currently managed windows.
    // `XDeleteProperty`: https://tronche.com/gui/x/xlib/window-information/XDeleteProperty.html
    pub fn set_client_list(&self) {
        unsafe {
            (self.xlib.XDeleteProperty)(self.display, self.root, self.atoms.NetClientList);
        }
        for w in &self.managed_windows {
            let list = vec![*w as c_long];
            self.append_property_long(self.root, self.atoms.NetClientList, xlib::XA_WINDOW, &list);
        }
    }

    /// Sets the current desktop.
    pub fn set_current_desktop(&self, current_tags: &[TagId]) {
        let mut indexes: Vec<u32> = current_tags
            .iter()
<<<<<<< HEAD
            .map(|tag| (tag.to_owned() - 1) as u32)
=======
            .map(|tag| tag.to_owned() as u32 - 1)
>>>>>>> 26cc711b
            .collect();
        if indexes.is_empty() {
            indexes.push(0);
        }
        self.set_desktop_prop(&indexes, self.atoms.NetCurrentDesktop);
    }

    // /// Sets the current viewport.
    // fn set_current_viewport(&self, tags: Vec<&String>) {
    //     let mut indexes: Vec<u32> = vec![];
    //     for tag in tags {
    //         for (i, mytag) in self.tags.iter().enumerate() {
    //             if tag.contains(mytag) {
    //                 indexes.push(i as u32);
    //             }
    //         }
    //     }
    //     if indexes.is_empty() {
    //         indexes.push(0);
    //     }
    //     self.set_desktop_prop(&indexes, self.atoms.NetDesktopViewport);
    // }

    /// Sets a desktop property.
    pub fn set_desktop_prop(&self, data: &[u32], atom: c_ulong) {
        let x_data: Vec<c_long> = data.iter().map(|x| *x as c_long).collect();
        self.replace_property_long(self.root, atom, xlib::XA_CARDINAL, &x_data);
    }

    /// Sets a desktop property with type `c_ulong`.
    pub fn set_desktop_prop_c_ulong(&self, value: c_ulong, atom: c_ulong, type_: c_ulong) {
        let data = vec![value as c_long];
        self.replace_property_long(self.root, atom, type_, &data);
    }

    /// Sets a desktop property with type string.
    // `XChangeProperty`: https://tronche.com/gui/x/xlib/window-information/XChangeProperty.html
    pub fn set_desktop_prop_string(&self, value: &str, atom: c_ulong) {
        if let Ok(cstring) = CString::new(value) {
            unsafe {
                (self.xlib.XChangeProperty)(
                    self.display,
                    self.root,
                    atom,
                    xlib::XA_CARDINAL,
                    8,
                    xlib::PropModeReplace,
                    cstring.as_ptr().cast::<u8>(),
                    value.len() as i32,
                );
                std::mem::forget(cstring);
            }
        }
    }

    /// Sets a windows state.
    pub fn set_state(&self, handle: WindowHandle, toggle_to: bool, atom: xlib::Atom) {
        if let WindowHandle::XlibHandle(h) = handle {
            let mut states = self.get_window_states_atoms(h);
            if toggle_to {
                if states.contains(&atom) {
                    return;
                }
                states.push(atom);
            } else {
                let index = match states.iter().position(|s| s == &atom) {
                    Some(i) => i,
                    None => return,
                };
                states.remove(index);
            }
            self.set_window_states_atoms(h, &states);
        }
    }

    /// Sets what desktop a window is on.
    pub fn set_window_desktop(&self, window: xlib::Window, current_tags: &[TagId]) {
        let mut indexes: Vec<c_long> = current_tags.iter().map(|tag| (tag - 1) as c_long).collect();
        if indexes.is_empty() {
            indexes.push(0);
        }
        self.replace_property_long(window, self.atoms.NetWMDesktop, xlib::XA_CARDINAL, &indexes);
    }

    /// Sets the atom states of a window.
    pub fn set_window_states_atoms(&self, window: xlib::Window, states: &[xlib::Atom]) {
        let data: Vec<c_long> = states.iter().map(|x| *x as c_long).collect();
        self.replace_property_long(window, self.atoms.NetWMState, xlib::XA_ATOM, &data);
    }

    /// Sets the `WM_STATE` of a window.
    pub fn set_wm_states(&self, window: xlib::Window, states: &[c_long]) {
        self.replace_property_long(window, self.atoms.WMState, self.atoms.WMState, states);
    }
}<|MERGE_RESOLUTION|>--- conflicted
+++ resolved
@@ -71,11 +71,7 @@
     pub fn set_current_desktop(&self, current_tags: &[TagId]) {
         let mut indexes: Vec<u32> = current_tags
             .iter()
-<<<<<<< HEAD
-            .map(|tag| (tag.to_owned() - 1) as u32)
-=======
             .map(|tag| tag.to_owned() as u32 - 1)
->>>>>>> 26cc711b
             .collect();
         if indexes.is_empty() {
             indexes.push(0);
