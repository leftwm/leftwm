#[cfg(test)]
mod mock_display_server;

use crate::config::Config;
use crate::display_action::DisplayAction;
use crate::models::Handle;
use crate::models::Window;
use crate::models::WindowHandle;
use crate::models::Workspace;
use crate::DisplayEvent;

use futures::prelude::*;
use std::pin::Pin;

#[cfg(test)]
pub use self::mock_display_server::MockDisplayServer;

pub trait DisplayServer<H: Handle> {
    fn new(config: &impl Config) -> Self;

    fn get_next_events(&mut self) -> Vec<DisplayEvent<H>>;

    fn reload_config(
        &mut self,
<<<<<<< HEAD
        _config: &impl Config,
        _focused: Option<&Option<WindowHandle<H>>>,
        _windows: &[Window<H>],
    ) {
    }
=======
        config: &impl Config,
        focused: Option<WindowHandle>,
        windows: &[Window],
    );
>>>>>>> d0e2e7b1

    fn update_windows(&self, _windows: Vec<&Window<H>>) {}

    fn update_workspaces(&self, _focused: Option<&Workspace>) {}

    fn execute_action(&mut self, _act: DisplayAction<H>) -> Option<DisplayEvent<H>> {
        None
    }

    fn wait_readable(&self) -> Pin<Box<dyn Future<Output = ()>>>;

    fn flush(&self);

    fn generate_verify_focus_event(&self) -> Option<DisplayEvent<H>>;
}<|MERGE_RESOLUTION|>--- conflicted
+++ resolved
@@ -22,18 +22,10 @@
 
     fn reload_config(
         &mut self,
-<<<<<<< HEAD
-        _config: &impl Config,
-        _focused: Option<&Option<WindowHandle<H>>>,
-        _windows: &[Window<H>],
-    ) {
-    }
-=======
         config: &impl Config,
-        focused: Option<WindowHandle>,
-        windows: &[Window],
+        focused: Option<WindowHandle<H>>,
+        windows: &[Window<H>],
     );
->>>>>>> d0e2e7b1
 
     fn update_windows(&self, _windows: Vec<&Window<H>>) {}
 
