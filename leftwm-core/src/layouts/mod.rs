--- conflicted
+++ resolved
@@ -28,13 +28,10 @@
     EvenHorizontal,
     EvenVertical,
     Fibonacci,
+    LeftMain,
     CenterMain,
     CenterMainBalanced,
-<<<<<<< HEAD
-    LeftMain,
-=======
     CenterMainFluid,
->>>>>>> 201fe7a7
     Monocle,
     RightWiderLeftStack,
     LeftWiderRightStack,
@@ -48,13 +45,10 @@
     Layout::EvenHorizontal,
     Layout::EvenVertical,
     Layout::Fibonacci,
+    Layout::LeftMain,
     Layout::CenterMain,
     Layout::CenterMainBalanced,
-<<<<<<< HEAD
-    Layout::LeftMain,
-=======
     Layout::CenterMainFluid,
->>>>>>> 201fe7a7
     Layout::Monocle,
     Layout::RightWiderLeftStack,
     Layout::LeftWiderRightStack,
@@ -81,13 +75,10 @@
             Self::EvenHorizontal => even_horizontal::update(workspace, windows),
             Self::EvenVertical => even_vertical::update(workspace, windows),
             Self::Fibonacci => fibonacci::update(workspace, tag, windows),
+            Self::LeftMain => left_main::update(workspace, tag, windows),
             Self::CenterMain => center_main::update(workspace, tag, windows),
             Self::CenterMainBalanced => center_main_balanced::update(workspace, tag, windows),
-<<<<<<< HEAD
-            Self::LeftMain => left_main::update(workspace, tag, windows),
-=======
             Self::CenterMainFluid => center_main_fluid::update(workspace, tag, windows),
->>>>>>> 201fe7a7
             Self::Monocle => monocle::update(workspace, windows),
             Self::RightWiderLeftStack => {
                 right_main_and_vert_stack::update(workspace, tag, windows);
@@ -133,13 +124,10 @@
             "EvenHorizontal" => Ok(Self::EvenHorizontal),
             "EvenVertical" => Ok(Self::EvenVertical),
             "Fibonacci" => Ok(Self::Fibonacci),
+            "LeftMain" => Ok(Self::LeftMain),
             "CenterMain" => Ok(Self::CenterMain),
             "CenterMainBalanced" => Ok(Self::CenterMainBalanced),
-<<<<<<< HEAD
-            "LeftMain" => Ok(Self::LeftMain),
-=======
             "CenterMainFluid" => Ok(Self::CenterMainFluid),
->>>>>>> 201fe7a7
             "Monocle" => Ok(Self::Monocle),
             "RightWiderLeftStack" => Ok(Self::RightWiderLeftStack),
             "LeftWiderRightStack" => Ok(Self::LeftWiderRightStack),
@@ -193,13 +181,10 @@
             "EvenHorizontal",
             "EvenVertical",
             "Fibonacci",
+            "LeftMain",
             "CenterMain",
             "CenterMainBalanced",
-<<<<<<< HEAD
-            "LeftMain",
-=======
             "CenterMainFluid",
->>>>>>> 201fe7a7
             "Monocle",
             "RightWiderLeftStack",
             "LeftWiderRightStack",
