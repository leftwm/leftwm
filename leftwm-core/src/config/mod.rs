mod insert_behavior;
mod scratchpad;
mod workspace_config;

use crate::display_servers::DisplayServer;
use crate::layouts::Layout;
pub use crate::models::{FocusBehaviour, Gutter, Margins, Size};
use crate::models::{LayoutMode, Manager, Window, WindowType};
use crate::state::State;
pub use insert_behavior::InsertBehavior;
pub use scratchpad::ScratchPad;
pub use workspace_config::Workspace;

pub trait Config {
    fn create_list_of_tag_labels(&self) -> Vec<String>;

    fn workspaces(&self) -> Option<Vec<Workspace>>;

    fn focus_behaviour(&self) -> FocusBehaviour;

    fn mousekey(&self) -> Vec<String>;

    fn create_list_of_scratchpads(&self) -> Vec<ScratchPad>;

    fn layouts(&self) -> Vec<Layout>;

    fn layout_mode(&self) -> LayoutMode;

    fn insert_behavior(&self) -> InsertBehavior;

    fn focus_new_windows(&self) -> bool;

    fn command_handler<SERVER>(command: &str, manager: &mut Manager<Self, SERVER>) -> bool
    where
        SERVER: DisplayServer,
        Self: Sized;

    fn always_float(&self) -> bool;
    fn default_width(&self) -> i32;
    fn default_height(&self) -> i32;
    fn border_width(&self) -> i32;
    fn margin(&self) -> Margins;
    fn workspace_margin(&self) -> Option<Margins>;
    fn gutter(&self) -> Option<Vec<Gutter>>;
    fn default_border_color(&self) -> String;
    fn floating_border_color(&self) -> String;
    fn focused_border_color(&self) -> String;
    fn on_new_window_cmd(&self) -> Option<String>;
    fn get_list_of_gutters(&self) -> Vec<Gutter>;
    fn max_window_width(&self) -> Option<Size>;
    fn disable_tile_drag(&self) -> bool;
    fn disable_window_snap(&self) -> bool;
    fn sloppy_mouse_follows_focus(&self) -> bool;

    /// Attempt to write current state to a file.
    ///
    /// It will be used to restore the state after soft reload.
    ///
    /// **Note:** this function cannot fail.
    fn save_state(&self, state: &State);

    /// Load saved state if it exists.
    fn load_state(&self, state: &mut State);

    /// Handle window placement based on `WM_CLASS`
    fn setup_predefined_window(&self, window: &mut Window) -> bool;

    fn load_window(&self, window: &mut Window) {
        if window.r#type == WindowType::Normal {
            window.margin = self.margin();
            window.border = self.border_width();
            window.must_float = self.always_float();
        } else {
            window.margin = Margins::new(0);
            window.border = 0;
        }
    }
}

#[cfg(test)]
pub(crate) mod tests {
    use super::*;
    use crate::models::Screen;
    use crate::models::Window;
    use crate::models::WindowHandle;

<<<<<<< HEAD
#[cfg(test)]
impl Config for TestConfig {
    fn create_list_of_tag_labels(&self) -> Vec<String> {
        self.tags.clone()
    }
    fn workspaces(&self) -> Option<Vec<Workspace>> {
        self.workspaces.clone()
    }
    fn focus_behaviour(&self) -> FocusBehaviour {
        FocusBehaviour::ClickTo
    }
    fn mousekey(&self) -> Vec<String> {
        vec!["Mod4".to_owned()]
    }
    fn create_list_of_scratchpads(&self) -> Vec<ScratchPad> {
        vec![]
    }
    fn layouts(&self) -> Vec<Layout> {
        self.layouts.clone()
    }
    fn layout_mode(&self) -> LayoutMode {
        LayoutMode::Workspace
=======
    #[allow(clippy::module_name_repetitions)]
    #[derive(Default)]
    pub struct TestConfig {
        pub tags: Vec<String>,
        pub layouts: Vec<Layout>,
        pub workspaces: Option<Vec<Workspace>>,
        pub insert_behavior: InsertBehavior,
>>>>>>> b2e98600
    }

    impl Config for TestConfig {
        fn mapped_bindings(&self) -> Vec<Keybind> {
            unimplemented!()
        }
        fn create_list_of_tag_labels(&self) -> Vec<String> {
            self.tags.clone()
        }
        fn workspaces(&self) -> Option<Vec<Workspace>> {
            self.workspaces.clone()
        }
        fn focus_behaviour(&self) -> FocusBehaviour {
            FocusBehaviour::ClickTo
        }
        fn mousekey(&self) -> Vec<String> {
            vec!["Mod4".to_owned()]
        }
        fn create_list_of_scratchpads(&self) -> Vec<ScratchPad> {
            vec![]
        }
        fn layouts(&self) -> Vec<Layout> {
            self.layouts.clone()
        }
        fn layout_mode(&self) -> LayoutMode {
            LayoutMode::Workspace
        }

        fn insert_behavior(&self) -> InsertBehavior {
            self.insert_behavior
        }

        fn focus_new_windows(&self) -> bool {
            false
        }
        fn command_handler<SERVER>(command: &str, manager: &mut Manager<Self, SERVER>) -> bool
        where
            SERVER: DisplayServer,
        {
            match command {
                "GoToTag2" => manager.command_handler(&crate::Command::GoToTag {
                    tag: 2,
                    swap: false,
                }),
                _ => unimplemented!("custom command handler: {:?}", command),
            }
        }
        fn always_float(&self) -> bool {
            false
        }
        fn default_width(&self) -> i32 {
            1000
        }
        fn default_height(&self) -> i32 {
            800
        }
        fn border_width(&self) -> i32 {
            0
        }
        fn margin(&self) -> Margins {
            Margins::new(0)
        }
        fn workspace_margin(&self) -> Option<Margins> {
            None
        }
        fn gutter(&self) -> Option<Vec<Gutter>> {
            unimplemented!()
        }
        fn default_border_color(&self) -> String {
            unimplemented!()
        }
        fn floating_border_color(&self) -> String {
            unimplemented!()
        }
        fn focused_border_color(&self) -> String {
            unimplemented!()
        }
        fn on_new_window_cmd(&self) -> Option<String> {
            None
        }
        fn get_list_of_gutters(&self) -> Vec<Gutter> {
            Default::default()
        }
        fn max_window_width(&self) -> Option<Size> {
            None
        }
        fn disable_tile_drag(&self) -> bool {
            false
        }
        fn disable_window_snap(&self) -> bool {
            false
        }
        fn save_state(&self, _state: &State) {
            unimplemented!()
        }
        fn load_state(&self, _state: &mut State) {
            unimplemented!()
        }
        fn setup_predefined_window(&self, window: &mut Window) -> bool {
            if window.res_class == Some("ShouldGoToTag2".to_string()) {
                window.tags = vec![2];
                true
            } else {
                false
            }
        }
        fn sloppy_mouse_follows_focus(&self) -> bool {
            true
        }
    }

    #[test]
    fn ensure_command_handler_trait_boundary() {
        let mut manager = Manager::new_test(vec!["1".to_string(), "2".to_string()]);
        manager.screen_create_handler(Screen::default());
        assert!(TestConfig::command_handler("GoToTag2", &mut manager));
        assert_eq!(manager.state.focus_manager.tag_history, &[2, 1]);
    }

    #[test]
    fn check_wm_class_is_associated_with_predefined_tag() {
        let mut manager = Manager::new_test(vec!["1".to_string(), "2".to_string()]);
        manager.screen_create_handler(Screen::default());
        let mut subject = Window::new(WindowHandle::MockHandle(1), None, None);
        subject.res_class = Some("ShouldGoToTag2".to_string());
        manager.window_created_handler(subject, 0, 0);
        assert!(manager.state.windows.iter().all(|w| w.has_tag(&2)));
    }
}<|MERGE_RESOLUTION|>--- conflicted
+++ resolved
@@ -84,30 +84,6 @@
     use crate::models::Window;
     use crate::models::WindowHandle;
 
-<<<<<<< HEAD
-#[cfg(test)]
-impl Config for TestConfig {
-    fn create_list_of_tag_labels(&self) -> Vec<String> {
-        self.tags.clone()
-    }
-    fn workspaces(&self) -> Option<Vec<Workspace>> {
-        self.workspaces.clone()
-    }
-    fn focus_behaviour(&self) -> FocusBehaviour {
-        FocusBehaviour::ClickTo
-    }
-    fn mousekey(&self) -> Vec<String> {
-        vec!["Mod4".to_owned()]
-    }
-    fn create_list_of_scratchpads(&self) -> Vec<ScratchPad> {
-        vec![]
-    }
-    fn layouts(&self) -> Vec<Layout> {
-        self.layouts.clone()
-    }
-    fn layout_mode(&self) -> LayoutMode {
-        LayoutMode::Workspace
-=======
     #[allow(clippy::module_name_repetitions)]
     #[derive(Default)]
     pub struct TestConfig {
@@ -115,13 +91,9 @@
         pub layouts: Vec<Layout>,
         pub workspaces: Option<Vec<Workspace>>,
         pub insert_behavior: InsertBehavior,
->>>>>>> b2e98600
     }
 
     impl Config for TestConfig {
-        fn mapped_bindings(&self) -> Vec<Keybind> {
-            unimplemented!()
-        }
         fn create_list_of_tag_labels(&self) -> Vec<String> {
             self.tags.clone()
         }
