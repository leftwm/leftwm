use crate::models::Window;
use crate::models::Xyhw;
use serde::{Deserialize, Serialize};

#[derive(Default, Serialize, Deserialize, Clone, Debug, PartialEq, Eq, Copy)]
pub struct XyhwChange {
    pub x: Option<i32>,
    pub y: Option<i32>,
    pub h: Option<i32>,
    pub w: Option<i32>,
    pub minw: Option<i32>,
    pub maxw: Option<i32>,
    pub minh: Option<i32>,
    pub maxh: Option<i32>,
}

impl From<Xyhw> for XyhwChange {
    fn from(xywh: Xyhw) -> Self {
        Self {
            x: Some(xywh.x()),
            y: Some(xywh.y()),
            w: Some(xywh.w()),
            h: Some(xywh.h()),
            minw: Some(xywh.minw()),
            maxw: Some(xywh.maxw()),
            minh: Some(xywh.minh()),
            maxh: Some(xywh.maxh()),
        }
    }
}

impl XyhwChange {
    pub fn update(&self, xyhw: &mut Xyhw) -> bool {
        let mut changed = false;
        if let Some(x) = self.x {
            if xyhw.x() != x {
                xyhw.set_x(x);
                changed = true;
            }
        }
        if let Some(y) = self.y {
            if xyhw.y() != y {
                xyhw.set_y(y);
                changed = true;
            }
        }
        if let Some(w) = self.w {
            if xyhw.w() != w {
                xyhw.set_w(w);
                changed = true;
            }
        }
        if let Some(h) = self.h {
            if xyhw.h() != h {
                xyhw.set_h(h);
                changed = true;
            }
        }
        if let Some(minw) = self.minw {
            if xyhw.minw() != minw {
                xyhw.set_minw(minw);
                changed = true;
            }
        }
        if let Some(maxw) = self.maxw {
            if xyhw.maxw() != maxw {
                xyhw.set_maxw(maxw);
                changed = true;
            }
        }
        if let Some(minh) = self.minh {
            if xyhw.minh() != minh {
                xyhw.set_minh(minh);
                changed = true;
            }
        }
        if let Some(maxh) = self.maxh {
            if xyhw.maxh() != maxh {
                xyhw.set_maxh(maxh);
                changed = true;
            }
        }
        changed
    }

    pub fn update_window_floating(&self, window: &mut Window) -> bool {
        let mut changed = false;
        if window.floating() {
            let mut current = window.calculated_xyhw();
            changed = self.update(&mut current);
            window.set_floating_exact(current);
        }
        changed
    }

    /// # Panics
    ///
    /// Souldn't panic; `window.strut` is modified to be a `Some` by
    /// the time of `unwrap()`
    pub fn update_window_strut(&self, window: &mut Window) -> bool {
        let mut changed = if window.strut.is_none() {
            window.strut = Some(Xyhw::default());
            true
        } else {
            false
        };
<<<<<<< HEAD
        let Some(mut xyhw) = window.strut else { return false };
=======
        let Some(mut xyhw) = window.strut else {
            return false
        };
>>>>>>> 7ed4109a
        changed = self.update(&mut xyhw) || changed;
        window.strut = Some(xyhw);
        changed
    }
}<|MERGE_RESOLUTION|>--- conflicted
+++ resolved
@@ -104,13 +104,9 @@
         } else {
             false
         };
-<<<<<<< HEAD
-        let Some(mut xyhw) = window.strut else { return false };
-=======
         let Some(mut xyhw) = window.strut else {
             return false
         };
->>>>>>> 7ed4109a
         changed = self.update(&mut xyhw) || changed;
         window.strut = Some(xyhw);
         changed
