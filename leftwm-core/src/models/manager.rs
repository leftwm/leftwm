use crate::config::Config;
use crate::display_servers::DisplayServer;
use crate::state::State;
use crate::utils::child_process::Children;
use std::sync::{atomic::AtomicBool, Arc};

/// Maintains current program state.
#[derive(Debug)]
pub struct Manager<C, SERVER> {
    pub state: State<C>,

    pub(crate) children: Children,
    pub(crate) reap_requested: Arc<AtomicBool>,
    pub(crate) reload_requested: bool,
    pub display_server: SERVER,
}

impl<C, SERVER> Manager<C, SERVER>
where
    C: Config,
    SERVER: DisplayServer,
{
    pub fn new(config: C) -> Self {
        let display_server = SERVER::new(&config);

        Self {
            state: State::new(config),
            children: Default::default(),
            reap_requested: Default::default(),
            reload_requested: false,
            display_server,
        }
    }

    pub fn register_child_hook(&self) {
        crate::child_process::register_child_hook(self.reap_requested.clone());
    }

<<<<<<< HEAD
    /// Return the currently focused workspace.
    #[must_use]
    pub fn focused_workspace(&self) -> Option<&Workspace> {
        self.state.focus_manager.workspace(self)
    }

    /// Return the currently focused workspace.
    pub fn focused_workspace_mut(&mut self) -> Option<&mut Workspace> {
        self.state
            .focus_manager
            .workspace_mut(&mut self.state.workspaces)
    }

    /// Return the currently focused tag if the offset is 0.
    /// Offset is used to reach further down the history.
    #[must_use]
    pub fn focused_tag(&self, offset: usize) -> Option<String> {
        self.state.focus_manager.tag(offset)
    }

    /// Return the index of a given tag.
    #[must_use]
    pub fn tag_index(&self, tag: &str) -> Option<usize> {
        Some(self.state.tags.iter().position(|t| t.id == tag)).unwrap_or(None)
    }

    /// Return the currently focused window.
    #[must_use]
    pub fn focused_window(&self) -> Option<&Window> {
        self.state.focus_manager.window(self)
    }

    /// Return the currently focused window.
    pub fn focused_window_mut(&mut self) -> Option<&mut Window> {
        self.state.focus_manager.window_mut(&mut self.state.windows)
    }
    
    pub fn update_static(&mut self) {
        let workspaces = self.state.workspaces.clone();
        self.state
            .windows
            .iter_mut()
            .filter(|w| w.strut.is_some() || w.is_sticky())
            .for_each(|w| {
                let (x, y) = match w.strut {
                    Some(strut) => strut.center(),
                    None => w.calculated_xyhw().center(),
                };
                if let Some(ws) = workspaces.iter().find(|ws| ws.contains_point(x, y)) {
                    w.tags = ws.tags.clone();
                }
            });
    }

    //sorts the windows and puts them in order of importance
    //keeps the order for each importance level
    pub fn sort_windows(&mut self) {
        use crate::models::WindowType;
        //first dialogs and modals
        let (level1, other): (Vec<&Window>, Vec<&Window>) =
            self.state.windows.iter().partition(|w| {
                w.type_ == WindowType::Dialog
                    || w.type_ == WindowType::Splash
                    || w.type_ == WindowType::Utility
                    || w.type_ == WindowType::Menu
            });

        //next floating
        let (level2, other): (Vec<&Window>, Vec<&Window>) = other
            .iter()
            .partition(|w| w.type_ == WindowType::Normal && w.floating());

        //then normal windows
        let (level3, other): (Vec<&Window>, Vec<&Window>) =
            other.iter().partition(|w| w.type_ == WindowType::Normal);

        //last docks
        //other is all the reset

        //build the updated window list
        let windows: Vec<Window> = level1
            .iter()
            .chain(level2.iter())
            .chain(level3.iter())
            .chain(other.iter())
            .map(|&w| w.clone())
            .collect();
        self.state.windows = windows;
        let order: Vec<_> = self.state.windows.iter().map(|w| w.handle).collect();
        let act = DisplayAction::SetWindowOrder(order);
        self.state.actions.push_back(act);
    }

    pub fn move_to_top(&mut self, handle: &WindowHandle) -> Option<()> {
        let index = self
            .state
            .windows
            .iter()
            .position(|w| &w.handle == handle)?;
        let window = self.state.windows.remove(index);
        self.state.windows.insert(0, window);
        self.sort_windows();
        Some(())
    }

    #[must_use]
    pub fn workspaces_display(&self) -> String {
        let mut focused_id = None;
        if let Some(f) = self.focused_workspace() {
            focused_id = f.id;
        }
        let list: Vec<String> = self
            .state
            .workspaces
            .iter()
            .map(|w| {
                let tags = w.tags.join(",");
                if w.id == focused_id {
                    format!("({})", tags)
                } else {
                    format!(" {} ", tags)
                }
            })
            .collect();
        list.join(" ")
    }

    #[must_use]
    pub fn windows_display(&self) -> String {
        let list: Vec<String> = self
            .state
            .windows
            .iter()
            .map(|w| {
                let tags = w.tags.join(",");
                format!("[{:?}:{}]", w.handle, tags)
            })
            .collect();
        list.join(" ")
    }

=======
>>>>>>> 2d5fca29
    /// Soft reload the worker without saving state.
    pub fn hard_reload(&mut self) {
        self.reload_requested = true;
    }
}

#[cfg(test)]
impl Manager<crate::config::TestConfig, crate::display_servers::MockDisplayServer> {
    pub fn new_test(tags: Vec<String>) -> Self {
        Self::new(crate::config::TestConfig { tags })
    }
}<|MERGE_RESOLUTION|>--- conflicted
+++ resolved
@@ -36,150 +36,6 @@
         crate::child_process::register_child_hook(self.reap_requested.clone());
     }
 
-<<<<<<< HEAD
-    /// Return the currently focused workspace.
-    #[must_use]
-    pub fn focused_workspace(&self) -> Option<&Workspace> {
-        self.state.focus_manager.workspace(self)
-    }
-
-    /// Return the currently focused workspace.
-    pub fn focused_workspace_mut(&mut self) -> Option<&mut Workspace> {
-        self.state
-            .focus_manager
-            .workspace_mut(&mut self.state.workspaces)
-    }
-
-    /// Return the currently focused tag if the offset is 0.
-    /// Offset is used to reach further down the history.
-    #[must_use]
-    pub fn focused_tag(&self, offset: usize) -> Option<String> {
-        self.state.focus_manager.tag(offset)
-    }
-
-    /// Return the index of a given tag.
-    #[must_use]
-    pub fn tag_index(&self, tag: &str) -> Option<usize> {
-        Some(self.state.tags.iter().position(|t| t.id == tag)).unwrap_or(None)
-    }
-
-    /// Return the currently focused window.
-    #[must_use]
-    pub fn focused_window(&self) -> Option<&Window> {
-        self.state.focus_manager.window(self)
-    }
-
-    /// Return the currently focused window.
-    pub fn focused_window_mut(&mut self) -> Option<&mut Window> {
-        self.state.focus_manager.window_mut(&mut self.state.windows)
-    }
-    
-    pub fn update_static(&mut self) {
-        let workspaces = self.state.workspaces.clone();
-        self.state
-            .windows
-            .iter_mut()
-            .filter(|w| w.strut.is_some() || w.is_sticky())
-            .for_each(|w| {
-                let (x, y) = match w.strut {
-                    Some(strut) => strut.center(),
-                    None => w.calculated_xyhw().center(),
-                };
-                if let Some(ws) = workspaces.iter().find(|ws| ws.contains_point(x, y)) {
-                    w.tags = ws.tags.clone();
-                }
-            });
-    }
-
-    //sorts the windows and puts them in order of importance
-    //keeps the order for each importance level
-    pub fn sort_windows(&mut self) {
-        use crate::models::WindowType;
-        //first dialogs and modals
-        let (level1, other): (Vec<&Window>, Vec<&Window>) =
-            self.state.windows.iter().partition(|w| {
-                w.type_ == WindowType::Dialog
-                    || w.type_ == WindowType::Splash
-                    || w.type_ == WindowType::Utility
-                    || w.type_ == WindowType::Menu
-            });
-
-        //next floating
-        let (level2, other): (Vec<&Window>, Vec<&Window>) = other
-            .iter()
-            .partition(|w| w.type_ == WindowType::Normal && w.floating());
-
-        //then normal windows
-        let (level3, other): (Vec<&Window>, Vec<&Window>) =
-            other.iter().partition(|w| w.type_ == WindowType::Normal);
-
-        //last docks
-        //other is all the reset
-
-        //build the updated window list
-        let windows: Vec<Window> = level1
-            .iter()
-            .chain(level2.iter())
-            .chain(level3.iter())
-            .chain(other.iter())
-            .map(|&w| w.clone())
-            .collect();
-        self.state.windows = windows;
-        let order: Vec<_> = self.state.windows.iter().map(|w| w.handle).collect();
-        let act = DisplayAction::SetWindowOrder(order);
-        self.state.actions.push_back(act);
-    }
-
-    pub fn move_to_top(&mut self, handle: &WindowHandle) -> Option<()> {
-        let index = self
-            .state
-            .windows
-            .iter()
-            .position(|w| &w.handle == handle)?;
-        let window = self.state.windows.remove(index);
-        self.state.windows.insert(0, window);
-        self.sort_windows();
-        Some(())
-    }
-
-    #[must_use]
-    pub fn workspaces_display(&self) -> String {
-        let mut focused_id = None;
-        if let Some(f) = self.focused_workspace() {
-            focused_id = f.id;
-        }
-        let list: Vec<String> = self
-            .state
-            .workspaces
-            .iter()
-            .map(|w| {
-                let tags = w.tags.join(",");
-                if w.id == focused_id {
-                    format!("({})", tags)
-                } else {
-                    format!(" {} ", tags)
-                }
-            })
-            .collect();
-        list.join(" ")
-    }
-
-    #[must_use]
-    pub fn windows_display(&self) -> String {
-        let list: Vec<String> = self
-            .state
-            .windows
-            .iter()
-            .map(|w| {
-                let tags = w.tags.join(",");
-                format!("[{:?}:{}]", w.handle, tags)
-            })
-            .collect();
-        list.join(" ")
-    }
-
-=======
->>>>>>> 2d5fca29
     /// Soft reload the worker without saving state.
     pub fn hard_reload(&mut self) {
         self.reload_requested = true;
