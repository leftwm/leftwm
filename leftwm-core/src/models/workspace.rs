use crate::config::Config;
use crate::models::{BBox, Gutter, Margins, Side, TagId, Window, Xyhw, XyhwBuilder};
use leftwm_layouts::geometry::Rect;
use serde::{Deserialize, Serialize};
use std::fmt;

use super::WorkspaceId;

/// Information for workspaces (screen divisions).
#[derive(Serialize, Deserialize, Clone)]
pub struct Workspace {
    pub tag: Option<TagId>, // TODO: Make this a list.
    pub margin: Margins,
    pub margin_multiplier: f32,
    pub gutters: Vec<Gutter>,
    #[serde(skip)]
    pub avoid: Vec<Xyhw>,
    pub xyhw: Xyhw,
    xyhw_avoided: Xyhw,
<<<<<<< HEAD
    /// Output (monitor) the workspace is linked to.
    pub output: String,
    /// ID of workspace on output. Starts with 1.
    pub id: usize,
=======
    pub max_window_width: Option<Size>,
    /// ID of workspace. Starts with 1.
    pub id: WorkspaceId,
>>>>>>> 7ed4109a
}

impl fmt::Debug for Workspace {
    fn fmt(&self, f: &mut fmt::Formatter) -> fmt::Result {
        write!(
            f,
            "Workspace {{ id: {}, tags: {:?}, x: {}, y: {} }}",
            self.id,
            self.tag,
            self.xyhw.x(),
            self.xyhw.y()
        )
    }
}

impl PartialEq for Workspace {
    fn eq(&self, other: &Self) -> bool {
        self.id == other.id
    }
}

impl Workspace {
    #[must_use]
<<<<<<< HEAD
    pub fn new(bbox: BBox, output: String, id: usize) -> Self {
=======
    pub fn new(bbox: BBox, layout: Layout, max_window_width: Option<Size>, id: usize) -> Self {
>>>>>>> 7ed4109a
        Self {
            tag: None,
            margin: Margins::new(10),
            margin_multiplier: 1.0,
            gutters: vec![],
            avoid: vec![],
            xyhw: XyhwBuilder {
                h: bbox.height,
                w: bbox.width,
                x: bbox.x,
                y: bbox.y,
                ..XyhwBuilder::default()
            }
            .into(),
            xyhw_avoided: XyhwBuilder {
                h: bbox.height,
                w: bbox.width,
                x: bbox.x,
                y: bbox.y,
                ..XyhwBuilder::default()
            }
            .into(),
<<<<<<< HEAD
            output,
=======
            max_window_width,
>>>>>>> 7ed4109a
            id,
        }
    }

    pub fn load_config(&mut self, config: &impl Config) {
        self.margin = config.workspace_margin().unwrap_or_else(|| Margins::new(0));
        self.gutters = self.get_gutters_for_theme(config);
    }

    pub fn get_gutters_for_theme(&mut self, config: &impl Config) -> Vec<Gutter> {
        config
            .get_list_of_gutters()
            .into_iter()
            .filter(|gutter| gutter.id.is_none() || gutter.id == Some(self.id))
            .fold(vec![], |mut acc, gutter| {
                match acc.iter().enumerate().find(|(_i, g)| g.side == gutter.side) {
                    Some((i, x)) => {
                        if x.id.is_none() {
                            acc[i] = gutter;
                        }
                    }
                    None => acc.push(gutter),
                }
                acc
            })
    }

    pub fn show_tag(&mut self, tag: &TagId) {
        self.tag = Some(*tag);
    }

    #[must_use]
    pub const fn contains_point(&self, x: i32, y: i32) -> bool {
        self.xyhw.contains_point(x, y)
    }

    #[must_use]
    pub fn has_tag(&self, tag: &TagId) -> bool {
        self.tag == Some(*tag)
    }

    /// Returns true if the workspace is displays a given window.
    #[must_use]
    pub fn is_displaying(&self, window: &Window) -> bool {
        if let Some(tag) = &window.tag {
            return self.has_tag(tag);
        }
        false
    }

    /// Returns true if the workspace is to update the locations info of this window.
    #[must_use]
    pub fn is_managed(&self, window: &Window) -> bool {
        self.is_displaying(window) && window.is_managed()
    }

    /// Returns the original x position of the workspace,
    /// disregarding the optional `max_window_width` configuration
    #[must_use]
    pub fn x(&self) -> i32 {
        let left = self.margin.left as f32;
        let gutter = self.get_gutter(&Side::Left);
        self.xyhw_avoided.x() + (self.margin_multiplier * left) as i32 + gutter
    }

    #[must_use]
    pub fn y(&self) -> i32 {
        let top = self.margin.top as f32;
        let gutter = self.get_gutter(&Side::Top);
        self.xyhw_avoided.y() + (self.margin_multiplier * top) as i32 + gutter
    }

    #[must_use]
    pub fn height(&self) -> i32 {
        let top = self.margin.top as f32;
        let bottom = self.margin.bottom as f32;
        //Only one side
        let gutter = self.get_gutter(&Side::Top) + self.get_gutter(&Side::Bottom);
        self.xyhw_avoided.h() - (self.margin_multiplier * (top + bottom)) as i32 - gutter
    }

    /// Returns the original width for the workspace,
    /// disregarding the optional `max_window_width` configuration
    #[must_use]
    pub fn width(&self) -> i32 {
        let left = self.margin.left as f32;
        let right = self.margin.right as f32;
        //Only one side
        let gutter = self.get_gutter(&Side::Left) + self.get_gutter(&Side::Right);
        self.xyhw_avoided.w() - (self.margin_multiplier * (left + right)) as i32 - gutter
    }

    fn get_gutter(&self, side: &Side) -> i32 {
        match self.gutters.iter().find(|g| &g.side == side) {
            Some(g) => g.value,
            None => 0,
        }
    }

    #[must_use]
    pub fn center_halfed(&self) -> Xyhw {
        self.xyhw_avoided.center_halfed()
    }

    pub fn update_avoided_areas(&mut self) {
        let mut xyhw = self.xyhw;
        for a in &self.avoid {
            xyhw = xyhw.without(a);
        }
        self.xyhw_avoided = xyhw;
    }

    /// Set the tag model's margin multiplier.
    pub fn set_margin_multiplier(&mut self, margin_multiplier: f32) {
        self.margin_multiplier = margin_multiplier;
    }

    /// Get a reference to the tag model's margin multiplier.
    #[must_use]
    pub const fn margin_multiplier(&self) -> f32 {
        self.margin_multiplier
    }

    pub fn rect(&self) -> Rect {
        Rect {
            x: self.x(),
            y: self.y(),
            w: self.width().unsigned_abs(),
            h: self.height().unsigned_abs(),
        }
    }

    //pub fn change_main_width(&mut self, delta: i8) {
    //    //Check we are not gonna go negative
    //    let mwp = &mut self.main_width_percentage;
    //    if (*mwp as i8) < -delta {
    //        *mwp = 0;
    //        return;
    //    }
    //    if delta.is_negative() {
    //        *mwp -= delta.unsigned_abs();
    //        return;
    //    }
    //    *mwp += delta as u8;
    //    if *mwp > 100 {
    //        *mwp = 100;
    //    }
    //}
}

#[cfg(test)]
mod tests {
    use super::*;
    use crate::models::{BBox, WindowHandle};

    #[test]
    fn empty_ws_should_not_contain_window() {
        let subject = Workspace::new(
            BBox {
                width: 600,
                height: 800,
                x: 0,
                y: 0,
            },
<<<<<<< HEAD
            String::new(),
=======
            Layout::default(),
            None,
>>>>>>> 7ed4109a
            0,
        );
        let w = Window::new(WindowHandle::MockHandle(1), None, None);
        assert!(
            !subject.is_displaying(&w),
            "workspace incorrectly owns window"
        );
    }

    #[test]
    fn tagging_a_workspace_to_with_the_same_tag_as_a_window_should_couse_it_to_display() {
        const TAG_ID: TagId = 1;
        let mut subject = Workspace::new(
            BBox {
                width: 600,
                height: 800,
                x: 0,
                y: 0,
            },
<<<<<<< HEAD
            String::new(),
=======
            Layout::default(),
            None,
>>>>>>> 7ed4109a
            0,
        );
        let tag = crate::models::Tag::new(TAG_ID, "test");
        subject.show_tag(&tag.id);
        let mut w = Window::new(WindowHandle::MockHandle(1), None, None);
        w.tag(&TAG_ID);
        assert!(subject.is_displaying(&w), "workspace should include window");
    }
}<|MERGE_RESOLUTION|>--- conflicted
+++ resolved
@@ -17,16 +17,8 @@
     pub avoid: Vec<Xyhw>,
     pub xyhw: Xyhw,
     xyhw_avoided: Xyhw,
-<<<<<<< HEAD
-    /// Output (monitor) the workspace is linked to.
-    pub output: String,
-    /// ID of workspace on output. Starts with 1.
-    pub id: usize,
-=======
-    pub max_window_width: Option<Size>,
     /// ID of workspace. Starts with 1.
     pub id: WorkspaceId,
->>>>>>> 7ed4109a
 }
 
 impl fmt::Debug for Workspace {
@@ -50,11 +42,7 @@
 
 impl Workspace {
     #[must_use]
-<<<<<<< HEAD
-    pub fn new(bbox: BBox, output: String, id: usize) -> Self {
-=======
-    pub fn new(bbox: BBox, layout: Layout, max_window_width: Option<Size>, id: usize) -> Self {
->>>>>>> 7ed4109a
+    pub fn new(bbox: BBox, id: usize) -> Self {
         Self {
             tag: None,
             margin: Margins::new(10),
@@ -77,11 +65,6 @@
                 ..XyhwBuilder::default()
             }
             .into(),
-<<<<<<< HEAD
-            output,
-=======
-            max_window_width,
->>>>>>> 7ed4109a
             id,
         }
     }
@@ -246,12 +229,6 @@
                 x: 0,
                 y: 0,
             },
-<<<<<<< HEAD
-            String::new(),
-=======
-            Layout::default(),
-            None,
->>>>>>> 7ed4109a
             0,
         );
         let w = Window::new(WindowHandle::MockHandle(1), None, None);
@@ -271,12 +248,6 @@
                 x: 0,
                 y: 0,
             },
-<<<<<<< HEAD
-            String::new(),
-=======
-            Layout::default(),
-            None,
->>>>>>> 7ed4109a
             0,
         );
         let tag = crate::models::Tag::new(TAG_ID, "test");
