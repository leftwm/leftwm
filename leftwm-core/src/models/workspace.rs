use crate::config::Config;
<<<<<<< HEAD
use crate::models::{
    layouts::Layout, Gutter, Margins, Side, Size, TagId, Window, Xyhw, XyhwBuilder,
};
=======
use crate::models::{BBox, Gutter, Margins, Side, TagId, Window, Xyhw, XyhwBuilder};
use leftwm_layouts::geometry::Rect;
>>>>>>> d0e2e7b1
use serde::{Deserialize, Serialize};
use std::fmt;

use super::{BBox, Screen, WindowHandle, WorkspaceId};

/// Information for workspaces (screen divisions).
#[derive(Serialize, Deserialize, Clone)]
pub struct Workspace {
    // tag represents the currently visible tag
    pub tag: Option<TagId>, // TODO: Make this a list.
    pub margin: Margins,
    pub margin_multiplier: f32,
    pub gutters: Vec<Gutter>,
    #[serde(skip)]
    pub avoid: Vec<Xyhw>,
    pub xyhw: Xyhw,
    pub xyhw_avoided: Xyhw,
    /// ID of workspace. Starts with 1.
    pub id: WorkspaceId,
    pub output: String,
    pub root: WindowHandle,
}

impl fmt::Debug for Workspace {
    fn fmt(&self, f: &mut fmt::Formatter) -> fmt::Result {
        write!(
            f,
            "Workspace {{ id: {}, tags: {:?}, x: {}, y: {} }}",
            self.id,
            self.tag,
            self.xyhw.x(),
            self.xyhw.y()
        )
    }
}

impl PartialEq for Workspace {
    fn eq(&self, other: &Self) -> bool {
        self.id == other.id
    }
}

impl Workspace {
    #[must_use]
<<<<<<< HEAD
    pub fn new(screen: Screen, layout: Layout) -> Self {
        Self {
            layout,
            main_width_percentage: layout.main_width(),
            tag: None,
            margin: Margins::new(10),
            margin_multiplier: 1.0,
            gutters: vec![],
            avoid: vec![],
            xyhw: XyhwBuilder {
                h: screen.bbox.height,
                w: screen.bbox.width,
                x: screen.bbox.x,
                y: screen.bbox.y,
                ..XyhwBuilder::default()
            }
            .into(),
            xyhw_avoided: XyhwBuilder {
                h: screen.bbox.height,
                w: screen.bbox.width,
                x: screen.bbox.x,
                y: screen.bbox.y,
                ..XyhwBuilder::default()
            }
            .into(),
            max_window_width: screen.max_window_width,
            id: screen.id.unwrap_or(0),
            output: screen.output,
            root: screen.root,
        }
    }

    #[cfg(test)]
    pub fn test(bbox: BBox, layout: Layout, id: WorkspaceId) -> Self {
=======
    pub fn new(bbox: BBox, id: usize) -> Self {
>>>>>>> d0e2e7b1
        Self {
            tag: None,
            margin: Margins::new(10),
            margin_multiplier: 1.0,
            gutters: vec![],
            avoid: vec![],
            xyhw: XyhwBuilder {
                h: bbox.height,
                w: bbox.width,
                x: bbox.x,
                y: bbox.y,
                ..XyhwBuilder::default()
            }
            .into(),
            xyhw_avoided: XyhwBuilder {
                h: bbox.height,
                w: bbox.width,
                x: bbox.x,
                y: bbox.y,
                ..XyhwBuilder::default()
            }
            .into(),
<<<<<<< HEAD
            max_window_width: None,
=======
>>>>>>> d0e2e7b1
            id,
            output: String::new(),
            root: WindowHandle::MockHandle(0),
        }
    }

    pub fn update_bbox(&mut self, bbox: BBox) {
        let xyhw = XyhwBuilder {
            h: bbox.height,
            w: bbox.width,
            x: bbox.x,
            y: bbox.y,
            ..XyhwBuilder::default()
        }
        .into();
        self.xyhw = xyhw;
        self.xyhw_avoided = xyhw;
    }

    pub fn load_config(&mut self, config: &impl Config) {
        self.margin = config.workspace_margin().unwrap_or_else(|| Margins::new(0));
        self.gutters = self.get_gutters_for_theme(config);
    }

    pub fn get_gutters_for_theme(&mut self, config: &impl Config) -> Vec<Gutter> {
        config
            .get_list_of_gutters()
            .into_iter()
            .filter(|gutter| gutter.id.is_none() || gutter.id == Some(self.id))
            .fold(vec![], |mut acc, gutter| {
                match acc.iter().enumerate().find(|(_i, g)| g.side == gutter.side) {
                    Some((i, x)) => {
                        if x.id.is_none() {
                            acc[i] = gutter;
                        }
                    }
                    None => acc.push(gutter),
                }
                acc
            })
    }

    pub fn show_tag(&mut self, tag: &TagId) {
        self.tag = Some(*tag);
    }

    #[must_use]
    pub const fn contains_point(&self, x: i32, y: i32) -> bool {
        self.xyhw.contains_point(x, y)
    }

    #[must_use]
    pub fn has_tag(&self, tag: &TagId) -> bool {
        self.tag == Some(*tag)
    }

    /// Returns true if the workspace is displays a given window.
    #[must_use]
    pub fn is_displaying(&self, window: &Window) -> bool {
        if let Some(tag) = &window.tag {
            return self.has_tag(tag);
        }
        false
    }

    /// Returns true if the workspace is to update the locations info of this window.
    #[must_use]
    pub fn is_managed(&self, window: &Window) -> bool {
        self.is_displaying(window) && window.is_managed()
    }

    /// Returns the original x position of the workspace,
    /// disregarding the optional `max_window_width` configuration
    #[must_use]
    pub fn x(&self) -> i32 {
        let left = self.margin.left as f32;
        let gutter = self.get_gutter(&Side::Left);
        self.xyhw_avoided.x() + (self.margin_multiplier * left) as i32 + gutter
    }

    #[must_use]
    pub fn y(&self) -> i32 {
        let top = self.margin.top as f32;
        let gutter = self.get_gutter(&Side::Top);
        self.xyhw_avoided.y() + (self.margin_multiplier * top) as i32 + gutter
    }

    #[must_use]
    pub fn height(&self) -> i32 {
        let top = self.margin.top as f32;
        let bottom = self.margin.bottom as f32;
        // Only one side
        let gutter = self.get_gutter(&Side::Top) + self.get_gutter(&Side::Bottom);
        self.xyhw_avoided.h() - (self.margin_multiplier * (top + bottom)) as i32 - gutter
    }

    /// Returns the original width for the workspace,
    /// disregarding the optional `max_window_width` configuration
    #[must_use]
    pub fn width(&self) -> i32 {
        let left = self.margin.left as f32;
        let right = self.margin.right as f32;
        // Only one side
        let gutter = self.get_gutter(&Side::Left) + self.get_gutter(&Side::Right);
        self.xyhw_avoided.w() - (self.margin_multiplier * (left + right)) as i32 - gutter
    }

    fn get_gutter(&self, side: &Side) -> i32 {
        match self.gutters.iter().find(|g| &g.side == side) {
            Some(g) => g.value,
            None => 0,
        }
    }

    #[must_use]
    pub fn center_halfed(&self) -> Xyhw {
        self.xyhw_avoided.center_halfed()
    }

    pub fn update_avoided_areas(&mut self) {
        let mut xyhw = self.xyhw;
        for a in &self.avoid {
            xyhw = xyhw.without(a);
        }
        self.xyhw_avoided = xyhw;
    }

    /// Set the tag model's margin multiplier.
    pub fn set_margin_multiplier(&mut self, margin_multiplier: f32) {
        self.margin_multiplier = margin_multiplier;
    }

    /// Get a reference to the tag model's margin multiplier.
    #[must_use]
    pub const fn margin_multiplier(&self) -> f32 {
        self.margin_multiplier
    }

    pub fn rect(&self) -> Rect {
        Rect {
            x: self.x(),
            y: self.y(),
            w: self.width().unsigned_abs(),
            h: self.height().unsigned_abs(),
        }
    }
}

#[cfg(test)]
mod tests {
    use super::*;
    use crate::models::{BBox, WindowHandle};

    #[test]
    fn empty_ws_should_not_contain_window() {
        let subject = Workspace::test(
            BBox {
                width: 600,
                height: 800,
                x: 0,
                y: 0,
            },
<<<<<<< HEAD
            Layout::default(),
=======
>>>>>>> d0e2e7b1
            0,
        );
        let w = Window::new(WindowHandle::MockHandle(1), None, None);
        assert!(
            !subject.is_displaying(&w),
            "workspace incorrectly owns window"
        );
    }

    #[test]
    fn tagging_a_workspace_to_with_the_same_tag_as_a_window_should_couse_it_to_display() {
        const TAG_ID: TagId = 1;
        let mut subject = Workspace::test(
            BBox {
                width: 600,
                height: 800,
                x: 0,
                y: 0,
            },
<<<<<<< HEAD
            Layout::default(),
=======
>>>>>>> d0e2e7b1
            0,
        );
        let tag = crate::models::Tag::new(TAG_ID, "test");
        subject.show_tag(&tag.id);
        let mut w = Window::new(WindowHandle::MockHandle(1), None, None);
        w.tag(&TAG_ID);
        assert!(subject.is_displaying(&w), "workspace should include window");
    }
}<|MERGE_RESOLUTION|>--- conflicted
+++ resolved
@@ -1,16 +1,10 @@
 use crate::config::Config;
-<<<<<<< HEAD
-use crate::models::{
-    layouts::Layout, Gutter, Margins, Side, Size, TagId, Window, Xyhw, XyhwBuilder,
-};
-=======
 use crate::models::{BBox, Gutter, Margins, Side, TagId, Window, Xyhw, XyhwBuilder};
 use leftwm_layouts::geometry::Rect;
->>>>>>> d0e2e7b1
 use serde::{Deserialize, Serialize};
 use std::fmt;
 
-use super::{BBox, Screen, WindowHandle, WorkspaceId};
+use super::{Screen, WindowHandle, WorkspaceId};
 
 /// Information for workspaces (screen divisions).
 #[derive(Serialize, Deserialize, Clone)]
@@ -51,11 +45,8 @@
 
 impl Workspace {
     #[must_use]
-<<<<<<< HEAD
-    pub fn new(screen: Screen, layout: Layout) -> Self {
+    pub fn new(screen: Screen) -> Self {
         Self {
-            layout,
-            main_width_percentage: layout.main_width(),
             tag: None,
             margin: Margins::new(10),
             margin_multiplier: 1.0,
@@ -77,7 +68,6 @@
                 ..XyhwBuilder::default()
             }
             .into(),
-            max_window_width: screen.max_window_width,
             id: screen.id.unwrap_or(0),
             output: screen.output,
             root: screen.root,
@@ -85,10 +75,7 @@
     }
 
     #[cfg(test)]
-    pub fn test(bbox: BBox, layout: Layout, id: WorkspaceId) -> Self {
-=======
-    pub fn new(bbox: BBox, id: usize) -> Self {
->>>>>>> d0e2e7b1
+    pub fn test(bbox: BBox, id: WorkspaceId) -> Self {
         Self {
             tag: None,
             margin: Margins::new(10),
@@ -111,10 +98,6 @@
                 ..XyhwBuilder::default()
             }
             .into(),
-<<<<<<< HEAD
-            max_window_width: None,
-=======
->>>>>>> d0e2e7b1
             id,
             output: String::new(),
             root: WindowHandle::MockHandle(0),
@@ -277,10 +260,6 @@
                 x: 0,
                 y: 0,
             },
-<<<<<<< HEAD
-            Layout::default(),
-=======
->>>>>>> d0e2e7b1
             0,
         );
         let w = Window::new(WindowHandle::MockHandle(1), None, None);
@@ -300,10 +279,6 @@
                 x: 0,
                 y: 0,
             },
-<<<<<<< HEAD
-            Layout::default(),
-=======
->>>>>>> d0e2e7b1
             0,
         );
         let tag = crate::models::Tag::new(TAG_ID, "test");
