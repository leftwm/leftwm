//! Window Information
#![allow(clippy::module_name_repetitions)]
use super::WindowState;
use super::WindowType;
use crate::config::Config;
use crate::models::xyhw_change::XyhwChange;
use crate::models::Margins;
use crate::models::TagId;
use crate::models::Xyhw;
use crate::models::XyhwBuilder;
use serde::{Deserialize, Serialize};
use x11_dl::xlib;

type MockHandle = i32;

#[derive(Serialize, Deserialize, Debug, Clone, Copy, PartialEq)]
pub enum WindowHandle {
    MockHandle(MockHandle),
    XlibHandle(xlib::Window),
}

/// Store Window information.
// We allow this as we're not managing state directly. This could be refactored in the future.
// TODO: Refactor floating
#[allow(clippy::struct_excessive_bools)]
#[derive(Serialize, Deserialize, Debug, Clone)]
pub struct Window {
    pub handle: WindowHandle,
    pub transient: Option<WindowHandle>,
    visible: bool,
    is_floating: bool,
    must_float: bool,
    floating: Option<Xyhw>,
    pub never_focus: bool,
    pub debugging: bool,
    pub name: Option<String>,
    pub pid: Option<u32>,
    pub type_: WindowType,
    pub tags: Vec<TagId>,
    pub border: i32,
    pub margin: Margins,
    pub margin_multiplier: f32,
    states: Vec<WindowState>,
    pub requested: Option<XyhwChange>,
    pub normal: Xyhw,
    pub start_loc: Option<Xyhw>,
    pub container_size: Option<Xyhw>,
    pub strut: Option<Xyhw>,
}

impl Window {
    #[must_use]
    pub fn new(h: WindowHandle, name: Option<String>, pid: Option<u32>) -> Self {
        Self {
            handle: h,
            transient: None,
            visible: false,
            is_floating: false,
            must_float: false,
            debugging: false,
            never_focus: false,
            name,
            pid,
            type_: WindowType::Normal,
            tags: Vec::new(),
            border: 1,
            margin: Margins::new(10),
            margin_multiplier: 1.0,
            states: vec![],
            normal: XyhwBuilder::default().into(),
            requested: None,
            floating: None,
            start_loc: None,
            container_size: None,
            strut: None,
        }
    }

    pub(crate) fn load_config(&mut self, config: &impl Config) {
        if self.type_ == WindowType::Normal {
            self.margin = config.margin();
            self.border = config.border_width();
<<<<<<< HEAD
            self.is_floating = config.always_float();
=======
            self.must_float = config.always_float().unwrap_or_default();
>>>>>>> cbca89f8
        } else {
            self.margin = Margins::new(0);
            self.border = 0;
        }
    }

    pub fn set_visible(&mut self, value: bool) {
        self.visible = value;
    }

    #[must_use]
    pub fn visible(&self) -> bool {
        self.visible
            || self.type_ == WindowType::Menu
            || self.type_ == WindowType::Splash
            || self.type_ == WindowType::Dialog
            || self.type_ == WindowType::Toolbar
    }

    pub fn set_floating(&mut self, value: bool) {
        if !self.is_floating && value && self.floating.is_none() {
            //NOTE: We float relative to the normal position.
            self.reset_float_offset();
        }
        self.is_floating = value;
    }

    #[must_use]
    pub fn floating(&self) -> bool {
        self.is_floating || self.must_float()
    }

    #[must_use]
    pub const fn get_floating_offsets(&self) -> Option<Xyhw> {
        self.floating
    }

    pub fn reset_float_offset(&mut self) {
        let mut new_value = Xyhw::default();
        new_value.clear_minmax();
        self.floating = Some(new_value);
    }

    pub fn set_floating_offsets(&mut self, value: Option<Xyhw>) {
        self.floating = value;
        if let Some(value) = &mut self.floating {
            value.clear_minmax();
        }
    }

    pub fn set_floating_exact(&mut self, value: Xyhw) {
        let mut new_value = value - self.normal;
        new_value.clear_minmax();
        self.floating = Some(new_value);
    }

    #[must_use]
    pub fn is_fullscreen(&self) -> bool {
        self.states.contains(&WindowState::Fullscreen)
    }
    #[must_use]
    pub fn is_sticky(&self) -> bool {
        self.states.contains(&WindowState::Sticky)
    }
    #[must_use]
    pub fn must_float(&self) -> bool {
        self.must_float
            || self.transient.is_some()
            || self.is_unmanaged()
            || self.type_ == WindowType::Splash
    }
    #[must_use]
    pub fn can_move(&self) -> bool {
        !self.is_unmanaged()
    }
    #[must_use]
    pub fn can_resize(&self) -> bool {
        !self.is_unmanaged()
    }

    #[must_use]
    pub fn can_focus(&self) -> bool {
        !self.never_focus && !self.is_unmanaged() && self.visible()
    }

    pub fn set_width(&mut self, width: i32) {
        self.normal.set_w(width);
    }

    pub fn set_height(&mut self, height: i32) {
        self.normal.set_h(height);
    }

    pub fn set_states(&mut self, states: Vec<WindowState>) {
        self.states = states;
    }

    #[must_use]
    pub fn has_state(&self, state: &WindowState) -> bool {
        self.states.contains(state)
    }

    #[must_use]
    pub fn states(&self) -> Vec<WindowState> {
        self.states.clone()
    }

    pub fn set_requested(&mut self, change: XyhwChange) {
        self.requested = Some(change);
    }

    pub fn get_requested(&mut self) -> Option<XyhwChange> {
        self.requested
    }

    pub fn apply_margin_multiplier(&mut self, value: f32) {
        self.margin_multiplier = value.abs();
        if value < 0 as f32 {
            log::warn!(
                "Negative margin multiplier detected. Will be applied as absolute: {:?}",
                self.margin_multiplier()
            );
        };
    }

    #[must_use]
    pub const fn margin_multiplier(&self) -> f32 {
        self.margin_multiplier
    }

    #[must_use]
    pub fn width(&self) -> i32 {
        let mut value;
        if self.is_fullscreen() {
            value = self.normal.w();
        } else if self.floating() && self.floating.is_some() {
            let relative = self.normal + self.floating.unwrap_or_default();
            value = relative.w() - (self.border * 2);
        } else {
            value = self.normal.w()
                - (((self.margin.left + self.margin.right) as f32) * self.margin_multiplier) as i32
                - (self.border * 2);
        }
        if value < 100 && !self.is_unmanaged() {
            value = 100;
        }
        value
    }

    #[must_use]
    pub fn height(&self) -> i32 {
        let mut value;
        if self.is_fullscreen() {
            value = self.normal.h();
        } else if self.floating() && self.floating.is_some() {
            let relative = self.normal + self.floating.unwrap_or_default();
            value = relative.h() - (self.border * 2);
        } else {
            value = self.normal.h()
                - (((self.margin.top + self.margin.bottom) as f32) * self.margin_multiplier) as i32
                - (self.border * 2);
        }
        if value < 100 && !self.is_unmanaged() {
            value = 100;
        }
        value
    }

    pub fn set_x(&mut self, x: i32) {
        self.normal.set_x(x);
    }
    pub fn set_y(&mut self, y: i32) {
        self.normal.set_y(y);
    }

    #[must_use]
    pub fn border(&self) -> i32 {
        if self.is_fullscreen() {
            0
        } else {
            self.border
        }
    }

    #[must_use]
    pub fn x(&self) -> i32 {
        if self.is_fullscreen() {
            return self.normal.x();
        }
        if self.floating() && self.floating.is_some() {
            let relative = self.normal + self.floating.unwrap_or_default();
            relative.x()
        } else {
            self.normal.x() + (self.margin.left as f32 * self.margin_multiplier) as i32
        }
    }

    #[must_use]
    pub fn y(&self) -> i32 {
        if self.is_fullscreen() {
            return self.normal.y();
        }
        if self.floating() && self.floating.is_some() {
            let relative = self.normal + self.floating.unwrap_or_default();
            relative.y()
        } else {
            self.normal.y() + (self.margin.top as f32 * self.margin_multiplier) as i32
        }
    }

    #[must_use]
    pub fn calculated_xyhw(&self) -> Xyhw {
        XyhwBuilder {
            h: self.height(),
            w: self.width(),
            x: self.x(),
            y: self.y(),
            ..XyhwBuilder::default()
        }
        .into()
    }

    #[must_use]
    pub fn contains_point(&self, x: i32, y: i32) -> bool {
        self.calculated_xyhw().contains_point(x, y)
    }

    pub fn tag(&mut self, tag: &str) {
        if tag.is_empty() {
            return;
        }
        for t in &self.tags {
            if t == tag {
                return;
            }
        }
        self.tags.push(tag.to_string());
    }

    pub fn clear_tags(&mut self) {
        self.tags = vec![];
    }

    #[must_use]
    pub fn has_tag(&self, tag: &str) -> bool {
        let t = tag.to_owned();
        self.tags.contains(&t)
    }

    pub fn untag(&mut self, tag: &str) {
        let mut new_tags: Vec<TagId> = Vec::new();
        for t in &self.tags {
            if t != tag {
                new_tags.push(t.clone());
            }
        }
        self.tags = new_tags;
    }

    #[must_use]
    pub fn is_unmanaged(&self) -> bool {
        self.type_ == WindowType::Desktop || self.type_ == WindowType::Dock
    }
}

#[cfg(test)]
mod tests {
    use super::*;

    #[test]
    fn should_be_able_to_tag_a_window() {
        let mut subject = Window::new(WindowHandle::MockHandle(1), None, None);
        subject.tag("test");
        assert!(subject.has_tag("test"), "was unable to tag the window");
    }

    #[test]
    fn should_be_able_to_untag_a_window() {
        let mut subject = Window::new(WindowHandle::MockHandle(1), None, None);
        subject.tag("test");
        subject.untag("test");
        assert!(!subject.has_tag("test"), "was unable to untag the window");
    }
}<|MERGE_RESOLUTION|>--- conflicted
+++ resolved
@@ -80,11 +80,7 @@
         if self.type_ == WindowType::Normal {
             self.margin = config.margin();
             self.border = config.border_width();
-<<<<<<< HEAD
-            self.is_floating = config.always_float();
-=======
-            self.must_float = config.always_float().unwrap_or_default();
->>>>>>> cbca89f8
+            self.must_float = config.always_float();
         } else {
             self.margin = Margins::new(0);
             self.border = 0;
