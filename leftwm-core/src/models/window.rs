//! Window Information
#![allow(clippy::module_name_repetitions)]
use super::WindowState;
use super::WindowType;
use crate::config::Config;
use crate::models::Margins;
use crate::models::TagId;
use crate::models::Xyhw;
use crate::models::XyhwBuilder;
use serde::{Deserialize, Serialize};
use x11_dl::xlib;

type MockHandle = i32;

#[derive(Serialize, Deserialize, Debug, Clone, Copy, PartialEq)]
pub enum WindowHandle {
    MockHandle(MockHandle),
    XlibHandle(xlib::Window),
}

/// Store Window information.
// We allow this as we're not managing state directly. This could be refactored in the future.
// TODO: Refactor floating
#[allow(clippy::struct_excessive_bools)]
#[derive(Serialize, Deserialize, Debug, Clone)]
pub struct Window {
    pub handle: WindowHandle,
    pub transient: Option<WindowHandle>,
    visible: bool,
    pub can_resize: bool,
    is_floating: bool,
    must_float: bool,
    floating: Option<Xyhw>,
    pub never_focus: bool,
    pub debugging: bool,
    pub name: Option<String>,
    pub pid: Option<u32>,
    pub r#type: WindowType,
    pub tags: Vec<TagId>,
    pub border: i32,
    pub margin: Margins,
    pub margin_multiplier: f32,
    states: Vec<WindowState>,
    pub requested: Option<Xyhw>,
    pub normal: Xyhw,
    pub start_loc: Option<Xyhw>,

    /// Whether the window should snap to a workspace (from floating to tiled).
    /// This may be set to true if the window is currently moved/resized,
    /// it will be set to false automatically after it has snapped to a workspace.
    pub is_snapping: bool,

    pub container_size: Option<Xyhw>,
    pub strut: Option<Xyhw>,
}

impl Window {
    #[must_use]
    pub fn new(h: WindowHandle, name: Option<String>, pid: Option<u32>) -> Self {
        Self {
            handle: h,
            transient: None,
            visible: false,
            can_resize: true,
            is_floating: false,
            must_float: false,
            debugging: false,
            never_focus: false,
            name,
            pid,
            r#type: WindowType::Normal,
            tags: Vec::new(),
            border: 1,
            margin: Margins::new(10),
            margin_multiplier: 1.0,
            states: vec![],
            normal: XyhwBuilder::default().into(),
            requested: None,
            floating: None,
            start_loc: None,
            is_snapping: false,
            container_size: None,
            strut: None,
        }
    }

    pub(crate) fn load_config(&mut self, config: &impl Config) {
        if self.r#type == WindowType::Normal {
            self.margin = config.margin();
            self.border = config.border_width();
            self.must_float = config.always_float();
        } else {
            self.margin = Margins::new(0);
            self.border = 0;
        }
    }

    pub fn set_visible(&mut self, value: bool) {
        self.visible = value;
    }

    #[must_use]
    pub fn visible(&self) -> bool {
        self.visible
            || self.r#type == WindowType::Menu
            || self.r#type == WindowType::Splash
            || self.r#type == WindowType::Dialog
            || self.r#type == WindowType::Toolbar
    }

    pub fn set_floating(&mut self, value: bool) {
        if !self.is_floating && value && self.floating.is_none() {
            //NOTE: We float relative to the normal position.
            self.reset_float_offset();
        }
        self.is_floating = value;
    }

    #[must_use]
    pub fn floating(&self) -> bool {
        self.is_floating || self.must_float()
    }

    #[must_use]
    pub const fn get_floating_offsets(&self) -> Option<Xyhw> {
        self.floating
    }

    pub fn reset_float_offset(&mut self) {
        let mut new_value = Xyhw::default();
        new_value.clear_minmax();
        self.floating = Some(new_value);
    }

    pub fn set_floating_offsets(&mut self, value: Option<Xyhw>) {
        self.floating = value;
        if let Some(value) = &mut self.floating {
            value.clear_minmax();
        }
    }

    pub fn set_floating_exact(&mut self, value: Xyhw) {
        let mut new_value = value - self.normal;
        new_value.clear_minmax();
        self.floating = Some(new_value);
    }

    #[must_use]
    pub fn is_fullscreen(&self) -> bool {
        self.states.contains(&WindowState::Fullscreen)
    }
    #[must_use]
    pub fn is_sticky(&self) -> bool {
        self.states.contains(&WindowState::Sticky)
    }
    #[must_use]
    pub fn must_float(&self) -> bool {
        self.must_float
            || self.transient.is_some()
            || self.is_unmanaged()
            || self.r#type == WindowType::Splash
    }
    #[must_use]
    pub fn can_move(&self) -> bool {
        !self.is_unmanaged()
    }
    #[must_use]
    pub fn can_resize(&self) -> bool {
        self.can_resize && !self.is_unmanaged()
    }

    #[must_use]
    pub fn can_focus(&self) -> bool {
        !self.never_focus && !self.is_unmanaged() && self.visible()
    }

    pub fn set_width(&mut self, width: i32) {
        self.normal.set_w(width);
    }

    pub fn set_height(&mut self, height: i32) {
        self.normal.set_h(height);
    }

    pub fn set_states(&mut self, states: Vec<WindowState>) {
        self.states = states;
    }

    #[must_use]
    pub fn has_state(&self, state: &WindowState) -> bool {
        self.states.contains(state)
    }

    #[must_use]
    pub fn states(&self) -> Vec<WindowState> {
        self.states.clone()
    }

    pub fn apply_margin_multiplier(&mut self, value: f32) {
        self.margin_multiplier = value.abs();
        if value < 0 as f32 {
            log::warn!(
                "Negative margin multiplier detected. Will be applied as absolute: {:?}",
                self.margin_multiplier()
            );
        };
    }

    #[must_use]
    pub const fn margin_multiplier(&self) -> f32 {
        self.margin_multiplier
    }

    #[must_use]
    pub fn width(&self) -> i32 {
        let mut value;
        if self.is_fullscreen() {
            value = self.normal.w();
        } else if self.floating() && self.floating.is_some() && !self.is_snapping {
            value = self.calculated_floating_xyhw().unwrap_or_default().w();
        } else {
            value = self.normal.w()
                - (((self.margin.left + self.margin.right) as f32) * self.margin_multiplier) as i32
                - (self.border * 2);
        }
        let limit = match self.requested {
            Some(requested) if requested.minw() > 0 && self.floating() => requested.minw(),
            _ => 100,
        };
        if value < limit && !self.is_unmanaged() {
            value = limit;
        }
        value
    }

    #[must_use]
    pub fn height(&self) -> i32 {
        let mut value;
        if self.is_fullscreen() {
            value = self.normal.h();
        } else if self.floating() && self.floating.is_some() && !self.is_snapping {
            value = self.calculated_floating_xyhw().unwrap_or_default().h();
        } else {
            value = self.normal.h()
                - (((self.margin.top + self.margin.bottom) as f32) * self.margin_multiplier) as i32
                - (self.border * 2);
        }
        let limit = match self.requested {
            Some(requested) if requested.minh() > 0 && self.floating() => requested.minh(),
            _ => 100,
        };
        if value < limit && !self.is_unmanaged() {
            value = limit;
        }
        value
    }

    pub fn set_x(&mut self, x: i32) {
        self.normal.set_x(x);
    }
    pub fn set_y(&mut self, y: i32) {
        self.normal.set_y(y);
    }

    #[must_use]
    pub fn border(&self) -> i32 {
        if self.is_fullscreen() {
            0
        } else {
            self.border
        }
    }

    #[must_use]
    pub fn x(&self) -> i32 {
        if self.is_fullscreen() {
            self.normal.x()
<<<<<<< HEAD
        } else if self.floating() && self.floating.is_some() && !self.is_snapping {
            self.calculated_floating_xyhw().unwrap_or_default().x()
=======
        } else if self.floating() && self.floating.is_some() {
            let relative = self.normal + self.floating.unwrap_or_default();
            relative.x()
>>>>>>> 1511a7f5
        } else {
            self.normal.x() + (self.margin.left as f32 * self.margin_multiplier) as i32
        }
    }

    #[must_use]
    pub fn y(&self) -> i32 {
        if self.is_fullscreen() {
            self.normal.y()
<<<<<<< HEAD
        } else if self.floating() && self.floating.is_some() && !self.is_snapping {
            self.calculated_floating_xyhw().unwrap_or_default().y()
=======
        } else if self.floating() && self.floating.is_some() {
            let relative = self.normal + self.floating.unwrap_or_default();
            relative.y()
>>>>>>> 1511a7f5
        } else {
            self.normal.y() + (self.margin.top as f32 * self.margin_multiplier) as i32
        }
    }

    #[must_use]
    pub fn calculated_xyhw(&self) -> Xyhw {
        XyhwBuilder {
            h: self.height(),
            w: self.width(),
            x: self.x(),
            y: self.y(),
            ..XyhwBuilder::default()
        }
        .into()
    }

    pub fn calculated_floating_xyhw(&self) -> Option<Xyhw> {
        let absolute = self.normal + self.floating?;
        let xyhw: Xyhw = XyhwBuilder {
            h: absolute.h() - (self.border * 2),
            w: absolute.w() - (self.border * 2),
            x: absolute.x(),
            y: absolute.y(),
            ..XyhwBuilder::default()
        }
        .into();
        Some(xyhw)
    }

    #[must_use]
    pub fn exact_xyhw(&self) -> Xyhw {
        if self.floating() && self.floating.is_some() {
            self.normal + self.floating.unwrap_or_default()
        } else {
            self.normal
        }
    }

    #[must_use]
    pub fn contains_point(&self, x: i32, y: i32) -> bool {
        self.calculated_xyhw().contains_point(x, y)
    }

    pub fn tag(&mut self, tag: &TagId) {
        if !self.tags.contains(tag) {
            self.tags.push(*tag);
        }
    }

    pub fn clear_tags(&mut self) {
        self.tags = vec![];
    }

    #[must_use]
    pub fn has_tag(&self, tag: &TagId) -> bool {
        self.tags.contains(tag)
    }

    pub fn untag(&mut self, tag: &TagId) {
        self.tags.retain(|t| t != tag);
    }

    #[must_use]
    pub fn is_unmanaged(&self) -> bool {
        self.r#type == WindowType::Desktop || self.r#type == WindowType::Dock
    }
}

#[cfg(test)]
mod tests {
    use super::*;

    #[test]
    fn should_be_able_to_tag_a_window() {
        let mut subject = Window::new(WindowHandle::MockHandle(1), None, None);
        subject.tag(&1);
        assert!(subject.has_tag(&1), "was unable to tag the window");
    }

    #[test]
    fn should_be_able_to_untag_a_window() {
        let mut subject = Window::new(WindowHandle::MockHandle(1), None, None);
        subject.tag(&1);
        subject.untag(&1);
        assert!(!subject.has_tag(&1), "was unable to untag the window");
    }
}<|MERGE_RESOLUTION|>--- conflicted
+++ resolved
@@ -275,14 +275,9 @@
     pub fn x(&self) -> i32 {
         if self.is_fullscreen() {
             self.normal.x()
-<<<<<<< HEAD
         } else if self.floating() && self.floating.is_some() && !self.is_snapping {
-            self.calculated_floating_xyhw().unwrap_or_default().x()
-=======
-        } else if self.floating() && self.floating.is_some() {
             let relative = self.normal + self.floating.unwrap_or_default();
             relative.x()
->>>>>>> 1511a7f5
         } else {
             self.normal.x() + (self.margin.left as f32 * self.margin_multiplier) as i32
         }
@@ -292,14 +287,9 @@
     pub fn y(&self) -> i32 {
         if self.is_fullscreen() {
             self.normal.y()
-<<<<<<< HEAD
         } else if self.floating() && self.floating.is_some() && !self.is_snapping {
-            self.calculated_floating_xyhw().unwrap_or_default().y()
-=======
-        } else if self.floating() && self.floating.is_some() {
             let relative = self.normal + self.floating.unwrap_or_default();
             relative.y()
->>>>>>> 1511a7f5
         } else {
             self.normal.y() + (self.margin.top as f32 * self.margin_multiplier) as i32
         }
