use crate::state::State;
use serde::{Deserialize, Serialize};

#[derive(Serialize, Deserialize, Debug, Clone)]
pub struct Viewport {
    pub id: usize,
    pub tag: String,
    pub h: u32,
    pub w: u32,
    pub x: i32,
    pub y: i32,
<<<<<<< HEAD
    pub output: String,
=======
    pub layout: Layout,
>>>>>>> 7ed4109a
}

#[derive(Serialize, Deserialize, Debug, Clone)]
pub struct ManagerState {
    pub window_title: Option<String>,
    pub desktop_names: Vec<String>,
    pub viewports: Vec<Viewport>,
    pub active_desktop: Vec<String>,
    pub working_tags: Vec<String>,
    pub urgent_tags: Vec<String>,
}

#[allow(clippy::struct_excessive_bools)]
#[derive(Serialize, Deserialize, Debug, Clone)]
pub struct TagsForWorkspace {
    pub name: String,
    pub index: usize,
    pub mine: bool,
    pub visible: bool,
    pub focused: bool,
    pub urgent: bool,
    pub busy: bool,
}
#[derive(Serialize, Deserialize, Debug, Clone)]
pub struct DisplayWorkspace {
    pub id: usize,
    pub h: u32,
    pub w: u32,
    pub x: i32,
    pub y: i32,
<<<<<<< HEAD
    pub output: String,
=======
    pub layout: Layout,
>>>>>>> 7ed4109a
    pub index: usize,
    pub tags: Vec<TagsForWorkspace>,
}
#[derive(Serialize, Deserialize, Debug, Clone)]
pub struct DisplayState {
    pub window_title: String,
    pub workspaces: Vec<DisplayWorkspace>,
}

impl From<ManagerState> for DisplayState {
    fn from(m: ManagerState) -> Self {
        let visible: Vec<String> = m.viewports.iter().map(|vp| vp.tag.clone()).collect();
        let workspaces = m
            .viewports
            .iter()
            .enumerate()
            .map(|(i, vp)| {
                viewport_into_display_workspace(
                    &m.desktop_names,
                    &m.active_desktop,
                    &visible,
                    &m.working_tags,
                    &m.urgent_tags,
                    vp,
                    i,
                )
            })
            .collect();
        Self {
            workspaces,
            window_title: m.window_title.unwrap_or_default(),
        }
    }
}

fn viewport_into_display_workspace(
    all_tags: &[String],
    focused: &[String],
    visible: &[String],
    working_tags: &[String],
    urgent_tags: &[String],
    viewport: &Viewport,
    ws_index: usize,
) -> DisplayWorkspace {
    let tags: Vec<TagsForWorkspace> = all_tags
        .iter()
        .enumerate()
        .map(|(index, t)| TagsForWorkspace {
            name: t.clone(),
            index,
            mine: viewport.tag == *t,
            visible: visible.contains(t),
            focused: focused.contains(t),
            urgent: urgent_tags.contains(t),
            busy: working_tags.contains(t),
        })
        .collect();
    DisplayWorkspace {
        id: viewport.id,
        tags,
        h: viewport.h,
        w: viewport.w,
        x: viewport.x,
        y: viewport.y,
        index: ws_index,
    }
}

impl From<&State> for ManagerState {
    fn from(state: &State) -> Self {
        let mut viewports: Vec<Viewport> = vec![];
        // tags_len = if tags_len == 0 { 0 } else { tags_len - 1 };
        let working_tags = state
            .tags
            .all()
            .iter()
            .filter(|tag| state.windows.iter().any(|w| w.has_tag(&tag.id)))
            .map(|t| t.label.clone())
            .collect();
        let urgent_tags = state
            .tags
            .all()
            .iter()
            .filter(|tag| state.windows.iter().any(|w| w.has_tag(&tag.id) && w.urgent))
            .map(|t| t.label.clone())
            .collect();
        for ws in &state.workspaces {
            let tag_label = ws
                .tag
                .map(|tag_id| state.tags.get(tag_id).map(|tag| tag.label.clone()))
                .unwrap()
                .unwrap();

            viewports.push(Viewport {
                id: ws.id,
                tag: tag_label,
                x: ws.xyhw.x(),
                y: ws.xyhw.y(),
                h: ws.xyhw.h() as u32,
                w: ws.xyhw.w() as u32,
<<<<<<< HEAD
                output: ws.output.clone(),
=======
                layout: ws.layout,
>>>>>>> 7ed4109a
            });
        }
        let active_desktop = match state.focus_manager.workspace(&state.workspaces) {
            Some(ws) => ws
                .tag
                .iter()
                .map(|&tag_id| state.tags.get(tag_id).unwrap().label.clone())
                .collect(),
            None => vec![], // todo ??
        };
        let window_title = match state.focus_manager.window(&state.windows) {
            Some(win) => win.name.clone(),
            None => None,
        };
        Self {
            window_title,
            desktop_names: state
                .tags
                .normal()
                .iter()
                .map(|t| t.label.clone())
                .collect(),
            viewports,
            active_desktop,
            urgent_tags,
            working_tags,
        }
    }
}<|MERGE_RESOLUTION|>--- conflicted
+++ resolved
@@ -9,11 +9,6 @@
     pub w: u32,
     pub x: i32,
     pub y: i32,
-<<<<<<< HEAD
-    pub output: String,
-=======
-    pub layout: Layout,
->>>>>>> 7ed4109a
 }
 
 #[derive(Serialize, Deserialize, Debug, Clone)]
@@ -44,11 +39,6 @@
     pub w: u32,
     pub x: i32,
     pub y: i32,
-<<<<<<< HEAD
-    pub output: String,
-=======
-    pub layout: Layout,
->>>>>>> 7ed4109a
     pub index: usize,
     pub tags: Vec<TagsForWorkspace>,
 }
@@ -149,11 +139,6 @@
                 y: ws.xyhw.y(),
                 h: ws.xyhw.h() as u32,
                 w: ws.xyhw.w() as u32,
-<<<<<<< HEAD
-                output: ws.output.clone(),
-=======
-                layout: ws.layout,
->>>>>>> 7ed4109a
             });
         }
         let active_desktop = match state.focus_manager.workspace(&state.workspaces) {
