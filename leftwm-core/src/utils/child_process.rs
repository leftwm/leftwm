--- conflicted
+++ resolved
@@ -101,167 +101,6 @@
     }
 }
 
-<<<<<<< HEAD
-#[derive(Debug, thiserror::Error)]
-enum EntryBootError {
-    #[error("execute failed: {0}")]
-    Execute(#[from] std::io::Error),
-
-    #[error("invalid desktop (current {current:?})")]
-    NotForThisDesktop { current: String },
-
-    #[error("entry hidden")]
-    Hidden,
-
-    #[error("no exec")]
-    NoExec,
-}
-
-fn boot_desktop_file(path: &Path) -> std::result::Result<Child, EntryBootError> {
-    let entry = DesktopEntry::parse_file(path)?;
-    let env_curr_desktop = std::env::var("XDG_CURRENT_DESKTOP").unwrap_or_default();
-
-    if let Some(only_show_in) = entry.only_show_in {
-        if !only_show_in.contains(&env_curr_desktop) {
-            return Err(EntryBootError::NotForThisDesktop {
-                current: env_curr_desktop,
-            });
-        }
-    }
-    if let Some(not_show_in) = entry.not_show_in {
-        if not_show_in.contains(&env_curr_desktop) {
-            return Err(EntryBootError::NotForThisDesktop {
-                current: env_curr_desktop,
-            });
-        }
-    }
-
-    if entry.hidden {
-        return Err(EntryBootError::Hidden);
-    }
-
-    let Some(exec) = entry.exec else {
-        return Err(EntryBootError::NoExec);
-    };
-
-    let exec = remove_field_codes(&exec);
-
-    let wd = entry
-        .path
-        .unwrap_or_else(|| dirs_next::home_dir().unwrap_or_else(|| PathBuf::from(".")));
-
-    Command::new("sh")
-        .current_dir(wd)
-        .arg("-c")
-        .arg(exec)
-        .stdin(Stdio::null())
-        .stdout(Stdio::null())
-        .stderr(Stdio::null())
-        .spawn()
-        .map_err(EntryBootError::Execute)
-}
-
-/// Removes [field codes](https://specifications.freedesktop.org/desktop-entry-spec/desktop-entry-spec-latest.html#exec-variables) from exec string
-///
-/// When encountering % at the end of the string or followed by non-alphabetic and non-% character
-/// the function leaves it unmodified in order to be more resilient.
-/// According to the spec, the input should be unquoted first (but this is not implemented currently).
-fn remove_field_codes(exec: &str) -> String {
-    let mut result = String::with_capacity(exec.len());
-    let mut chars = exec.chars();
-    while let Some(char) = chars.next() {
-        if char == '%' {
-            match chars.next() {
-                Some('%') | None => result.push('%'), // '%%' is '%' but escaped. '%\0' is illegal but leave it untouched.
-                Some(next) if !next.is_ascii_alphabetic() => {
-                    // illegal (not a field code) but leave it untouched
-                    result.push('%');
-                    result.push(next);
-                }
-                _ => (), // this is a field code, remove it by not pushing it
-            }
-        } else {
-            result.push(char); // "normal" character, leave it untouched
-        }
-    }
-    result
-}
-
-/// Refer to [Recognized desktop entry keys](https://specifications.freedesktop.org/desktop-entry-spec/latest/ar01s06.html)
-#[derive(Debug, Default)]
-struct DesktopEntry {
-    // TryExec: Option<String>,
-    exec: Option<String>,
-    path: Option<PathBuf>,
-    only_show_in: Option<HashSet<String>>,
-    not_show_in: Option<HashSet<String>>,
-    hidden: bool,
-}
-
-impl DesktopEntry {
-    fn parse_file(path: &Path) -> std::io::Result<Self> {
-        let content = fs::read_to_string(path)?;
-        Ok(Self::parse(content.as_str()))
-    }
-    fn parse(content: &str) -> Self {
-        let mut in_main_section = false;
-        let mut entry: Self = Default::default();
-        for mut line in content.lines() {
-            line = line.trim();
-
-            if line.is_empty() || line.starts_with('#') {
-                continue;
-            }
-
-            if line.starts_with('[') {
-                if line == "[Desktop Entry]" {
-                    in_main_section = true;
-                    continue;
-                }
-                in_main_section = false;
-            }
-
-            if !in_main_section {
-                continue;
-            }
-
-            if let Some((key, value)) = Self::split_line(line) {
-                match key {
-                    "Exec" => entry.exec = Some(value.to_string()),
-                    "Path" => entry.path = Some(PathBuf::from(value)),
-                    "OnlyShowIn" => entry.only_show_in = Some(Self::split_to_set(value)),
-                    "NotShowIn" => entry.not_show_in = Some(Self::split_to_set(value)),
-                    "Hidden" => entry.hidden = Self::str_bool(value).unwrap_or_default(),
-                    _ => {}
-                }
-            }
-        }
-        entry
-    }
-
-    fn split_line(line: &str) -> Option<(&str, &str)> {
-        line.find('=')?; // Check we have an equals, if we don't return None
-        line.split_once('=')
-    }
-    fn split_to_set(value: &str) -> HashSet<String> {
-        value
-            .split(';')
-            .filter_map(|s| {
-                let s = s.trim();
-                if s.is_empty() {
-                    return None;
-                }
-                Some(s.to_string())
-            })
-            .collect::<HashSet<String>>()
-    }
-    fn str_bool(value: &str) -> Option<bool> {
-        value.to_lowercase().parse::<bool>().ok()
-    }
-}
-
-=======
->>>>>>> 52932198
 /// A struct managing children processes.
 #[derive(Debug, Default)]
 pub struct Children {
