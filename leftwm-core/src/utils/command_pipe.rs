--- conflicted
+++ resolved
@@ -114,8 +114,9 @@
         "NextLayout" => Ok(Command::NextLayout),
         "PreviousLayout" => Ok(Command::PreviousLayout),
         "RotateTag" => Ok(Command::RotateTag),
-<<<<<<< HEAD
-        "CloseWindow" => Ok(Command::CloseWindow),
+        "SetLayout" => build_set_layout(rest),
+        "SetMarginMultiplier" => build_set_margin_multiplier(rest),
+        // Scratchpad
         "ToggleScratchPad" => build_toggle_scratchpad(rest),
         "AttachScratchPad" => build_attach_scratchpad(rest),
         "ReleaseScratchPad" => Ok(build_release_scratchpad(rest)),
@@ -125,12 +126,6 @@
         "PrevScratchPadWindow" => Ok(Command::PrevScratchPadWindow {
             scratchpad: rest.to_owned(),
         }),
-        "SendWorkspaceToTag" => build_send_workspace_to_tag(rest),
-        "SendWindowToTag" => build_send_window_to_tag(rest),
-=======
->>>>>>> b2e98600
-        "SetLayout" => build_set_layout(rest),
-        "SetMarginMultiplier" => build_set_margin_multiplier(rest),
         // Floating
         "FloatingToTile" => Ok(Command::FloatingToTile),
         "TileToFloating" => Ok(Command::TileToFloating),
@@ -145,7 +140,6 @@
         "CloseWindow" => Ok(Command::CloseWindow),
         "CloseAllOtherWindows" => Ok(Command::CloseAllOtherWindows),
         "SoftReload" => Ok(Command::SoftReload),
-        "ToggleScratchPad" => build_toggle_scratchpad(rest),
         _ => Ok(Command::Other(s.into())),
     }
 }
