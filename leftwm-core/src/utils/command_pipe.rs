//! Creates a pipe to listen for external commands.
use crate::models::TagId;
use crate::utils::return_pipe::ReturnPipe;
use crate::{command, Command, ReleaseScratchPadOption};
use std::error::Error;
use std::fs::OpenOptions;
use std::io::Write;
use std::path::{Path, PathBuf};
use std::str::FromStr;
use std::{env, fmt};
use tokio::fs;
use tokio::io::{AsyncBufReadExt, BufReader};
use tokio::sync::mpsc;
use xdg::BaseDirectories;

/// Holds pipe file location and a receiver.
#[derive(Debug)]
pub struct CommandPipe {
    pipe_file: PathBuf,
    rx: mpsc::UnboundedReceiver<Command>,
}

impl Drop for CommandPipe {
    fn drop(&mut self) {
        use std::os::unix::fs::OpenOptionsExt;
        self.rx.close();

        // Open fifo for write to unblock pending open for read operation that prevents tokio runtime
        // from shutting down.
        if let Err(err) = std::fs::OpenOptions::new()
            .write(true)
            .custom_flags(nix::fcntl::OFlag::O_NONBLOCK.bits())
            .open(&self.pipe_file)
        {
            eprintln!(
                "Failed to open {} when dropping CommandPipe: {err}",
                self.pipe_file.display()
            );
        }
    }
}

impl CommandPipe {
    /// Create and listen to the named pipe.
    /// # Errors
    ///
    /// Will error if unable to `mkfifo`, likely a filesystem issue
    /// such as inadequate permissions.
    pub async fn new(pipe_file: PathBuf) -> Result<Self, std::io::Error> {
        fs::remove_file(pipe_file.as_path()).await.ok();
        if let Err(e) = nix::unistd::mkfifo(&pipe_file, nix::sys::stat::Mode::S_IRWXU) {
            tracing::error!("Failed to create new fifo {:?}", e);
        }

        let path = pipe_file.clone();
        let (tx, rx) = mpsc::unbounded_channel();
        tokio::spawn(async move {
            while !tx.is_closed() {
                read_from_pipe(&path, &tx).await;
            }
            fs::remove_file(path).await.ok();
        });

        Ok(Self { pipe_file, rx })
    }

    pub fn pipe_name() -> PathBuf {
        let display = env::var("DISPLAY")
            .ok()
            .and_then(|d| d.rsplit_once(':').map(|(_, r)| r.to_owned()))
            .unwrap_or_else(|| "0".to_string());

        PathBuf::from(format!("command-{display}.pipe"))
    }

    pub async fn read_command(&mut self) -> Option<Command> {
        self.rx.recv().await
    }
}

async fn read_from_pipe(pipe_file: &Path, tx: &mpsc::UnboundedSender<Command>) -> Option<()> {
    let file = fs::File::open(pipe_file).await.ok()?;
    let mut lines = BufReader::new(file).lines();

    while let Some(line) = lines.next_line().await.ok()? {
        let cmd = match parse_command(&line) {
            Ok(cmd) => {
                if let Command::Other(_) = cmd {
                    cmd
                } else {
                    let file_name = ReturnPipe::pipe_name();
                    if let Ok(file_path) = BaseDirectories::with_prefix("leftwm") {
                        if let Some(file_path) = file_path.find_runtime_file(&file_name) {
                            if let Ok(mut file) = OpenOptions::new().append(true).open(file_path) {
                                if let Err(e) = writeln!(file, "OK: command executed successfully")
                                {
                                    tracing::error!("Unable to write to return pipe: {e}");
                                }
                            }
                        }
                    }
                    cmd
                }
            }
            Err(err) => {
                tracing::error!("An error occurred while parsing the command: {}", err);
                // return to stdout
                let file_name = ReturnPipe::pipe_name();
                if let Ok(file_path) = BaseDirectories::with_prefix("leftwm") {
                    if let Some(file_path) = file_path.find_runtime_file(file_name) {
                        if let Ok(mut file) = OpenOptions::new().append(true).open(file_path) {
                            if let Err(e) = writeln!(file, "ERROR: Error parsing command: {err}") {
                                tracing::error!("Unable to write error to return pipe: {e}");
                            }
                        }
                    }
                }

                return None;
            }
        };
        tx.send(cmd).ok()?;
    }

    Some(())
}

fn parse_command(s: &str) -> Result<Command, Box<dyn std::error::Error>> {
    let (head, rest) = s.split_once(' ').unwrap_or((s, ""));
    match head {
        // Move Window
        "MoveWindowDown" => Ok(Command::MoveWindowDown),
        "MoveWindowTop" => build_move_window_top(rest),
        "SwapWindowTop" => build_swap_window_top(rest),
        "MoveWindowUp" => Ok(Command::MoveWindowUp),
        "MoveWindowToNextTag" => build_move_window_to_next_tag(rest),
        "MoveWindowToPreviousTag" => build_move_window_to_previous_tag(rest),
        "MoveWindowToLastWorkspace" => Ok(Command::MoveWindowToLastWorkspace),
        "MoveWindowToNextWorkspace" => Ok(Command::MoveWindowToNextWorkspace),
        "MoveWindowToPreviousWorkspace" => Ok(Command::MoveWindowToPreviousWorkspace),
        "SendWindowToTag" => build_send_window_to_tag(rest),
        // Focus Navigation
        "FocusWindowDown" => Ok(Command::FocusWindowDown),
        "FocusWindowTop" => build_focus_window_top(rest),
        "FocusWindowUp" => Ok(Command::FocusWindowUp),
        "FocusNextTag" => build_focus_next_tag(rest),
        "FocusPreviousTag" => build_focus_previous_tag(rest),
        "FocusWorkspaceNext" => Ok(Command::FocusWorkspaceNext),
        "FocusWorkspacePrevious" => Ok(Command::FocusWorkspacePrevious),
        // Layout
        "DecreaseMainWidth" | "DecreaseMainSize" => build_decrease_main_size(rest), // 'DecreaseMainWidth' deprecated
        "IncreaseMainWidth" | "IncreaseMainSize" => build_increase_main_size(rest), // 'IncreaseMainWidth' deprecated
        "DecreaseMainCount" => Ok(Command::DecreaseMainCount()),
        "IncreaseMainCount" => Ok(Command::IncreaseMainCount()),
        "NextLayout" => Ok(Command::NextLayout),
        "PreviousLayout" => Ok(Command::PreviousLayout),
        "RotateTag" => Ok(Command::RotateTag),
        "SetLayout" => build_set_layout(rest),
        "SetMarginMultiplier" => build_set_margin_multiplier(rest),
        // Scratchpad
        "ToggleScratchPad" => build_toggle_scratchpad(rest),
        "AttachScratchPad" => build_attach_scratchpad(rest),
        "ReleaseScratchPad" => Ok(build_release_scratchpad(rest)),
        "NextScratchPadWindow" => Ok(Command::NextScratchPadWindow {
            scratchpad: rest.to_owned().into(),
        }),
        "PrevScratchPadWindow" => Ok(Command::PrevScratchPadWindow {
            scratchpad: rest.to_owned().into(),
        }),
        // Floating
        "FloatingToTile" => Ok(Command::FloatingToTile),
        "TileToFloating" => Ok(Command::TileToFloating),
        "ToggleFloating" => Ok(Command::ToggleFloating),
        // Workspace/Tag
        "GoToTag" => build_go_to_tag(rest),
        "ReturnToLastTag" => Ok(Command::ReturnToLastTag),
        "SendWorkspaceToTag" => build_send_workspace_to_tag(rest),
        "SwapScreens" => Ok(Command::SwapScreens),
        "ToggleFullScreen" => Ok(Command::ToggleFullScreen),
        "ToggleSticky" => Ok(Command::ToggleSticky),
        // General
        "CloseWindow" => Ok(Command::CloseWindow),
        "CloseAllOtherWindows" => Ok(Command::CloseAllOtherWindows),
        "SoftReload" => Ok(Command::SoftReload),
        _ => Ok(Command::Other(s.into())),
    }
}

fn build_attach_scratchpad(raw: &str) -> Result<Command, Box<dyn std::error::Error>> {
    let name = if raw.is_empty() {
        return Err("missing argument scratchpad's name".into());
    } else {
        raw
    };
    Ok(Command::AttachScratchPad {
        scratchpad: name.into(),
        window: None,
    })
}

fn build_release_scratchpad(raw: &str) -> Command {
    if raw.is_empty() {
        Command::ReleaseScratchPad {
            window: ReleaseScratchPadOption::None,
            tag: None,
        }
    } else if let Ok(tag_id) = usize::from_str(raw) {
        Command::ReleaseScratchPad {
            window: ReleaseScratchPadOption::None,
            tag: Some(tag_id),
        }
    } else {
        Command::ReleaseScratchPad {
            window: ReleaseScratchPadOption::ScratchpadName(raw.into()),
            tag: None,
        }
    }
}

fn build_toggle_scratchpad(raw: &str) -> Result<Command, Box<dyn std::error::Error>> {
    let name = if raw.is_empty() {
        return Err("missing argument scratchpad's name".into());
    } else {
        raw
    };
    Ok(Command::ToggleScratchPad(name.into()))
}

fn build_go_to_tag(raw: &str) -> Result<Command, Box<dyn std::error::Error>> {
    let headless = without_head(raw, "GoToTag ");
    let mut parts = headless.split(' ');
    let tag: TagId = match parts.next().ok_or("missing argument tag_id")?.parse() {
        Ok(i) => i,
        Err(_) => Err("argument tag_id was missing or not a valid tag number")?,
    };
    let swap: bool = match parts.next().ok_or("missing argument swap")?.parse() {
        Ok(b) => b,
        Err(_) => Err("argument swap was not true or false")?,
    };
    Ok(Command::GoToTag { tag, swap })
}

fn build_send_window_to_tag(raw: &str) -> Result<Command, Box<dyn std::error::Error>> {
    let tag_id = if raw.is_empty() {
        return Err("missing argument tag_id".into());
    } else {
        match TagId::from_str(raw) {
            Ok(tag) => tag,
            Err(_) => Err("argument tag_id was not a valid tag number")?,
        }
    };
    Ok(Command::SendWindowToTag {
        window: None,
        tag: tag_id,
    })
}

fn build_send_workspace_to_tag(raw: &str) -> Result<Command, Box<dyn std::error::Error>> {
    if raw.is_empty() {
        return Err("missing argument workspace index".into());
    }
    let mut parts: std::str::Split<'_, char> = raw.split(' ');
    let ws_index: usize = match parts
        .next()
        .expect("split() always returns an array of at least 1 element")
        .parse()
    {
        Ok(ws) => ws,
        Err(_) => Err("argument workspace index was not a valid workspace number")?,
    };
    let tag_index: usize = match parts.next().ok_or("missing argument tag index")?.parse() {
        Ok(tag) => tag,
        Err(_) => Err("argument tag index was not a valid tag number")?,
    };
    Ok(Command::SendWorkspaceToTag(ws_index, tag_index))
}

fn build_set_layout(raw: &str) -> Result<Command, Box<dyn std::error::Error>> {
    let layout_name = if raw.is_empty() {
        return Err("missing layout name".into());
    } else {
        raw
    };
    Ok(Command::SetLayout(String::from(layout_name)))
}

fn build_set_margin_multiplier(raw: &str) -> Result<Command, Box<dyn std::error::Error>> {
    let margin_multiplier = if raw.is_empty() {
        return Err("missing argument multiplier".into());
    } else {
        f32::from_str(raw)?
    };
    Ok(Command::SetMarginMultiplier(margin_multiplier))
}

fn build_focus_window_top(raw: &str) -> Result<Command, Box<dyn std::error::Error>> {
    let swap = if raw.is_empty() {
        false
    } else {
        match bool::from_str(raw) {
            Ok(bl) => bl,
            Err(_) => Err("Argument swap was not true or false")?,
        }
    };
    Ok(Command::FocusWindowTop { swap })
}

fn build_move_window_top(raw: &str) -> Result<Command, Box<dyn std::error::Error>> {
    let swap = if raw.is_empty() {
        true
    } else {
        match bool::from_str(raw) {
            Ok(bl) => bl,
            Err(_) => Err("Argument swap was not true or false")?,
        }
    };
    Ok(Command::MoveWindowTop { swap })
}

fn build_swap_window_top(raw: &str) -> Result<Command, Box<dyn std::error::Error>> {
    let swap = if raw.is_empty() {
        true
    } else {
        match bool::from_str(raw) {
            Ok(bl) => bl,
            Err(_) => Err("Argument swap was not true or false")?,
        }
    };
    Ok(Command::SwapWindowTop { swap })
}

fn build_move_window_to_next_tag(raw: &str) -> Result<Command, Box<dyn std::error::Error>> {
    let follow = if raw.is_empty() {
        true
    } else {
        match bool::from_str(raw) {
            Ok(bl) => bl,
            Err(_) => Err("Argument follow was not true or false")?,
        }
    };
    Ok(Command::MoveWindowToNextTag { follow })
}

fn build_move_window_to_previous_tag(raw: &str) -> Result<Command, Box<dyn std::error::Error>> {
    let follow = if raw.is_empty() {
        true
    } else {
        match bool::from_str(raw) {
            Ok(bl) => bl,
            Err(_) => Err("Argument follow was not true or false")?,
        }
    };
    Ok(Command::MoveWindowToPreviousTag { follow })
}

<<<<<<< HEAD
fn build_increase_main_width(raw: &str) -> Result<Command, Box<dyn std::error::Error>> {
    let headless = without_head(raw, "IncreaseMainWidth ");
    let mut parts = headless.split(' ');
    let change: i8 = match parts.next().ok_or("missing argument change")?.parse() {
        Ok(num) => num,
        Err(_) => Err("argument change was missing or invalid")?,
    };
    Ok(Command::IncreaseMainWidth(change))
}

fn build_decrease_main_width(raw: &str) -> Result<Command, Box<dyn std::error::Error>> {
    let headless = without_head(raw, "DecreaseMainWidth ");
    let mut parts = headless.split(' ');
    let change: i8 = match parts.next().ok_or("missing argument change")?.parse() {
        Ok(num) => num,
        Err(_) => Err("argument change was missing or invalid")?,
    };
    Ok(Command::DecreaseMainWidth(change))
=======
fn build_increase_main_size(raw: &str) -> Result<Command, Box<dyn std::error::Error>> {
    let mut parts = raw.split(' ');
    let change: i32 = parts.next().ok_or("missing argument change")?.parse()?;
    Ok(Command::IncreaseMainSize(change))
}

fn build_decrease_main_size(raw: &str) -> Result<Command, Box<dyn std::error::Error>> {
    let mut parts = raw.split(' ');
    let change: i32 = parts.next().ok_or("missing argument change")?.parse()?;
    Ok(Command::DecreaseMainSize(change))
>>>>>>> f5fa58fc
}

fn build_focus_next_tag(raw: &str) -> Result<Command, Box<dyn std::error::Error>> {
    match raw {
        "ignore_empty" | "goto_used" => Ok(Command::FocusNextTag {
            behavior: command::FocusDeltaBehavior::IgnoreEmpty,
        }),
        "ignore_used" | "goto_empty" => Ok(Command::FocusNextTag {
            behavior: command::FocusDeltaBehavior::IgnoreUsed,
        }),
        "default" | "" => Ok(Command::FocusNextTag {
            behavior: command::FocusDeltaBehavior::Default,
        }),
        _ => Err(Box::new(InvalidFocusDeltaBehaviorError {
            attempted_value: raw.to_owned(),
            command: Command::FocusNextTag {
                behavior: command::FocusDeltaBehavior::Default,
            },
        })),
    }
}

fn build_focus_previous_tag(raw: &str) -> Result<Command, Box<dyn std::error::Error>> {
    match raw {
        "ignore_empty" | "goto_used" => Ok(Command::FocusPreviousTag {
            behavior: command::FocusDeltaBehavior::IgnoreEmpty,
        }),
        "ignore_used" | "goto_empty" => Ok(Command::FocusPreviousTag {
            behavior: command::FocusDeltaBehavior::IgnoreUsed,
        }),

        "default" | "" => Ok(Command::FocusPreviousTag {
            behavior: command::FocusDeltaBehavior::Default,
        }),
        _ => Err(Box::new(InvalidFocusDeltaBehaviorError {
            attempted_value: raw.to_owned(),
            command: Command::FocusPreviousTag {
                behavior: command::FocusDeltaBehavior::Default,
            },
        })),
    }
}

fn without_head<'a>(s: &'a str, head: &'a str) -> &'a str {
    if !s.starts_with(head) {
        return s;
    }
    &s[head.len()..]
}

#[derive(Debug)]
struct InvalidFocusDeltaBehaviorError {
    attempted_value: String,
    command: Command,
}

impl Error for InvalidFocusDeltaBehaviorError {}

impl fmt::Display for InvalidFocusDeltaBehaviorError {
    fn fmt(&self, f: &mut fmt::Formatter) -> fmt::Result {
        match &self.command {
            Command::FocusNextTag { .. } => write!(
                f,
                "Invalid behavior for FocusNextTag: {}",
                &self.attempted_value
            ),
            Command::FocusPreviousTag { .. } => write!(
                f,
                "Invalid behavior for FocusPreviousTag: {}",
                &self.attempted_value
            ),
            _ => write!(f, "Invalid behavior: {}", &self.attempted_value),
        }
    }
}

#[cfg(test)]
mod test {
    use super::*;
    use crate::utils::helpers::test::temp_path;
    use tokio::io::AsyncWriteExt;
    use tokio::time;

    #[tokio::test]
    async fn read_good_command() {
        let pipe_file = temp_path().await.unwrap();
        let mut command_pipe = CommandPipe::new(pipe_file.clone()).await.unwrap();

        // Write some meaningful command to the pipe and close it.
        {
            let mut pipe = fs::OpenOptions::new()
                .write(true)
                .open(&pipe_file)
                .await
                .unwrap();
            pipe.write_all(b"SoftReload\n").await.unwrap();
            pipe.flush().await.unwrap();

            assert_eq!(
                Command::SoftReload,
                command_pipe.read_command().await.unwrap()
            );
        }
    }

    #[tokio::test]
    async fn read_bad_command() {
        let pipe_file = temp_path().await.unwrap();
        let mut command_pipe = CommandPipe::new(pipe_file.clone()).await.unwrap();

        // Write some custom command and close it.
        {
            let mut pipe = fs::OpenOptions::new()
                .write(true)
                .open(&pipe_file)
                .await
                .unwrap();
            pipe.write_all(b"Hello World\n").await.unwrap();
            pipe.flush().await.unwrap();

            assert_eq!(
                Command::Other("Hello World".to_string()),
                command_pipe.read_command().await.unwrap()
            );
        }
    }

    #[tokio::test]
    async fn pipe_cleanup() {
        let pipe_file = temp_path().await.unwrap();
        fs::remove_file(pipe_file.as_path()).await.unwrap();

        // Write to pipe.
        {
            let _command_pipe = CommandPipe::new(pipe_file.clone()).await.unwrap();
            let mut pipe = fs::OpenOptions::new()
                .write(true)
                .open(&pipe_file)
                .await
                .unwrap();
            pipe.write_all(b"ToggleFullScreen\n").await.unwrap();
            pipe.flush().await.unwrap();
        }

        // Let the OS close the write end of the pipe before shutting down the listener.
        time::sleep(time::Duration::from_millis(100)).await;

        // NOTE: clippy is drunk
        {
            assert!(!pipe_file.exists());
        }
    }

    #[test]
    fn build_toggle_scratchpad_without_parameter() {
        assert!(build_toggle_scratchpad("").is_err());
    }

    #[test]
    fn build_send_window_to_tag_without_parameter() {
        assert!(build_send_window_to_tag("").is_err());
    }

    #[test]
    fn build_send_workspace_to_tag_without_parameter() {
        assert!(build_send_workspace_to_tag("").is_err());
    }

    #[test]
    fn build_set_layout_without_parameter() {
        assert!(build_set_layout("").is_err());
    }

    #[test]
    fn build_set_margin_multiplier_without_parameter() {
        assert!(build_set_margin_multiplier("").is_err());
    }

    #[test]
    fn build_move_window_top_without_parameter() {
        assert_eq!(
            build_move_window_top("").unwrap(),
            Command::MoveWindowTop { swap: true }
        );
    }

    #[test]
    fn build_focus_window_top_without_parameter() {
        assert_eq!(
            build_focus_window_top("").unwrap(),
            Command::FocusWindowTop { swap: false }
        );
    }

    #[test]
    fn build_move_window_to_next_tag_without_parameter() {
        assert_eq!(
            build_move_window_to_next_tag("").unwrap(),
            Command::MoveWindowToNextTag { follow: true }
        );
    }

    #[test]
    fn build_move_window_to_previous_tag_without_parameter() {
        assert_eq!(
            build_move_window_to_previous_tag("").unwrap(),
            Command::MoveWindowToPreviousTag { follow: true }
        );
    }

    #[test]
    fn build_focus_next_tag_without_parameter() {
        assert_eq!(
            build_focus_next_tag("").unwrap(),
            Command::FocusNextTag {
                behavior: command::FocusDeltaBehavior::Default
            }
        );
    }

    #[test]
    fn build_focus_previous_tag_without_parameter() {
        assert_eq!(
            build_focus_previous_tag("").unwrap(),
            Command::FocusPreviousTag {
                behavior: command::FocusDeltaBehavior::Default
            }
        );
    }

    #[test]
    fn build_focus_next_tag_with_invalid() {
        assert_eq!(
            build_focus_next_tag("gurke").unwrap_err().to_string(),
            (InvalidFocusDeltaBehaviorError {
                attempted_value: String::from("gurke"),
                command: Command::FocusNextTag {
                    behavior: command::FocusDeltaBehavior::Default,
                }
            })
            .to_string()
        );
    }

    #[test]
    fn build_focus_previous_tag_with_invalid() {
        assert_eq!(
            build_focus_previous_tag("gurke").unwrap_err().to_string(),
            (InvalidFocusDeltaBehaviorError {
                attempted_value: String::from("gurke"),
                command: Command::FocusPreviousTag {
                    behavior: command::FocusDeltaBehavior::Default,
                }
            })
            .to_string()
        );
    }
}<|MERGE_RESOLUTION|>--- conflicted
+++ resolved
@@ -353,37 +353,23 @@
     Ok(Command::MoveWindowToPreviousTag { follow })
 }
 
-<<<<<<< HEAD
-fn build_increase_main_width(raw: &str) -> Result<Command, Box<dyn std::error::Error>> {
-    let headless = without_head(raw, "IncreaseMainWidth ");
-    let mut parts = headless.split(' ');
-    let change: i8 = match parts.next().ok_or("missing argument change")?.parse() {
+
+fn build_increase_main_size(raw: &str) -> Result<Command, Box<dyn std::error::Error>> {
+    let mut parts = raw.split(' ');
+    let change: i32 = match parts.next().ok_or("missing argument change")?.parse() {
         Ok(num) => num,
         Err(_) => Err("argument change was missing or invalid")?,
     };
-    Ok(Command::IncreaseMainWidth(change))
-}
-
-fn build_decrease_main_width(raw: &str) -> Result<Command, Box<dyn std::error::Error>> {
-    let headless = without_head(raw, "DecreaseMainWidth ");
-    let mut parts = headless.split(' ');
-    let change: i8 = match parts.next().ok_or("missing argument change")?.parse() {
+    Ok(Command::IncreaseMainSize(change))
+}
+
+fn build_decrease_main_size(raw: &str) -> Result<Command, Box<dyn std::error::Error>> {
+    let mut parts = raw.split(' ');
+   let change: i32 = match parts.next().ok_or("missing argument change")?.parse() {
         Ok(num) => num,
         Err(_) => Err("argument change was missing or invalid")?,
     };
-    Ok(Command::DecreaseMainWidth(change))
-=======
-fn build_increase_main_size(raw: &str) -> Result<Command, Box<dyn std::error::Error>> {
-    let mut parts = raw.split(' ');
-    let change: i32 = parts.next().ok_or("missing argument change")?.parse()?;
-    Ok(Command::IncreaseMainSize(change))
-}
-
-fn build_decrease_main_size(raw: &str) -> Result<Command, Box<dyn std::error::Error>> {
-    let mut parts = raw.split(' ');
-    let change: i32 = parts.next().ok_or("missing argument change")?.parse()?;
     Ok(Command::DecreaseMainSize(change))
->>>>>>> f5fa58fc
 }
 
 fn build_focus_next_tag(raw: &str) -> Result<Command, Box<dyn std::error::Error>> {
