//! Creates a pipe to listen for external commands.
use crate::models::{Handle, TagId};
use crate::utils::return_pipe::ReturnPipe;
use crate::{command, Command, ReleaseScratchPadOption};
use leftwm_layouts::geometry::Direction as FocusDirection;
use std::error::Error;
use std::fs::OpenOptions;
use std::io::Write;
use std::path::{Path, PathBuf};
use std::str::FromStr;
use std::{env, fmt};
use tokio::fs;
use tokio::io::{AsyncBufReadExt, BufReader};
use tokio::sync::mpsc;
use xdg::BaseDirectories;

/// Holds pipe file location and a receiver.
#[derive(Debug)]
pub struct CommandPipe<H: Handle> {
    pipe_file: PathBuf,
    rx: mpsc::UnboundedReceiver<Command<H>>,
}

impl<H: Handle> Drop for CommandPipe<H> {
    fn drop(&mut self) {
        use std::os::unix::fs::OpenOptionsExt;
        self.rx.close();

        // Open fifo for write to unblock pending open for read operation that prevents tokio runtime
        // from shutting down.
        if let Err(err) = std::fs::OpenOptions::new()
            .write(true)
            .custom_flags(nix::fcntl::OFlag::O_NONBLOCK.bits())
            .open(&self.pipe_file)
        {
            eprintln!(
                "Failed to open {} when dropping CommandPipe: {err}",
                self.pipe_file.display()
            );
        }
    }
}

impl<H: Handle> CommandPipe<H> {
    /// Create and listen to the named pipe.
    /// # Errors
    ///
    /// Will error if unable to `mkfifo`, likely a filesystem issue
    /// such as inadequate permissions.
    pub async fn new(pipe_file: PathBuf) -> Result<Self, std::io::Error> {
        fs::remove_file(pipe_file.as_path()).await.ok();
        if let Err(e) = nix::unistd::mkfifo(&pipe_file, nix::sys::stat::Mode::S_IRWXU) {
            tracing::error!("Failed to create new fifo {:?}", e);
        }

        let path = pipe_file.clone();
        let (tx, rx) = mpsc::unbounded_channel();
        tokio::spawn(async move {
            while !tx.is_closed() {
                read_from_pipe(&path, &tx).await;
            }
            fs::remove_file(path).await.ok();
        });

        Ok(Self { pipe_file, rx })
    }

    pub async fn read_command(&mut self) -> Option<Command<H>> {
        self.rx.recv().await
    }
}

pub fn pipe_name() -> PathBuf {
    let display = env::var("DISPLAY")
        .ok()
        .and_then(|d| d.rsplit_once(':').map(|(_, r)| r.to_owned()))
        .unwrap_or_else(|| "0".to_string());

    PathBuf::from(format!("command-{display}.pipe"))
}

async fn read_from_pipe<H: Handle>(
    pipe_file: &Path,
    tx: &mpsc::UnboundedSender<Command<H>>,
) -> Option<()> {
    let file = fs::File::open(pipe_file).await.ok()?;
    let mut lines = BufReader::new(file).lines();

    while let Some(line) = lines.next_line().await.ok()? {
        let cmd = match parse_command(&line) {
            Ok(cmd) => {
                if let Command::Other(_) = cmd {
                    cmd
                } else {
                    let file_name = ReturnPipe::pipe_name();
                    if let Ok(file_path) = BaseDirectories::with_prefix("leftwm") {
                        if let Some(file_path) = file_path.find_runtime_file(&file_name) {
                            if let Ok(mut file) = OpenOptions::new().append(true).open(file_path) {
                                if let Err(e) = writeln!(file, "OK: command executed successfully")
                                {
                                    tracing::error!("Unable to write to return pipe: {e}");
                                }
                            }
                        }
                    }
                    cmd
                }
            }
            Err(err) => {
                tracing::error!("An error occurred while parsing the command: {}", err);
                // return to stdout
                let file_name = ReturnPipe::pipe_name();
                if let Ok(file_path) = BaseDirectories::with_prefix("leftwm") {
                    if let Some(file_path) = file_path.find_runtime_file(file_name) {
                        if let Ok(mut file) = OpenOptions::new().append(true).open(file_path) {
                            if let Err(e) = writeln!(file, "ERROR: Error parsing command: {err}") {
                                tracing::error!("Unable to write error to return pipe: {e}");
                            }
                        }
                    }
                }

                return None;
            }
        };
        tx.send(cmd).ok()?;
    }

    Some(())
}

fn parse_command<H: Handle>(s: &str) -> Result<Command<H>, Box<dyn std::error::Error>> {
    let (head, rest) = s.split_once(' ').unwrap_or((s, ""));
    match head {
        // Move Window
        "MoveWindowDown" => Ok(Command::MoveWindowDown),
        "MoveWindowTop" => build_move_window_top(rest),
        "SwapWindowTop" => build_swap_window_top(rest),
        "MoveWindowUp" => Ok(Command::MoveWindowUp),
        "MoveWindowToNextTag" => build_move_window_to_next_tag(rest),
        "MoveWindowToPreviousTag" => build_move_window_to_previous_tag(rest),
        "MoveWindowToLastWorkspace" => Ok(Command::MoveWindowToLastWorkspace),
        "MoveWindowToNextWorkspace" => Ok(Command::MoveWindowToNextWorkspace),
        "MoveWindowToPreviousWorkspace" => Ok(Command::MoveWindowToPreviousWorkspace),
        "MoveWindowAt" => build_move_window_dir(rest),
        "SendWindowToTag" => build_send_window_to_tag(rest),
        // Focus Navigation
        "FocusWindowDown" => Ok(Command::FocusWindowDown),
        "FocusWindowTop" => build_focus_window_top(rest),
        "FocusWindowUp" => Ok(Command::FocusWindowUp),
        "FocusWindowAt" => build_focus_window_dir(rest),
        "FocusNextTag" => build_focus_next_tag(rest),
        "FocusPreviousTag" => build_focus_previous_tag(rest),
        "FocusWorkspaceNext" => Ok(Command::FocusWorkspaceNext),
        "FocusWorkspacePrevious" => Ok(Command::FocusWorkspacePrevious),
        // Layout
        "DecreaseMainWidth" | "DecreaseMainSize" => build_decrease_main_size(rest), // 'DecreaseMainWidth' deprecated
        "IncreaseMainWidth" | "IncreaseMainSize" => build_increase_main_size(rest), // 'IncreaseMainWidth' deprecated
        "DecreaseMainCount" => Ok(Command::DecreaseMainCount()),
        "IncreaseMainCount" => Ok(Command::IncreaseMainCount()),
        "NextLayout" => Ok(Command::NextLayout),
        "PreviousLayout" => Ok(Command::PreviousLayout),
        "RotateTag" => Ok(Command::RotateTag),
        "SetLayout" => build_set_layout(rest),
        "SetMarginMultiplier" => build_set_margin_multiplier(rest),
        // Scratchpad
        "ToggleScratchPad" => build_toggle_scratchpad(rest),
        "AttachScratchPad" => build_attach_scratchpad(rest),
        "ReleaseScratchPad" => Ok(build_release_scratchpad(rest)),
        "NextScratchPadWindow" => Ok(Command::NextScratchPadWindow {
            scratchpad: rest.to_owned().into(),
        }),
        "PrevScratchPadWindow" => Ok(Command::PrevScratchPadWindow {
            scratchpad: rest.to_owned().into(),
        }),
        // Floating
        "FloatingToTile" => Ok(Command::FloatingToTile),
        "TileToFloating" => Ok(Command::TileToFloating),
        "ToggleFloating" => Ok(Command::ToggleFloating),
        // Workspace/Tag
        "GoToTag" => build_go_to_tag(rest),
        "ReturnToLastTag" => Ok(Command::ReturnToLastTag),
        "SendWorkspaceToTag" => build_send_workspace_to_tag(rest),
        "SwapScreens" => Ok(Command::SwapScreens),
        "ToggleFullScreen" => Ok(Command::ToggleFullScreen),
        "ToggleMaximized" => Ok(Command::ToggleMaximized),
        "ToggleSticky" => Ok(Command::ToggleSticky),
        "ToggleAbove" => Ok(Command::ToggleAbove),
        // General
        "CloseWindow" => Ok(Command::CloseWindow),
        "CloseAllOtherWindows" => Ok(Command::CloseAllOtherWindows),
        "SoftReload" => Ok(Command::SoftReload),
        _ => Ok(Command::Other(s.into())),
    }
}

fn build_attach_scratchpad<H: Handle>(raw: &str) -> Result<Command<H>, Box<dyn std::error::Error>> {
    let name = if raw.is_empty() {
        return Err("missing argument scratchpad's name".into());
    } else {
        raw
    };
    Ok(Command::AttachScratchPad {
        scratchpad: name.into(),
        window: None,
    })
}

fn build_release_scratchpad<H: Handle>(raw: &str) -> Command<H> {
    if raw.is_empty() {
        Command::ReleaseScratchPad {
            window: ReleaseScratchPadOption::None,
            tag: None,
        }
    } else if let Ok(tag_id) = usize::from_str(raw) {
        Command::ReleaseScratchPad {
            window: ReleaseScratchPadOption::None,
            tag: Some(tag_id),
        }
    } else {
        Command::ReleaseScratchPad {
            window: ReleaseScratchPadOption::ScratchpadName(raw.into()),
            tag: None,
        }
    }
}

fn build_toggle_scratchpad<H: Handle>(raw: &str) -> Result<Command<H>, Box<dyn std::error::Error>> {
    let name = if raw.is_empty() {
        return Err("missing argument scratchpad's name".into());
    } else {
        raw
    };
    Ok(Command::ToggleScratchPad(name.into()))
}

fn build_go_to_tag<H: Handle>(raw: &str) -> Result<Command<H>, Box<dyn std::error::Error>> {
    let headless = without_head(raw, "GoToTag ");
    let mut parts = headless.split(' ');
    let tag: TagId = parts
        .next()
        .ok_or("missing argument tag_id")?
        .parse()
        .or(Err("argument tag_id was missing or not a valid tag number"))?;
    let swap: bool = match parts.next().ok_or("missing argument swap")?.parse() {
        Ok(b) => b,
        Err(_) => Err("argument swap was not true or false")?,
    };
    Ok(Command::GoToTag { tag, swap })
}

fn build_send_window_to_tag<H: Handle>(
    raw: &str,
) -> Result<Command<H>, Box<dyn std::error::Error>> {
    let tag_id = if raw.is_empty() {
        return Err("missing argument tag_id".into());
    } else {
        match TagId::from_str(raw) {
            Ok(tag) => tag,
            Err(_) => Err("argument tag_id was not a valid tag number")?,
        }
    };
    Ok(Command::SendWindowToTag {
        window: None,
        tag: tag_id,
    })
}

fn build_send_workspace_to_tag<H: Handle>(
    raw: &str,
) -> Result<Command<H>, Box<dyn std::error::Error>> {
    if raw.is_empty() {
        return Err("missing argument workspace index".into());
    }
    let mut parts: std::str::Split<'_, char> = raw.split(' ');
    let ws_index: usize = match parts
        .next()
        .expect("split() always returns an array of at least 1 element")
        .parse()
    {
        Ok(ws) => ws,
        Err(_) => Err("argument workspace index was not a valid workspace number")?,
    };
    let tag_index: usize = match parts.next().ok_or("missing argument tag index")?.parse() {
        Ok(tag) => tag,
        Err(_) => Err("argument tag index was not a valid tag number")?,
    };
    Ok(Command::SendWorkspaceToTag(ws_index, tag_index))
}

fn build_set_layout<H: Handle>(raw: &str) -> Result<Command<H>, Box<dyn std::error::Error>> {
    let layout_name = if raw.is_empty() {
        return Err("missing layout name".into());
    } else {
        raw
    };
    Ok(Command::SetLayout(String::from(layout_name)))
}

fn build_set_margin_multiplier<H: Handle>(
    raw: &str,
) -> Result<Command<H>, Box<dyn std::error::Error>> {
    let margin_multiplier = if raw.is_empty() {
        return Err("missing argument multiplier".into());
    } else {
        f32::from_str(raw)?
    };
    Ok(Command::SetMarginMultiplier(margin_multiplier))
}

fn build_focus_window_top<H: Handle>(raw: &str) -> Result<Command<H>, Box<dyn std::error::Error>> {
    let swap = if raw.is_empty() {
        false
    } else {
        match bool::from_str(raw) {
            Ok(bl) => bl,
            Err(_) => Err("Argument swap was not true or false")?,
        }
    };
    Ok(Command::FocusWindowTop { swap })
}

<<<<<<< HEAD
fn build_focus_window_dir(raw: &str) -> Result<Command, Box<dyn std::error::Error>> {
=======
fn build_focus_window_dir<H: Handle>(raw: &str) -> Result<Command<H>, Box<dyn std::error::Error>> {
>>>>>>> 3f3849dc
    let dir = if raw.is_empty() {
        FocusDirection::North
    } else {
        match FocusDirection::from_str(raw) {
            Ok(d) => d,
            Err(()) => Err("Argument dir was missing or invalid")?,
        }
    };
    Ok(Command::FocusWindowAt(dir))
}

<<<<<<< HEAD
fn build_move_window_dir(raw: &str) -> Result<Command, Box<dyn std::error::Error>> {
    let dir = if raw.is_empty() {
        FocusDirection::North
    } else {
        match FocusDirection::from_str(raw) {
            Ok(d) => d,
            Err(()) => Err("Argument dir was missing or invalid")?,
        }
    };
    Ok(Command::MoveWindowAt(dir))
}

fn build_move_window_top(raw: &str) -> Result<Command, Box<dyn std::error::Error>> {
=======
fn build_move_window_top<H: Handle>(raw: &str) -> Result<Command<H>, Box<dyn std::error::Error>> {
>>>>>>> 3f3849dc
    let swap = if raw.is_empty() {
        true
    } else {
        match bool::from_str(raw) {
            Ok(bl) => bl,
            Err(_) => Err("Argument swap was not true or false")?,
        }
    };
    Ok(Command::MoveWindowTop { swap })
}

fn build_swap_window_top<H: Handle>(raw: &str) -> Result<Command<H>, Box<dyn std::error::Error>> {
    let swap = if raw.is_empty() {
        true
    } else {
        match bool::from_str(raw) {
            Ok(bl) => bl,
            Err(_) => Err("Argument swap was not true or false")?,
        }
    };
    Ok(Command::SwapWindowTop { swap })
}

fn build_move_window_to_next_tag<H: Handle>(
    raw: &str,
) -> Result<Command<H>, Box<dyn std::error::Error>> {
    let follow = if raw.is_empty() {
        true
    } else {
        match bool::from_str(raw) {
            Ok(bl) => bl,
            Err(_) => Err("Argument follow was not true or false")?,
        }
    };
    Ok(Command::MoveWindowToNextTag { follow })
}

fn build_move_window_to_previous_tag<H: Handle>(
    raw: &str,
) -> Result<Command<H>, Box<dyn std::error::Error>> {
    let follow = if raw.is_empty() {
        true
    } else {
        match bool::from_str(raw) {
            Ok(bl) => bl,
            Err(_) => Err("Argument follow was not true or false")?,
        }
    };
    Ok(Command::MoveWindowToPreviousTag { follow })
}

fn build_increase_main_size<H: Handle>(
    raw: &str,
) -> Result<Command<H>, Box<dyn std::error::Error>> {
    let mut parts = raw.split(' ');
    let change: i32 = match parts.next().ok_or("missing argument change")?.parse() {
        Ok(num) => num,
        Err(_) => Err("argument change was missing or invalid")?,
    };
    Ok(Command::IncreaseMainSize(change))
}

fn build_decrease_main_size<H: Handle>(
    raw: &str,
) -> Result<Command<H>, Box<dyn std::error::Error>> {
    let mut parts = raw.split(' ');
    let change: i32 = match parts.next().ok_or("missing argument change")?.parse() {
        Ok(num) => num,
        Err(_) => Err("argument change was missing or invalid")?,
    };
    Ok(Command::DecreaseMainSize(change))
}

fn build_focus_next_tag<H: Handle>(raw: &str) -> Result<Command<H>, Box<dyn std::error::Error>> {
    match raw {
        "ignore_empty" | "goto_used" => Ok(Command::FocusNextTag {
            behavior: command::FocusDeltaBehavior::IgnoreEmpty,
        }),
        "ignore_used" | "goto_empty" => Ok(Command::FocusNextTag {
            behavior: command::FocusDeltaBehavior::IgnoreUsed,
        }),
        "default" | "" => Ok(Command::FocusNextTag {
            behavior: command::FocusDeltaBehavior::Default,
        }),
        _ => Err(Box::new(InvalidFocusDeltaBehaviorError {
            attempted_value: raw.to_owned(),
            command: Command::<H>::FocusNextTag {
                behavior: command::FocusDeltaBehavior::Default,
            },
        })),
    }
}

fn build_focus_previous_tag<H: Handle>(
    raw: &str,
) -> Result<Command<H>, Box<dyn std::error::Error>> {
    match raw {
        "ignore_empty" | "goto_used" => Ok(Command::FocusPreviousTag {
            behavior: command::FocusDeltaBehavior::IgnoreEmpty,
        }),
        "ignore_used" | "goto_empty" => Ok(Command::FocusPreviousTag {
            behavior: command::FocusDeltaBehavior::IgnoreUsed,
        }),

        "default" | "" => Ok(Command::FocusPreviousTag {
            behavior: command::FocusDeltaBehavior::Default,
        }),
        _ => Err(Box::new(InvalidFocusDeltaBehaviorError {
            attempted_value: raw.to_owned(),
            command: Command::<H>::FocusPreviousTag {
                behavior: command::FocusDeltaBehavior::Default,
            },
        })),
    }
}

fn without_head<'a>(s: &'a str, head: &'a str) -> &'a str {
    if !s.starts_with(head) {
        return s;
    }
    &s[head.len()..]
}

#[derive(Debug)]
struct InvalidFocusDeltaBehaviorError<H: Handle> {
    attempted_value: String,
    command: Command<H>,
}

impl<H: Handle> Error for InvalidFocusDeltaBehaviorError<H> {}

impl<H: Handle> fmt::Display for InvalidFocusDeltaBehaviorError<H> {
    fn fmt(&self, f: &mut fmt::Formatter) -> fmt::Result {
        match &self.command {
            Command::FocusNextTag { .. } => write!(
                f,
                "Invalid behavior for FocusNextTag: {}",
                &self.attempted_value
            ),
            Command::FocusPreviousTag { .. } => write!(
                f,
                "Invalid behavior for FocusPreviousTag: {}",
                &self.attempted_value
            ),
            _ => write!(f, "Invalid behavior: {}", &self.attempted_value),
        }
    }
}

#[cfg(test)]
mod test {
    use super::*;
    use crate::models::MockHandle;
    use crate::utils::helpers::test::temp_path;
    use tokio::io::AsyncWriteExt;
    use tokio::time;

    #[tokio::test]
    async fn read_good_command() {
        let pipe_file = temp_path().await.unwrap();
        let mut command_pipe = CommandPipe::<MockHandle>::new(pipe_file.clone())
            .await
            .unwrap();

        // Write some meaningful command to the pipe and close it.
        {
            let mut pipe = fs::OpenOptions::new()
                .write(true)
                .open(&pipe_file)
                .await
                .unwrap();
            pipe.write_all(b"SoftReload\n").await.unwrap();
            pipe.flush().await.unwrap();

            assert_eq!(
                Command::SoftReload,
                command_pipe.read_command().await.unwrap()
            );
        }
    }

    #[tokio::test]
    async fn read_bad_command() {
        let pipe_file = temp_path().await.unwrap();
        let mut command_pipe = CommandPipe::<MockHandle>::new(pipe_file.clone())
            .await
            .unwrap();

        // Write some custom command and close it.
        {
            let mut pipe = fs::OpenOptions::new()
                .write(true)
                .open(&pipe_file)
                .await
                .unwrap();
            pipe.write_all(b"Hello World\n").await.unwrap();
            pipe.flush().await.unwrap();

            assert_eq!(
                Command::Other("Hello World".to_string()),
                command_pipe.read_command().await.unwrap()
            );
        }
    }

    #[tokio::test]
    async fn pipe_cleanup() {
        let pipe_file = temp_path().await.unwrap();
        fs::remove_file(pipe_file.as_path()).await.unwrap();

        // Write to pipe.
        {
            let _command_pipe = CommandPipe::<MockHandle>::new(pipe_file.clone())
                .await
                .unwrap();
            let mut pipe = fs::OpenOptions::new()
                .write(true)
                .open(&pipe_file)
                .await
                .unwrap();
            pipe.write_all(b"ToggleFullScreen\n").await.unwrap();
            pipe.flush().await.unwrap();
        }

        // Let the OS close the write end of the pipe before shutting down the listener.
        time::sleep(time::Duration::from_millis(100)).await;

        // NOTE: clippy is drunk
        {
            assert!(!pipe_file.exists());
        }
    }

    #[test]
    fn build_toggle_scratchpad_without_parameter() {
        assert!(build_toggle_scratchpad::<MockHandle>("").is_err());
    }

    #[test]
    fn build_send_window_to_tag_without_parameter() {
        assert!(build_toggle_scratchpad::<MockHandle>("").is_err());
    }

    #[test]
    fn build_send_workspace_to_tag_without_parameter() {
        assert!(build_send_workspace_to_tag::<MockHandle>("").is_err());
    }

    #[test]
    fn build_set_layout_without_parameter() {
        assert!(build_set_layout::<MockHandle>("").is_err());
    }

    #[test]
    fn build_set_margin_multiplier_without_parameter() {
        assert!(build_set_margin_multiplier::<MockHandle>("").is_err());
    }

    #[test]
    fn build_move_window_top_without_parameter() {
        assert_eq!(
            build_move_window_top::<MockHandle>("").unwrap(),
            Command::MoveWindowTop { swap: true }
        );
    }

    #[test]
    fn build_focus_window_top_without_parameter() {
        assert_eq!(
            build_focus_window_top::<MockHandle>("").unwrap(),
            Command::FocusWindowTop { swap: false }
        );
    }

    #[test]
    fn build_focus_window_dir_without_parameter() {
        assert_eq!(
<<<<<<< HEAD
            build_focus_window_dir("").unwrap(),
=======
            build_focus_window_dir::<MockHandle>("").unwrap(),
>>>>>>> 3f3849dc
            Command::FocusWindowAt(FocusDirection::North)
        );
    }

    #[test]
<<<<<<< HEAD
    fn build_move_window_dir_without_parameter() {
        assert_eq!(
            build_move_window_dir("").unwrap(),
            Command::MoveWindowAt(FocusDirection::North)
        );
    }

    #[test]
=======
>>>>>>> 3f3849dc
    fn build_move_window_to_next_tag_without_parameter() {
        assert_eq!(
            build_move_window_to_next_tag::<MockHandle>("").unwrap(),
            Command::MoveWindowToNextTag { follow: true }
        );
    }

    #[test]
    fn build_move_window_to_previous_tag_without_parameter() {
        assert_eq!(
            build_move_window_to_previous_tag::<MockHandle>("").unwrap(),
            Command::MoveWindowToPreviousTag { follow: true }
        );
    }

    #[test]
    fn build_focus_next_tag_without_parameter() {
        assert_eq!(
            build_focus_next_tag::<MockHandle>("").unwrap(),
            Command::FocusNextTag {
                behavior: command::FocusDeltaBehavior::Default
            }
        );
    }

    #[test]
    fn build_focus_previous_tag_without_parameter() {
        assert_eq!(
            build_focus_previous_tag::<MockHandle>("").unwrap(),
            Command::FocusPreviousTag {
                behavior: command::FocusDeltaBehavior::Default
            }
        );
    }

    #[test]
    fn build_focus_next_tag_with_invalid() {
        assert_eq!(
            build_focus_next_tag::<MockHandle>("gurke")
                .unwrap_err()
                .to_string(),
            (InvalidFocusDeltaBehaviorError {
                attempted_value: String::from("gurke"),
                command: Command::<MockHandle>::FocusNextTag {
                    behavior: command::FocusDeltaBehavior::Default,
                }
            })
            .to_string()
        );
    }

    #[test]
    fn build_focus_previous_tag_with_invalid() {
        assert_eq!(
            build_focus_previous_tag::<MockHandle>("gurke")
                .unwrap_err()
                .to_string(),
            (InvalidFocusDeltaBehaviorError {
                attempted_value: String::from("gurke"),
                command: Command::<MockHandle>::FocusPreviousTag {
                    behavior: command::FocusDeltaBehavior::Default,
                }
            })
            .to_string()
        );
    }
}<|MERGE_RESOLUTION|>--- conflicted
+++ resolved
@@ -320,11 +320,7 @@
     Ok(Command::FocusWindowTop { swap })
 }
 
-<<<<<<< HEAD
-fn build_focus_window_dir(raw: &str) -> Result<Command, Box<dyn std::error::Error>> {
-=======
 fn build_focus_window_dir<H: Handle>(raw: &str) -> Result<Command<H>, Box<dyn std::error::Error>> {
->>>>>>> 3f3849dc
     let dir = if raw.is_empty() {
         FocusDirection::North
     } else {
@@ -336,7 +332,6 @@
     Ok(Command::FocusWindowAt(dir))
 }
 
-<<<<<<< HEAD
 fn build_move_window_dir(raw: &str) -> Result<Command, Box<dyn std::error::Error>> {
     let dir = if raw.is_empty() {
         FocusDirection::North
@@ -349,10 +344,7 @@
     Ok(Command::MoveWindowAt(dir))
 }
 
-fn build_move_window_top(raw: &str) -> Result<Command, Box<dyn std::error::Error>> {
-=======
 fn build_move_window_top<H: Handle>(raw: &str) -> Result<Command<H>, Box<dyn std::error::Error>> {
->>>>>>> 3f3849dc
     let swap = if raw.is_empty() {
         true
     } else {
@@ -630,17 +622,12 @@
     #[test]
     fn build_focus_window_dir_without_parameter() {
         assert_eq!(
-<<<<<<< HEAD
-            build_focus_window_dir("").unwrap(),
-=======
             build_focus_window_dir::<MockHandle>("").unwrap(),
->>>>>>> 3f3849dc
             Command::FocusWindowAt(FocusDirection::North)
         );
     }
 
     #[test]
-<<<<<<< HEAD
     fn build_move_window_dir_without_parameter() {
         assert_eq!(
             build_move_window_dir("").unwrap(),
@@ -649,8 +636,6 @@
     }
 
     #[test]
-=======
->>>>>>> 3f3849dc
     fn build_move_window_to_next_tag_without_parameter() {
         assert_eq!(
             build_move_window_to_next_tag::<MockHandle>("").unwrap(),
