--- conflicted
+++ resolved
@@ -114,20 +114,12 @@
         "PreviousLayout" => Ok(Command::PreviousLayout),
         "RotateTag" => Ok(Command::RotateTag),
         "CloseWindow" => Ok(Command::CloseWindow),
-<<<<<<< HEAD
-        "ToggleScratchPad" => build_toggle_scratchpad(s),
-        "SendWorkspaceToTag" => build_send_workspace_to_tag(s),
-        "SendWindowToTag" => build_send_window_to_tag(s),
-        "SetLayout" => build_set_layout(s),
-        "SetMarginMultiplier" => build_set_margin_multiplier(s),
-        "CloseAllOtherWindows" => Ok(Command::CloseAllOtherWindows),
-=======
         "ToggleScratchPad" => build_toggle_scratchpad(rest),
         "SendWorkspaceToTag" => build_send_workspace_to_tag(rest),
         "SendWindowToTag" => build_send_window_to_tag(rest),
         "SetLayout" => build_set_layout(rest),
         "SetMarginMultiplier" => build_set_margin_multiplier(rest),
->>>>>>> b298a27c
+        "CloseAllOtherWindows" => Ok(Command::CloseAllOtherWindows),
         _ => Ok(Command::Other(s.into())),
     }
 }
