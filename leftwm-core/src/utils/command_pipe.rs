--- conflicted
+++ resolved
@@ -93,46 +93,33 @@
         "CloseWindow" => Ok(Command::CloseWindow),
         "SwapScreens" => Ok(Command::SwapScreens),
         "SoftReload" => Ok(Command::SoftReload),
-        "ToggleScratchPad" => build_toggle_scratchpad(s),
+        "ToggleScratchPad" => build_toggle_scratchpad(rest),
         "ToggleFullScreen" => Ok(Command::ToggleFullScreen),
         "ToggleSticky" => Ok(Command::ToggleSticky),
-        "GoToTag" => build_go_to_tag(s),
+        "GoToTag" => build_go_to_tag(rest),
         "FloatingToTile" => Ok(Command::FloatingToTile),
         "TileToFloating" => Ok(Command::TileToFloating),
         "ToggleFloating" => Ok(Command::ToggleFloating),
         "MoveWindowUp" => Ok(Command::MoveWindowUp),
         "MoveWindowDown" => Ok(Command::MoveWindowDown),
-<<<<<<< HEAD
-        "MoveWindowTop" => build_move_window_top(s),
-        "FocusNextTag" => Ok(Command::FocusNextTag),
-        "FocusPreviousTag" => Ok(Command::FocusPreviousTag),
+        "MoveWindowTop" => build_move_window_top(rest),
         "FocusWindowUp" => Ok(Command::FocusWindowUp),
         "FocusWindowDown" => Ok(Command::FocusWindowDown),
-        "FocusWindowTop" => build_focus_window_top(s),
-=======
+        "FocusWindowTop" => build_focus_window_top(rest),
         "MoveWindowTop" => build_move_window_top(rest),
         "FocusWindowUp" => Ok(Command::FocusWindowUp),
         "FocusWindowDown" => Ok(Command::FocusWindowDown),
         "FocusWindowTop" => build_focus_window_top(rest),
         "FocusNextTag" => Ok(Command::FocusNextTag),
         "FocusPreviousTag" => Ok(Command::FocusPreviousTag),
->>>>>>> a46f714e
         "FocusWorkspaceNext" => Ok(Command::FocusWorkspaceNext),
         "FocusWorkspacePrevious" => Ok(Command::FocusWorkspacePrevious),
-        "SendWindowToTag" => build_send_window_to_tag(s),
+        "SendWindowToTag" => build_send_window_to_tag(rest),
         "MoveWindowToLastWorkspace" => Ok(Command::MoveWindowToLastWorkspace),
         "MoveWindowToNextWorkspace" => Ok(Command::MoveWindowToNextWorkspace),
         "MoveWindowToPreviousWorkspace" => Ok(Command::MoveWindowToPreviousWorkspace),
         "NextLayout" => Ok(Command::NextLayout),
         "PreviousLayout" => Ok(Command::PreviousLayout),
-<<<<<<< HEAD
-        "SetLayout" => build_set_layout(s),
-        "RotateTag" => Ok(Command::RotateTag),
-        "IncreaseMainWidth" => build_increase_main_width(s),
-        "DecreaseMainWidth" => build_decrease_main_width(s),
-        "SetMarginMultiplier" => build_set_margin_multiplier(s),
-        "SendWorkspaceToTag" => build_send_workspace_to_tag(s),
-=======
         "RotateTag" => Ok(Command::RotateTag),
         "CloseWindow" => Ok(Command::CloseWindow),
         "ToggleScratchPad" => build_toggle_scratchpad(rest),
@@ -141,7 +128,6 @@
         "SetLayout" => build_set_layout(rest),
         "SetMarginMultiplier" => build_set_margin_multiplier(rest),
         "CloseAllOtherWindows" => Ok(Command::CloseAllOtherWindows),
->>>>>>> a46f714e
         _ => Ok(Command::Other(s.into())),
     }
 }
@@ -224,7 +210,6 @@
     Ok(Command::MoveWindowTop { swap })
 }
 
-<<<<<<< HEAD
 fn build_increase_main_width(raw: &str) -> Result<Command, Box<dyn std::error::Error>> {
     let headless = without_head(raw, "IncreaseMainWidth ");
     let parts: Vec<&str> = headless.split(' ').collect();
@@ -246,8 +231,6 @@
     &s[head.len()..]
 }
 
-=======
->>>>>>> a46f714e
 #[cfg(test)]
 mod test {
     use super::*;
