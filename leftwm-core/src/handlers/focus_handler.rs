#![allow(clippy::wildcard_imports)]

use super::*;
use crate::models::TagId;
use crate::state::State;
use crate::{display_action::DisplayAction, models::FocusBehaviour};

impl State {
    /// Focuses a window based upon the `FocusBehaviour`
    pub fn handle_window_focus(&mut self, handle: &WindowHandle) {
        match self.focus_manager.behaviour {
            FocusBehaviour::Sloppy if self.focus_manager.sloppy_mouse_follows_focus => {
                let act = DisplayAction::MoveMouseOver(*handle, false);
                self.actions.push_back(act);
            }
            _ => self.focus_window(handle),
        }
    }

    /// Focuses the given window.
    pub fn focus_window(&mut self, handle: &WindowHandle) {
<<<<<<< HEAD
        let Some(window) = self.focus_window_work(handle) else { return };
=======
        let Some(window) = self.focus_window_work(handle) else {
            return
        };
>>>>>>> 7ed4109a

        // Make sure the focused window's workspace is focused.
        if let Some(workspace_id) = self
            .workspaces
            .iter()
            .find(|ws| ws.is_displaying(&window))
            .map(|ws| ws.id)
        {
            let _ = self.focus_workspace_work(workspace_id);
        }

        // Make sure the focused window's tag is focused.
        if let Some(tag) = window.tag {
            _ = self.focus_tag_work(tag);
        }
    }

    /// Focuses the given workspace.
    // NOTE: Should only be called externally from this file.
    pub fn focus_workspace(&mut self, workspace: &Workspace) {
        if self.focus_workspace_work(workspace.id) {
            // Make sure this workspaces tag is focused.
            workspace.tag.iter().for_each(|t| {
                self.focus_tag_work(*t);

                if let Some(handle) = self.focus_manager.tags_last_window.get(t).copied() {
                    self.focus_window_work(&handle);
                } else {
                    self.unfocus_current_window();
                }
            });
        }
    }

    /// Focuses the given tag.
    // NOTE: Should only be called externally from this file.
    pub fn focus_tag(&mut self, tag: &TagId) {
        if !self.focus_tag_work(*tag) {
            return;
        }
        // Check each workspace, if its displaying this tag it should be focused too.
        let to_focus: Vec<Workspace> = self
            .workspaces
            .iter()
            .filter(|w| w.has_tag(tag))
            .cloned()
            .collect();
        for ws in &to_focus {
            self.focus_workspace_work(ws.id);
        }
        // Make sure the focused window is on this workspace.
        if self.focus_manager.behaviour.is_sloppy() && self.focus_manager.sloppy_mouse_follows_focus
        {
            let act = DisplayAction::FocusWindowUnderCursor;
            self.actions.push_back(act);
        } else if let Some(handle) = self.focus_manager.tags_last_window.get(tag).copied() {
            self.focus_window_work(&handle);
        } else if let Some(ws) = to_focus.first() {
            let handle = self
                .windows
                .iter()
                .find(|w| ws.is_managed(w))
                .map(|w| w.handle);
            if let Some(h) = handle {
                self.focus_window_work(&h);
            }
        }

        // Unfocus last window if the target tag is empty
        if let Some(window) = self.focus_manager.window(&self.windows) {
            if window.tag != Some(*tag) {
                self.unfocus_current_window();
            }
        }
    }

    /// Focuses the workspace containing a given point.
    pub fn focus_workspace_with_point(&mut self, x: i32, y: i32) {
<<<<<<< HEAD
        let Some(focused_ws) = self.focus_manager.workspace(&self.workspaces) else { return };
=======
        let Some(focused_id) = self.focus_manager.workspace(&self.workspaces).map(|ws| ws.id) else {
            return;
        };
>>>>>>> 7ed4109a

        if let Some(ws) = self
            .workspaces
            .iter()
            .find(|ws| ws.contains_point(x, y) && ws.id != focused_id)
            .cloned()
        {
            self.focus_workspace(&ws);
        }
    }

    /// Focuses the window containing a given point.
    pub fn focus_window_with_point(&mut self, x: i32, y: i32) {
        let handle_found: Option<WindowHandle> = self
            .windows
            .iter()
            .filter(|x| x.can_focus())
            .find(|w| w.contains_point(x, y))
            .map(|w| w.handle);
        match handle_found {
            Some(found) => self.focus_window(&found),
            //backup plan, move focus closest window in workspace
            None => self.focus_closest_window(x, y),
        }
    }

    /// Validates that the given window is focused.
    pub fn validate_focus_at(&mut self, handle: &WindowHandle) {
        // If the window is already focused do nothing.
        if let Some(current) = self.focus_manager.window(&self.windows) {
            if &current.handle == handle {
                return;
            }
        }
        // Focus the window only if it is also focusable.
        if self
            .windows
            .iter()
            .any(|w| w.can_focus() && &w.handle == handle)
        {
            self.focus_window(handle);
        }
    }

    // Helper function.

    fn focus_closest_window(&mut self, x: i32, y: i32) {
<<<<<<< HEAD
        let Some(ws) = self.workspaces.iter().find(|ws| ws.contains_point(x, y)) else { return };

=======
        let Some(ws) = self.workspaces.iter().find(|ws| ws.contains_point(x, y)) else {
            return
        };
>>>>>>> 7ed4109a
        let mut dists: Vec<(i32, &Window)> = self
            .windows
            .iter()
            .filter(|x| ws.is_managed(x) && x.can_focus())
            .map(|w| (distance(w, x, y), w))
            .collect();
        dists.sort_by(|a, b| (a.0).cmp(&b.0));
        if let Some(first) = dists.first() {
            let handle = first.1.handle;
            self.focus_window(&handle);
        }
    }

    fn focus_tag_work(&mut self, tag: TagId) -> bool {
        if let Some(current_tag) = self.focus_manager.tag(0) {
            if current_tag == tag {
                return false;
            }
        };
        // Clean old history.
        self.focus_manager.tag_history.truncate(10);
        // Add this focus to the history.
        self.focus_manager.tag_history.push_front(tag);

        let act = DisplayAction::SetCurrentTags(Some(tag));
        self.actions.push_back(act);
        true
    }

    fn focus_window_work(&mut self, handle: &WindowHandle) -> Option<Window> {
        if self.screens.iter().any(|s| &s.root == handle) {
            let act = DisplayAction::Unfocus(None, false);
            self.actions.push_back(act);
            self.focus_manager.window_history.push_front(None);
            return None;
        }
        // Find the handle in our managed windows.
        let found: &Window = self.windows.iter().find(|w| &w.handle == handle)?;
        // Docks don't want to get focus. If they do weird things happen. They don't get events...
        if !found.is_managed() {
            return None;
        }
        let previous = self.focus_manager.window(&self.windows);
        // No new history if no change.
        if let Some(previous) = previous {
            if &previous.handle == handle {
                // Return some so we still update the visuals.
                return Some(found.clone());
            }
            if let Some(tag_id) = &previous.tag {
                self.focus_manager
                    .tags_last_window
                    .insert(*tag_id, previous.handle);
            }
        }

        // Clean old history.
        self.focus_manager.window_history.truncate(10);
        // Add this focus change to the history.
        self.focus_manager.window_history.push_front(Some(*handle));

        let act = DisplayAction::WindowTakeFocus {
            window: found.clone(),
            previous_window: previous.cloned(),
        };
        self.actions.push_back(act);

        Some(found.clone())
    }

    fn focus_workspace_work(&mut self, ws_id: usize) -> bool {
        //no new history if no change
        if let Some(fws) = self.focus_manager.workspace(&self.workspaces) {
            if fws.id == ws_id {
                return false;
            }
        }
        // Clean old history.
        self.focus_manager.workspace_history.truncate(10);
        // Add this focus to the history.
        if let Some(index) = self.workspaces.iter().position(|x| x.id == ws_id) {
            self.focus_manager.workspace_history.push_front(index);
            return true;
        }
        false
    }

    fn unfocus_current_window(&mut self) {
        if let Some(window) = self.focus_manager.window(&self.windows) {
            self.actions.push_back(DisplayAction::Unfocus(
                Some(window.handle),
                window.floating(),
            ));
            self.focus_manager.window_history.push_front(None);
            if let Some(tag_id) = &window.tag {
                self.focus_manager
                    .tags_last_window
                    .insert(*tag_id, window.handle);
            }
        }
    }
}

// Square root not needed as we are only interested in the comparison.
fn distance(window: &Window, x: i32, y: i32) -> i32 {
    // (x_2-x_1)²+(y_2-y_1)²
    let (wx, wy) = window.calculated_xyhw().center();
    let xs = (wx - x) * (wx - x);
    let ys = (wy - y) * (wy - y);
    xs + ys
}

#[cfg(test)]
mod tests {
    use super::*;
    use crate::Manager;

    #[test]
    fn focusing_a_workspace_should_make_it_active() {
        let mut manager = Manager::new_test(vec![]);
        manager.screen_create_handler(Screen::default());
        manager.screen_create_handler(Screen::default());
        let expected = manager.state.workspaces[0].clone();
        manager.state.focus_workspace(&expected);
        let actual = manager
            .state
            .focus_manager
            .workspace(&manager.state.workspaces)
            .unwrap();
        assert_eq!(&expected, actual);
    }

    #[test]
    fn focusing_a_workspace_should_focus_its_last_active_window() {
        let mut manager = Manager::new_test(vec!["1".to_string(), "2".to_string()]);
        manager.screen_create_handler(Screen::default());
        manager.screen_create_handler(Screen::default());
        manager
            .state
            .focus_workspace(&manager.state.workspaces[0].clone());
        manager.window_created_handler(
            Window::new(WindowHandle::MockHandle(1), None, None),
            -1,
            -1,
        );
        manager.window_created_handler(
            Window::new(WindowHandle::MockHandle(2), None, None),
            -1,
            -1,
        );

        manager
            .state
            .focus_workspace(&manager.state.workspaces[0].clone());

        let expected = manager.state.windows.get(1).map(|w| w.handle);
        manager.state.focus_window(&expected.unwrap());

        manager
            .state
            .focus_workspace(&manager.state.workspaces[1].clone());
        manager
            .state
            .focus_workspace(&manager.state.workspaces[0].clone());

        let actual = manager
            .state
            .focus_manager
            .window(&manager.state.windows)
            .map(|w| w.handle);

        assert_eq!(expected, actual);
    }

    #[test]
    fn focusing_the_same_workspace_shouldnt_add_to_the_history() {
        let mut manager = Manager::new_test(vec![]);
        manager.screen_create_handler(Screen::default());
        manager.screen_create_handler(Screen::default());
        let ws = manager.state.workspaces[0].clone();
        manager.state.focus_workspace(&ws);
        let start_length = manager.state.focus_manager.workspace_history.len();
        manager.state.focus_workspace(&ws);
        let end_length = manager.state.focus_manager.workspace_history.len();
        assert_eq!(start_length, end_length, "expected no new history event");
    }

    #[test]
    fn focusing_a_window_should_make_it_active() {
        let mut manager = Manager::new_test(vec![]);
        manager.screen_create_handler(Screen::default());
        manager.window_created_handler(
            Window::new(WindowHandle::MockHandle(1), None, None),
            -1,
            -1,
        );
        manager.window_created_handler(
            Window::new(WindowHandle::MockHandle(2), None, None),
            -1,
            -1,
        );
        let expected = manager.state.windows[0].clone();
        manager.state.focus_window(&expected.handle);
        let actual = manager
            .state
            .focus_manager
            .window(&manager.state.windows)
            .unwrap()
            .handle;
        assert_eq!(expected.handle, actual);
    }

    #[test]
    fn focusing_the_same_window_shouldnt_add_to_the_history() {
        let mut manager = Manager::new_test(vec![]);
        manager.screen_create_handler(Screen::default());
        let window = Window::new(WindowHandle::MockHandle(1), None, None);
        manager.window_created_handler(window.clone(), -1, -1);
        manager.state.focus_window(&window.handle);
        let start_length = manager.state.focus_manager.workspace_history.len();
        manager.window_created_handler(window.clone(), -1, -1);
        manager.state.focus_window(&window.handle);
        let end_length = manager.state.focus_manager.workspace_history.len();
        assert_eq!(start_length, end_length, "expected no new history event");
    }

    #[test]
    fn focusing_a_tag_should_make_it_active() {
        let mut manager = Manager::new_test(vec![]);
        manager.screen_create_handler(Screen::default());
        let state = &mut manager.state;
        let expected: usize = 1;
        state.focus_tag(&expected);
        let actual = state.focus_manager.tag(0).unwrap();
        assert_eq!(actual, expected);
    }

    #[test]
    fn focusing_the_same_tag_shouldnt_add_to_the_history() {
        let mut manager = Manager::new_test(vec![]);
        manager.screen_create_handler(Screen::default());
        let state = &mut manager.state;
        let tag: usize = 1;
        state.focus_tag(&tag);
        let start_length = state.focus_manager.tag_history.len();
        state.focus_tag(&tag);
        let end_length = state.focus_manager.tag_history.len();
        assert_eq!(start_length, end_length, "expected no new history event");
    }

    #[test]
    fn focusing_a_tag_should_focus_its_workspace() {
        let mut manager = Manager::new_test(vec!["1".to_string()]);
        manager.screen_create_handler(Screen::default());
        manager.screen_create_handler(Screen::default());
        manager.state.focus_tag(&1);
        let actual = manager
            .state
            .focus_manager
            .workspace(&manager.state.workspaces)
            .unwrap();
        assert_eq!(actual.id, 1);
    }

    #[test]
    fn focusing_a_workspace_should_focus_its_tag() {
        let mut manager = Manager::new_test(vec![]);
        manager.screen_create_handler(Screen::default());
        manager.screen_create_handler(Screen::default());
        manager.screen_create_handler(Screen::default());
        let ws = manager.state.workspaces[1].clone();
        manager.state.focus_workspace(&ws);
        let actual = manager.state.focus_manager.tag(0).unwrap();
        assert_eq!(2, actual);
    }

    #[test]
    fn focusing_a_window_should_focus_its_tag() {
        let mut manager = Manager::new_test(vec![]);
        manager.screen_create_handler(Screen::default());
        manager.screen_create_handler(Screen::default());
        manager.screen_create_handler(Screen::default());
        let mut window = Window::new(WindowHandle::MockHandle(1), None, None);
        window.tag(&2);
        manager.state.windows.push(window.clone());
        manager.state.focus_window(&window.handle);
        let actual = manager.state.focus_manager.tag(0).unwrap();
        assert_eq!(2, actual);
    }

    #[test]
    fn focusing_a_window_should_focus_workspace() {
        let mut manager = Manager::new_test(vec![]);
        manager.screen_create_handler(Screen::default());
        manager.screen_create_handler(Screen::default());
        manager.screen_create_handler(Screen::default());
        let mut window = Window::new(WindowHandle::MockHandle(1), None, None);
        window.tag(&2);
        manager.state.windows.push(window.clone());
        manager.state.focus_window(&window.handle);
        let actual = manager
            .state
            .focus_manager
            .workspace(&manager.state.workspaces)
            .unwrap();
        let expected = &manager.state.workspaces[1];
        assert_eq!(expected, actual);
    }

    #[test]
    fn focusing_an_empty_tag_should_unfocus_any_focused_window() {
        let mut manager = Manager::new_test(vec![]);
        manager.screen_create_handler(Screen::default());
        let mut window = Window::new(WindowHandle::MockHandle(1), None, None);
        window.tag(&1);
        manager.state.windows.push(window.clone());
        manager.state.focus_window(&window.handle);
        manager.state.focus_tag(&2);
        let focused = manager.state.focus_manager.window(&manager.state.windows);
        assert!(focused.is_none());
    }
}<|MERGE_RESOLUTION|>--- conflicted
+++ resolved
@@ -19,13 +19,9 @@
 
     /// Focuses the given window.
     pub fn focus_window(&mut self, handle: &WindowHandle) {
-<<<<<<< HEAD
-        let Some(window) = self.focus_window_work(handle) else { return };
-=======
         let Some(window) = self.focus_window_work(handle) else {
             return
         };
->>>>>>> 7ed4109a
 
         // Make sure the focused window's workspace is focused.
         if let Some(workspace_id) = self
@@ -104,13 +100,9 @@
 
     /// Focuses the workspace containing a given point.
     pub fn focus_workspace_with_point(&mut self, x: i32, y: i32) {
-<<<<<<< HEAD
-        let Some(focused_ws) = self.focus_manager.workspace(&self.workspaces) else { return };
-=======
         let Some(focused_id) = self.focus_manager.workspace(&self.workspaces).map(|ws| ws.id) else {
             return;
         };
->>>>>>> 7ed4109a
 
         if let Some(ws) = self
             .workspaces
@@ -158,14 +150,9 @@
     // Helper function.
 
     fn focus_closest_window(&mut self, x: i32, y: i32) {
-<<<<<<< HEAD
-        let Some(ws) = self.workspaces.iter().find(|ws| ws.contains_point(x, y)) else { return };
-
-=======
         let Some(ws) = self.workspaces.iter().find(|ws| ws.contains_point(x, y)) else {
             return
         };
->>>>>>> 7ed4109a
         let mut dists: Vec<(i32, &Window)> = self
             .windows
             .iter()
