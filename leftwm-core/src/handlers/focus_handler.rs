#![allow(clippy::wildcard_imports)]

use super::*;
use crate::models::TagId;
use crate::state::State;
use crate::{display_action::DisplayAction, models::FocusBehaviour};

impl State {
<<<<<<< HEAD
    /// Focuses the given window.
    pub fn focus_window(&mut self, handle: &WindowHandle) {
        let window = match self.focus_window_work(handle) {
=======
    /// Marks a workspace as the focused workspace.
    //NOTE: should only be called externally from this file
    pub fn focus_workspace(&mut self, workspace: &Workspace) -> bool {
        if focus_workspace_work(self, workspace.id).is_some() {
            // make sure this workspaces tag is focused
            workspace.tags.iter().for_each(|t| {
                focus_tag_work(self, *t);

                if let Some(handle) = self.focus_manager.tags_last_window.get(t).copied() {
                    focus_window_by_handle_work(self, &handle);
                } else {
                    unfocus_current_window(self);
                }
            });

            // create an action to inform the DM
            self.update_current_tags();

            return true;
        }
        false
    }

    /// Create a `DisplayAction` to cause this window to become focused
    pub fn focus_window(&mut self, handle: &WindowHandle) -> bool {
        let window = match focus_window_by_handle_work(self, handle) {
>>>>>>> 79834d26
            Some(w) => w,
            None => return,
        };

        // Make sure the focused window's workspace is focused.
        let (focused_window_tag, workspace_id) =
            match self.workspaces.iter().find(|ws| ws.is_displaying(&window)) {
                Some(ws) => (
                    ws.tags.iter().find(|t| window.has_tag(t)).copied(),
                    Some(ws.id),
                ),
                None => (None, None),
            };

        if let Some(workspace_id) = workspace_id {
            let _ = self.focus_workspace_work(workspace_id);
        }

        // Make sure the focused window's tag is focused.
        if let Some(tag) = focused_window_tag {
            let _ = self.focus_tag_work(tag);
        }
<<<<<<< HEAD
=======

        true
>>>>>>> 79834d26
    }

    /// Focuses the given workspace.
    // NOTE: Should only be called externally from this file.
    pub fn focus_workspace(&mut self, workspace: &Workspace) {
        if self.focus_workspace_work(workspace.id) {
            // Make sure this workspaces tag is focused.
            workspace.tags.iter().for_each(|t| {
                self.focus_tag_work(*t);
            });
        }
    }

    /// Focuses the given tag.
    // NOTE: Should only be called externally from this file.
    pub fn focus_tag(&mut self, tag: &TagId) {
        if !self.focus_tag_work(*tag) {
            return;
        }
        // Check each workspace, if its displaying this tag it should be focused too.
        let to_focus: Vec<Workspace> = self
            .workspaces
            .iter()
            .filter(|w| w.has_tag(tag))
            .cloned()
            .collect();
        for ws in &to_focus {
            self.focus_workspace_work(ws.id);
        }

        // Make sure the focused window is on this workspace.
        if self.focus_manager.behaviour == FocusBehaviour::Sloppy {
            let act = DisplayAction::FocusWindowUnderCursor;
            self.actions.push_back(act);
        } else if let Some(handle) = self.focus_manager.tags_last_window.get(tag).copied() {
            self.focus_window_work(&handle);
        } else if let Some(ws) = to_focus.first() {
            let handle = self
                .windows
                .iter()
                .find(|w| ws.is_managed(w))
                .map(|w| w.handle);
            if let Some(h) = handle {
                self.focus_window_work(&h);
            }
        }

        // Unfocus last window if the target tag is empty
        if let Some(window) = self.focus_manager.window(&self.windows) {
            if !window.tags.contains(tag) {
<<<<<<< HEAD
                self.actions.push_back(DisplayAction::Unfocus(
                    Some(window.handle),
                    window.floating(),
                ));
                self.focus_manager.window_history.push_front(None);
            }
        }
    }

    fn focus_window_work(&mut self, handle: &WindowHandle) -> Option<Window> {
        // Find the handle in our managed windows.
        let found: &Window = self.windows.iter().find(|w| &w.handle == handle)?;
        // Docks don't want to get focus. If they do weird things happen. They don't get events...
        if found.is_unmanaged() {
            return None;
        }
        let mut previous = None;
        // No new history if no change.
        if let Some(fw) = self.focus_manager.window(&self.windows) {
            if &fw.handle == handle {
                // Return some so we still update the visuals.
                return Some(found.clone());
            }
            previous = Some(fw.clone());
        }

        // Clean old history.
        self.focus_manager.window_history.truncate(10);
        // Add this focus change to the history.
        self.focus_manager.window_history.push_front(Some(*handle));

        let act = DisplayAction::WindowTakeFocus {
            window: found.clone(),
            previous_window: previous,
        };
        self.actions.push_back(act);

        Some(found.clone())
    }

    fn focus_workspace_work(&mut self, workspace_id: Option<i32>) -> bool {
        //no new history if no change
        if let Some(fws) = self.focus_manager.workspace(&self.workspaces) {
            if fws.id == workspace_id {
                return false;
            }
        }
        // Clean old history.
        self.focus_manager.workspace_history.truncate(10);
        // Add this focus to the history.
        if let Some(index) = self.workspaces.iter().position(|x| x.id == workspace_id) {
            self.focus_manager.workspace_history.push_front(index);
            return true;
        }
        false
    }

    fn focus_tag_work(&mut self, tag: TagId) -> bool {
        if let Some(current_tag) = self.focus_manager.tag(0) {
            if current_tag == tag {
                return false;
            }
        };
        // Clean old history.
        self.focus_manager.tag_history.truncate(10);
        // Add this focus to the history.
        self.focus_manager.tag_history.push_front(tag);

        let act = DisplayAction::SetCurrentTags(vec![tag]);
        self.actions.push_back(act);
=======
                unfocus_current_window(self);
            }
        }

>>>>>>> 79834d26
        true
    }

    pub fn focus_workspace_under_cursor(&mut self, x: i32, y: i32) {
        let focused_id = match self.focus_manager.workspace(&self.workspaces) {
            Some(fws) => fws.id,
            None => None,
        };
        if let Some(w) = self
            .workspaces
            .iter()
            .find(|ws| ws.contains_point(x, y) && ws.id != focused_id)
            .cloned()
        {
            self.focus_workspace(&w);
        }
    }

    pub fn validate_focus_at(&mut self, handle: &WindowHandle) {
        // If the window is already focused do nothing.
        if let Some(current) = self.focus_manager.window(&self.windows) {
            if &current.handle == handle {
                return;
            }
        }
        // Focus the window only if it is also focusable.
        if self
            .windows
            .iter()
            .any(|w| w.can_focus() && &w.handle == handle)
        {
            self.focus_window(handle);
        }
<<<<<<< HEAD
=======

        false
>>>>>>> 79834d26
    }

    pub fn move_focus_to_point(&mut self, x: i32, y: i32) {
        let handle_found: Option<WindowHandle> = self
            .windows
            .iter()
            .filter(|x| x.can_focus())
            .find(|w| w.contains_point(x, y))
            .map(|w| w.handle);
        match handle_found {
            Some(found) => self.focus_window(&found),
            //backup plan, move focus closest window in workspace
            None => self.focus_closest_window(x, y),
        }
    }

<<<<<<< HEAD
    fn focus_closest_window(&mut self, x: i32, y: i32) {
        let ws = match self.workspaces.iter().find(|ws| ws.contains_point(x, y)) {
            Some(ws) => ws,
            None => return,
        };
        let mut dists: Vec<(i32, &Window)> = self
            .windows
            .iter()
            .filter(|x| ws.is_managed(x) && x.can_focus())
            .map(|w| (distance(w, x, y), w))
            .collect();
        dists.sort_by(|a, b| (a.0).cmp(&b.0));
        if let Some(first) = dists.get(0) {
            let handle = first.1.handle;
            self.focus_window(&handle);
        }
    }
=======
fn focus_workspace_work(state: &mut State, workspace_id: Option<i32>) -> Option<()> {
    // no new history if no change
    if let Some(fws) = state.focus_manager.workspace(&state.workspaces) {
        if fws.id == workspace_id {
            return None;
        }
    }

    // Clean old history.
    state.focus_manager.workspace_history.truncate(10);
    // Add this focus to the history.
    let index = state.workspaces.iter().position(|x| x.id == workspace_id)?;
    state.focus_manager.workspace_history.push_front(index);

    Some(())
}

fn unfocus_current_window(state: &mut State) {
    if let Some(window) = state.focus_manager.window(&state.windows) {
        state
            .actions
            .push_back(DisplayAction::Unfocus(Some(window.handle)));
        state.focus_manager.window_history.push_front(None);
        for tag_id in &window.tags {
            state
                .focus_manager
                .tags_last_window
                .insert(*tag_id, window.handle);
        }
    }
}

fn focus_window_by_handle_work(state: &mut State, handle: &WindowHandle) -> Option<Window> {
    // Find the handle in our managed windows.
    let found: &Window = state.windows.iter().find(|w| &w.handle == handle)?;
    // Docks don't want to get focus. If they do weird things happen. They don't get events...
    if found.is_unmanaged() {
        return None;
    }

    let previous = state.focus_manager.window(&state.windows);
    if let Some(previous) = previous {
        if &previous.handle == handle {
            // No new history if no change.
            // Return some so we still update the visuals.
            return Some(found.clone());
        }

        for tag_id in &previous.tags {
            state
                .focus_manager
                .tags_last_window
                .insert(*tag_id, previous.handle);
        }
    }

    // Clean old history.
    state.focus_manager.window_history.truncate(10);
    // Add this focus change to the history.
    state.focus_manager.window_history.push_front(Some(*handle));

    let act = DisplayAction::WindowTakeFocus {
        window: found.clone(),
        previous_handle: previous.map(|w| w.handle),
    };
    state.actions.push_back(act);

    Some(found.clone())
}

fn focus_closest_window(state: &mut State, x: i32, y: i32) -> bool {
    let ws = match state.workspaces.iter().find(|ws| ws.contains_point(x, y)) {
        Some(ws) => ws,
        None => return false,
    };
    let mut dists: Vec<(i32, &Window)> = state
        .windows
        .iter()
        .filter(|x| ws.is_managed(x) && x.can_focus())
        .map(|w| (distance(w, x, y), w))
        .collect();
    dists.sort_by(|a, b| (a.0).cmp(&b.0));
    if let Some(first) = dists.get(0) {
        let handle = first.1.handle;
        return state.focus_window(&handle);
    }
    false
>>>>>>> 79834d26
}

// Square root not needed as we are only interested in the comparison.
fn distance(window: &Window, x: i32, y: i32) -> i32 {
    // (x_2-x_1)²+(y_2-y_1)²
    let (wx, wy) = window.calculated_xyhw().center();
<<<<<<< HEAD
    let xs = (wx - x) * (wx - x);
    let ys = (wy - y) * (wy - y);
    xs + ys
=======
    let xs = f64::from((wx - x) * (wx - x));
    let ys = f64::from((wy - y) * (wy - y));
    (xs + ys).sqrt().abs().floor() as i32
}

fn focus_tag_work(state: &mut State, tag: TagId) -> Option<()> {
    if let Some(current_tag) = state.focus_manager.tag(0) {
        if current_tag == tag {
            return None;
        }
    };

    // clean old ones
    state.focus_manager.tag_history.truncate(10);
    // add this focus to the history
    state.focus_manager.tag_history.push_front(tag);

    Some(())
>>>>>>> 79834d26
}

#[cfg(test)]
mod tests {
    use super::*;
    use crate::Manager;

    #[test]
    fn focusing_a_workspace_should_make_it_active() {
        let mut manager = Manager::new_test(vec![]);
        manager.screen_create_handler(Screen::default());
        manager.screen_create_handler(Screen::default());
        let expected = manager.state.workspaces[0].clone();
        manager.state.focus_workspace(&expected);
        let actual = manager
            .state
            .focus_manager
            .workspace(&manager.state.workspaces)
            .unwrap();
        assert_eq!(Some(0), actual.id);
    }

    #[test]
    fn focusing_a_workspace_should_focus_its_last_active_window() {
        let mut manager = Manager::new_test(vec!["1".to_string(), "2".to_string()]);
        manager.screen_create_handler(Screen::default());
        manager.screen_create_handler(Screen::default());
        manager
            .state
            .focus_workspace(&manager.state.workspaces[0].clone());
        manager.window_created_handler(
            Window::new(WindowHandle::MockHandle(1), None, None),
            -1,
            -1,
        );
        manager.window_created_handler(
            Window::new(WindowHandle::MockHandle(2), None, None),
            -1,
            -1,
        );

        manager
            .state
            .focus_workspace(&manager.state.workspaces[0].clone());

        let expected = manager.state.windows.get(1).map(|w| w.handle);
        manager.state.focus_window(&expected.unwrap());

        manager
            .state
            .focus_workspace(&manager.state.workspaces[1].clone());
        manager
            .state
            .focus_workspace(&manager.state.workspaces[0].clone());

        let actual = manager
            .state
            .focus_manager
            .window(&manager.state.windows)
            .map(|w| w.handle);

        assert_eq!(expected, actual);
    }

    #[test]
    fn focusing_the_same_workspace_shouldnt_add_to_the_history() {
        let mut manager = Manager::new_test(vec![]);
        manager.screen_create_handler(Screen::default());
        manager.screen_create_handler(Screen::default());
        let ws = manager.state.workspaces[0].clone();
        manager.state.focus_workspace(&ws);
        let start_length = manager.state.focus_manager.workspace_history.len();
        manager.state.focus_workspace(&ws);
        let end_length = manager.state.focus_manager.workspace_history.len();
        assert_eq!(start_length, end_length, "expected no new history event");
    }

    #[test]
    fn focusing_a_window_should_make_it_active() {
        let mut manager = Manager::new_test(vec![]);
        manager.screen_create_handler(Screen::default());
        manager.window_created_handler(
            Window::new(WindowHandle::MockHandle(1), None, None),
            -1,
            -1,
        );
        manager.window_created_handler(
            Window::new(WindowHandle::MockHandle(2), None, None),
            -1,
            -1,
        );
        let expected = manager.state.windows[0].clone();
        manager.state.focus_window(&expected.handle);
        let actual = manager
            .state
            .focus_manager
            .window(&manager.state.windows)
            .unwrap()
            .handle;
        assert_eq!(expected.handle, actual);
    }

    #[test]
    fn focusing_the_same_window_shouldnt_add_to_the_history() {
        let mut manager = Manager::new_test(vec![]);
        manager.screen_create_handler(Screen::default());
        let window = Window::new(WindowHandle::MockHandle(1), None, None);
        manager.window_created_handler(window.clone(), -1, -1);
        manager.state.focus_window(&window.handle);
        let start_length = manager.state.focus_manager.workspace_history.len();
        manager.window_created_handler(window.clone(), -1, -1);
        manager.state.focus_window(&window.handle);
        let end_length = manager.state.focus_manager.workspace_history.len();
        assert_eq!(start_length, end_length, "expected no new history event");
    }

    #[test]
    fn focusing_a_tag_should_make_it_active() {
        let mut manager = Manager::new_test(vec![]);
        manager.screen_create_handler(Screen::default());
        let state = &mut manager.state;
        let expected: usize = 1;
        state.focus_tag(&expected);
        let actual = state.focus_manager.tag(0).unwrap();
        assert_eq!(actual, expected);
    }

    #[test]
    fn focusing_the_same_tag_shouldnt_add_to_the_history() {
        let mut manager = Manager::new_test(vec![]);
        manager.screen_create_handler(Screen::default());
        let state = &mut manager.state;
        let tag: usize = 1;
        state.focus_tag(&tag);
        let start_length = state.focus_manager.tag_history.len();
        state.focus_tag(&tag);
        let end_length = state.focus_manager.tag_history.len();
        assert_eq!(start_length, end_length, "expected no new history event");
    }

    #[test]
    fn focusing_a_tag_should_focus_its_workspace() {
        let mut manager = Manager::new_test(vec!["1".to_string()]);
        manager.screen_create_handler(Screen::default());
        manager.screen_create_handler(Screen::default());
        manager.state.focus_tag(&1);
        let actual = manager
            .state
            .focus_manager
            .workspace(&manager.state.workspaces)
            .unwrap();
        assert_eq!(actual.id, Some(0));
    }

    #[test]
    fn focusing_a_workspace_should_focus_its_tag() {
        let mut manager = Manager::new_test(vec![]);
        manager.screen_create_handler(Screen::default());
        manager.screen_create_handler(Screen::default());
        manager.screen_create_handler(Screen::default());
        let ws = manager.state.workspaces[1].clone();
        manager.state.focus_workspace(&ws);
        let actual = manager.state.focus_manager.tag(0).unwrap();
        assert_eq!(2, actual);
    }

    #[test]
    fn focusing_a_window_should_focus_its_tag() {
        let mut manager = Manager::new_test(vec![]);
        manager.screen_create_handler(Screen::default());
        manager.screen_create_handler(Screen::default());
        manager.screen_create_handler(Screen::default());
        let mut window = Window::new(WindowHandle::MockHandle(1), None, None);
        window.tag(&2);
        manager.state.windows.push(window.clone());
        manager.state.focus_window(&window.handle);
        let actual = manager.state.focus_manager.tag(0).unwrap();
        assert_eq!(2, actual);
    }

    #[test]
    fn focusing_a_window_should_focus_workspace() {
        let mut manager = Manager::new_test(vec![]);
        manager.screen_create_handler(Screen::default());
        manager.screen_create_handler(Screen::default());
        manager.screen_create_handler(Screen::default());
        let mut window = Window::new(WindowHandle::MockHandle(1), None, None);
        window.tag(&2);
        manager.state.windows.push(window.clone());
        manager.state.focus_window(&window.handle);
        let actual = manager
            .state
            .focus_manager
            .workspace(&manager.state.workspaces)
            .unwrap()
            .id;
        let expected = manager.state.workspaces[1].id;
        assert_eq!(expected, actual);
    }

    #[test]
    fn focusing_an_empty_tag_should_unfocus_any_focused_window() {
        let mut manager = Manager::new_test(vec![]);
        manager.screen_create_handler(Screen::default());
        let mut window = Window::new(WindowHandle::MockHandle(1), None, None);
        window.tag(&1);
        manager.state.windows.push(window.clone());
        manager.state.focus_window(&window.handle);
        manager.state.focus_tag(&2);
        let focused = manager.state.focus_manager.window(&manager.state.windows);
        assert!(focused.is_none());
    }
}<|MERGE_RESOLUTION|>--- conflicted
+++ resolved
@@ -6,38 +6,9 @@
 use crate::{display_action::DisplayAction, models::FocusBehaviour};
 
 impl State {
-<<<<<<< HEAD
     /// Focuses the given window.
     pub fn focus_window(&mut self, handle: &WindowHandle) {
         let window = match self.focus_window_work(handle) {
-=======
-    /// Marks a workspace as the focused workspace.
-    //NOTE: should only be called externally from this file
-    pub fn focus_workspace(&mut self, workspace: &Workspace) -> bool {
-        if focus_workspace_work(self, workspace.id).is_some() {
-            // make sure this workspaces tag is focused
-            workspace.tags.iter().for_each(|t| {
-                focus_tag_work(self, *t);
-
-                if let Some(handle) = self.focus_manager.tags_last_window.get(t).copied() {
-                    focus_window_by_handle_work(self, &handle);
-                } else {
-                    unfocus_current_window(self);
-                }
-            });
-
-            // create an action to inform the DM
-            self.update_current_tags();
-
-            return true;
-        }
-        false
-    }
-
-    /// Create a `DisplayAction` to cause this window to become focused
-    pub fn focus_window(&mut self, handle: &WindowHandle) -> bool {
-        let window = match focus_window_by_handle_work(self, handle) {
->>>>>>> 79834d26
             Some(w) => w,
             None => return,
         };
@@ -60,13 +31,7 @@
         if let Some(tag) = focused_window_tag {
             let _ = self.focus_tag_work(tag);
         }
-<<<<<<< HEAD
-=======
-
-        true
->>>>>>> 79834d26
-    }
-
+    }
     /// Focuses the given workspace.
     // NOTE: Should only be called externally from this file.
     pub fn focus_workspace(&mut self, workspace: &Workspace) {
@@ -74,6 +39,12 @@
             // Make sure this workspaces tag is focused.
             workspace.tags.iter().for_each(|t| {
                 self.focus_tag_work(*t);
+
+                if let Some(handle) = self.focus_manager.tags_last_window.get(t).copied() {
+                    self.focus_window_work(&handle);
+                } else {
+                    self.unfocus_current_window();
+                }
             });
         }
     }
@@ -94,7 +65,6 @@
         for ws in &to_focus {
             self.focus_workspace_work(ws.id);
         }
-
         // Make sure the focused window is on this workspace.
         if self.focus_manager.behaviour == FocusBehaviour::Sloppy {
             let act = DisplayAction::FocusWindowUnderCursor;
@@ -115,12 +85,7 @@
         // Unfocus last window if the target tag is empty
         if let Some(window) = self.focus_manager.window(&self.windows) {
             if !window.tags.contains(tag) {
-<<<<<<< HEAD
-                self.actions.push_back(DisplayAction::Unfocus(
-                    Some(window.handle),
-                    window.floating(),
-                ));
-                self.focus_manager.window_history.push_front(None);
+                self.unfocus_current_window();
             }
         }
     }
@@ -186,12 +151,6 @@
 
         let act = DisplayAction::SetCurrentTags(vec![tag]);
         self.actions.push_back(act);
-=======
-                unfocus_current_window(self);
-            }
-        }
-
->>>>>>> 79834d26
         true
     }
 
@@ -225,11 +184,6 @@
         {
             self.focus_window(handle);
         }
-<<<<<<< HEAD
-=======
-
-        false
->>>>>>> 79834d26
     }
 
     pub fn move_focus_to_point(&mut self, x: i32, y: i32) {
@@ -246,7 +200,6 @@
         }
     }
 
-<<<<<<< HEAD
     fn focus_closest_window(&mut self, x: i32, y: i32) {
         let ws = match self.workspaces.iter().find(|ws| ws.contains_point(x, y)) {
             Some(ws) => ws,
@@ -264,125 +217,30 @@
             self.focus_window(&handle);
         }
     }
-=======
-fn focus_workspace_work(state: &mut State, workspace_id: Option<i32>) -> Option<()> {
-    // no new history if no change
-    if let Some(fws) = state.focus_manager.workspace(&state.workspaces) {
-        if fws.id == workspace_id {
-            return None;
-        }
-    }
-
-    // Clean old history.
-    state.focus_manager.workspace_history.truncate(10);
-    // Add this focus to the history.
-    let index = state.workspaces.iter().position(|x| x.id == workspace_id)?;
-    state.focus_manager.workspace_history.push_front(index);
-
-    Some(())
-}
-
-fn unfocus_current_window(state: &mut State) {
-    if let Some(window) = state.focus_manager.window(&state.windows) {
-        state
-            .actions
-            .push_back(DisplayAction::Unfocus(Some(window.handle)));
-        state.focus_manager.window_history.push_front(None);
-        for tag_id in &window.tags {
-            state
-                .focus_manager
-                .tags_last_window
-                .insert(*tag_id, window.handle);
-        }
-    }
-}
-
-fn focus_window_by_handle_work(state: &mut State, handle: &WindowHandle) -> Option<Window> {
-    // Find the handle in our managed windows.
-    let found: &Window = state.windows.iter().find(|w| &w.handle == handle)?;
-    // Docks don't want to get focus. If they do weird things happen. They don't get events...
-    if found.is_unmanaged() {
-        return None;
-    }
-
-    let previous = state.focus_manager.window(&state.windows);
-    if let Some(previous) = previous {
-        if &previous.handle == handle {
-            // No new history if no change.
-            // Return some so we still update the visuals.
-            return Some(found.clone());
-        }
-
-        for tag_id in &previous.tags {
-            state
-                .focus_manager
-                .tags_last_window
-                .insert(*tag_id, previous.handle);
-        }
-    }
-
-    // Clean old history.
-    state.focus_manager.window_history.truncate(10);
-    // Add this focus change to the history.
-    state.focus_manager.window_history.push_front(Some(*handle));
-
-    let act = DisplayAction::WindowTakeFocus {
-        window: found.clone(),
-        previous_handle: previous.map(|w| w.handle),
-    };
-    state.actions.push_back(act);
-
-    Some(found.clone())
-}
-
-fn focus_closest_window(state: &mut State, x: i32, y: i32) -> bool {
-    let ws = match state.workspaces.iter().find(|ws| ws.contains_point(x, y)) {
-        Some(ws) => ws,
-        None => return false,
-    };
-    let mut dists: Vec<(i32, &Window)> = state
-        .windows
-        .iter()
-        .filter(|x| ws.is_managed(x) && x.can_focus())
-        .map(|w| (distance(w, x, y), w))
-        .collect();
-    dists.sort_by(|a, b| (a.0).cmp(&b.0));
-    if let Some(first) = dists.get(0) {
-        let handle = first.1.handle;
-        return state.focus_window(&handle);
-    }
-    false
->>>>>>> 79834d26
+
+    fn unfocus_current_window(&mut self) {
+        if let Some(window) = self.focus_manager.window(&self.windows) {
+            self.actions.push_back(DisplayAction::Unfocus(
+                Some(window.handle),
+                window.floating(),
+            ));
+            self.focus_manager.window_history.push_front(None);
+            for tag_id in &window.tags {
+                self.focus_manager
+                    .tags_last_window
+                    .insert(*tag_id, window.handle);
+            }
+        }
+    }
 }
 
 // Square root not needed as we are only interested in the comparison.
 fn distance(window: &Window, x: i32, y: i32) -> i32 {
     // (x_2-x_1)²+(y_2-y_1)²
     let (wx, wy) = window.calculated_xyhw().center();
-<<<<<<< HEAD
     let xs = (wx - x) * (wx - x);
     let ys = (wy - y) * (wy - y);
     xs + ys
-=======
-    let xs = f64::from((wx - x) * (wx - x));
-    let ys = f64::from((wy - y) * (wy - y));
-    (xs + ys).sqrt().abs().floor() as i32
-}
-
-fn focus_tag_work(state: &mut State, tag: TagId) -> Option<()> {
-    if let Some(current_tag) = state.focus_manager.tag(0) {
-        if current_tag == tag {
-            return None;
-        }
-    };
-
-    // clean old ones
-    state.focus_manager.tag_history.truncate(10);
-    // add this focus to the history
-    state.focus_manager.tag_history.push_front(tag);
-
-    Some(())
->>>>>>> 79834d26
 }
 
 #[cfg(test)]
