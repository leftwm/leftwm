use super::{Config, DisplayEvent, Manager, Mode};
use crate::display_action::DisplayAction;
use crate::display_servers::DisplayServer;
use crate::models::WindowHandle;
use crate::utils::xkeysym_lookup::{ModMask, XKeysym};
use crate::State;

impl<C: Config, SERVER: DisplayServer> Manager<C, SERVER> {
    /// Process a collection of events, and apply them changes to a manager.
    /// Returns true if changes need to be rendered.
    pub fn display_event_handler(&mut self, event: DisplayEvent) -> bool {
        let state = &mut self.state;
        match event {
            DisplayEvent::ScreenCreate(s) => self.screen_create_handler(s),
            DisplayEvent::WindowCreate(w, x, y) => self.window_created_handler(w, x, y),
            DisplayEvent::WindowChange(w) => self.window_changed_handler(w),
<<<<<<< HEAD
            DisplayEvent::WindowTakeFocus(handle) => {
                self.state.focus_window(&handle);
                false
            }
            DisplayEvent::HandleWindowFocus(handle) => {
                self.state.handle_window_focus(&handle);
                false
            }

            DisplayEvent::MoveFocusTo(x, y) => {
                self.state.move_focus_to_point(x, y);
                false
            }

            // This is a request to validate focus. Double check that we are focused on the correct
            // window.
            DisplayEvent::VerifyFocusedAt(handle) => {
                if self.state.focus_manager.behaviour.is_sloppy() {
                    self.state.validate_focus_at(&handle);
                }
                false
            }

            DisplayEvent::WindowDestroy(handle) => self.window_destroyed_handler(&handle),

=======
            DisplayEvent::WindowDestroy(handle) => self.window_destroyed_handler(&handle),
>>>>>>> 3561aa60
            DisplayEvent::SendCommand(command) => self.command_handler(&command),
            DisplayEvent::MouseCombo(mod_mask, button, handle, x, y) => self
                .state
                .mouse_combo_handler(mod_mask, button, handle, x, y),

            DisplayEvent::WindowTakeFocus(handle) => from_window_take_focus(state, handle),
            DisplayEvent::HandleWindowFocus(handle) => from_handle_window_focus(state, handle),
            DisplayEvent::KeyGrabReload => from_key_grab_reload(self),
            DisplayEvent::MoveFocusTo(x, y) => from_move_focus_to(state, x, y),
            DisplayEvent::VerifyFocusedAt(handle) => from_verify_focus_at(state, handle),
            DisplayEvent::KeyCombo(mod_mask, xkeysym) => from_key_combo(self, mod_mask, xkeysym),
            DisplayEvent::ChangeToNormalMode => from_change_to_normal_mode(state),
            DisplayEvent::Movement(handle, x, y) => from_movement(state, handle, x, y),
            DisplayEvent::MoveWindow(handle, x, y) => from_move_window(self, handle, x, y),
            DisplayEvent::ResizeWindow(handle, x, y) => from_resize_window(self, handle, x, y),
            DisplayEvent::ConfigureXlibWindow(handle) => from_configure_xlib_window(state, handle),
        }
    }
}

fn from_window_take_focus(state: &mut State, handle: WindowHandle) -> bool {
    state.focus_window(&handle);
    false
}

fn from_handle_window_focus(state: &mut State, handle: WindowHandle) -> bool {
    state.handle_window_focus(&handle);
    false
}

fn from_key_grab_reload<C: Config, SERVER: DisplayServer>(
    manager: &mut Manager<C, SERVER>,
) -> bool {
    manager
        .state
        .actions
        .push_back(DisplayAction::ReloadKeyGrabs(
            manager.config.mapped_bindings(),
        ));
    false
}

fn from_move_focus_to(state: &mut State, x: i32, y: i32) -> bool {
    state.focus_window_with_point(x, y);
    false
}

fn from_verify_focus_at(state: &mut State, handle: WindowHandle) -> bool {
    if state.focus_manager.behaviour.is_sloppy() {
        state.validate_focus_at(&handle);
    }
    false
}

fn from_key_combo<C: Config, SERVER: DisplayServer>(
    manager: &mut Manager<C, SERVER>,
    mod_mask: ModMask,
    xkeysym: XKeysym,
) -> bool {
    // Look through the config and build a command if its defined in the config
    let build = CommandBuilder::<C>::new(&manager.config);
    let command = build.xkeyevent(mod_mask, xkeysym);
    command.map_or(false, |cmd| manager.command_handler(cmd))
}

fn from_change_to_normal_mode(state: &mut State) -> bool {
    match state.mode {
        Mode::MovingWindow(h) | Mode::ResizingWindow(h) => {
            // We want to update the windows tag once it is done moving. This means
            // when the window is re-tiled it is on the correct workspace. This also
            // prevents the focus switching between the floating window and the
            // workspace behind. We will also apply the margin_multiplier here so that
            // it is only called once the window has stopped moving.
            if let Some(window) = state.windows.iter_mut().find(|w| w.handle == h) {
                let loc = window.calculated_xyhw();
                let (x, y) = loc.center();
                let (margin_multiplier, tag, normal) =
                    match state.workspaces.iter().find(|ws| ws.contains_point(x, y)) {
                        Some(ws) => (ws.margin_multiplier(), ws.tag, ws.xyhw),
                        None => (1.0, Some(1), window.normal),
                    };
                let mut offset = window.get_floating_offsets().unwrap_or_default();
                // Re-adjust the floating offsets to the new workspace.
                let exact = window.normal + offset;
                offset = exact - normal;
                window.set_floating_offsets(Some(offset));
                window.tag = tag;
                window.apply_margin_multiplier(margin_multiplier);
                let act = DisplayAction::SetWindowTag(window.handle, tag);
                state.actions.push_back(act);
            }
            state.focus_window(&h);
        }
        _ => {}
    }
    state.mode = Mode::Normal;
    true
}

fn from_movement(state: &mut State, handle: WindowHandle, x: i32, y: i32) -> bool {
    if state.screens.iter().any(|s| s.root == handle) {
        state.focus_workspace_with_point(x, y);
    }
    false
}

fn from_move_window<C: Config, SERVER: DisplayServer>(
    manager: &mut Manager<C, SERVER>,
    handle: WindowHandle,
    x: i32,
    y: i32,
) -> bool {
    // Setup for when window first moves.
    if let Mode::ReadyToMove(h) = manager.state.mode {
        manager.state.mode = Mode::MovingWindow(h);
        prepare_window(&mut manager.state, h);
    }
    manager.window_move_handler(&handle, x, y)
}
fn from_resize_window<C: Config, SERVER: DisplayServer>(
    manager: &mut Manager<C, SERVER>,
    handle: WindowHandle,
    x: i32,
    y: i32,
) -> bool {
    // Setup for when window first resizes.
    if let Mode::ReadyToResize(h) = manager.state.mode {
        manager.state.mode = Mode::ResizingWindow(h);
        prepare_window(&mut manager.state, h);
    }
    manager.window_resize_handler(&handle, x, y)
}

fn from_configure_xlib_window(state: &mut State, handle: WindowHandle) -> bool {
    if let Some(window) = state.windows.iter().find(|w| w.handle == handle) {
        let act = DisplayAction::ConfigureXlibWindow(window.clone());
        state.actions.push_back(act);
    }
    false
}
// Save off the info about position of the window when we start to move/resize.
fn prepare_window(state: &mut State, handle: WindowHandle) {
    if let Some(w) = state.windows.iter_mut().find(|w| w.handle == handle) {
        if w.floating() {
            let offset = w.get_floating_offsets().unwrap_or_default();
            w.start_loc = Some(offset);
        } else {
            let container = w.container_size.unwrap_or_default();
            let normal = w.normal;
            let floating = normal - container;
            w.set_floating_offsets(Some(floating));
            w.start_loc = Some(floating);
            w.set_floating(true);
        }
    }
    state.move_to_top(&handle);
}<|MERGE_RESOLUTION|>--- conflicted
+++ resolved
@@ -14,35 +14,7 @@
             DisplayEvent::ScreenCreate(s) => self.screen_create_handler(s),
             DisplayEvent::WindowCreate(w, x, y) => self.window_created_handler(w, x, y),
             DisplayEvent::WindowChange(w) => self.window_changed_handler(w),
-<<<<<<< HEAD
-            DisplayEvent::WindowTakeFocus(handle) => {
-                self.state.focus_window(&handle);
-                false
-            }
-            DisplayEvent::HandleWindowFocus(handle) => {
-                self.state.handle_window_focus(&handle);
-                false
-            }
-
-            DisplayEvent::MoveFocusTo(x, y) => {
-                self.state.move_focus_to_point(x, y);
-                false
-            }
-
-            // This is a request to validate focus. Double check that we are focused on the correct
-            // window.
-            DisplayEvent::VerifyFocusedAt(handle) => {
-                if self.state.focus_manager.behaviour.is_sloppy() {
-                    self.state.validate_focus_at(&handle);
-                }
-                false
-            }
-
             DisplayEvent::WindowDestroy(handle) => self.window_destroyed_handler(&handle),
-
-=======
-            DisplayEvent::WindowDestroy(handle) => self.window_destroyed_handler(&handle),
->>>>>>> 3561aa60
             DisplayEvent::SendCommand(command) => self.command_handler(&command),
             DisplayEvent::MouseCombo(mod_mask, button, handle, x, y) => self
                 .state
