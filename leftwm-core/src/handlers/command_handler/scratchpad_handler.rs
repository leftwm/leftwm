--- conflicted
+++ resolved
@@ -8,13 +8,8 @@
 use serde::{Deserialize, Serialize};
 
 use crate::{
-<<<<<<< HEAD
     child_process::{exec_shell_with_args, ChildID},
-    models::{ScratchPadName, TagId, WindowHandle},
-=======
-    child_process::{exec_shell, ChildID},
     models::{Handle, ScratchPadName, TagId, WindowHandle},
->>>>>>> c911ba06
     Command, Config, DisplayAction, DisplayServer, Manager, Window,
 };
 
