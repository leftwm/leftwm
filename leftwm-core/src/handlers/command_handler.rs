--- conflicted
+++ resolved
@@ -86,12 +86,8 @@
         Command::SendWorkspaceToTag(ws_index, tag_index) => {
             Some(send_workspace_to_tag(state, *ws_index, *tag_index))
         }
-<<<<<<< HEAD
-        Command::SetLogLevel(loglevel) => Some(set_log_level(manager, loglevel)),
-        Command::Other(cmd) => Some(C::command_handler(cmd, manager)),
-=======
+        Command::SetLogLevel(loglevel) => Some(set_log_level(state, loglevel)),
         Command::Other(cmd) => Some(C::command_handler(cmd, state)),
->>>>>>> 2d5fca29
     }
 }
 
@@ -552,10 +548,10 @@
 }
 
 fn set_log_level<C: Config, SERVER: DisplayServer>(
-    manager: &mut Manager<C, SERVER>,
+    state: &mut State<C>,
     loglevel: &str,
 ) -> bool {
-    manager.state.loglevel = loglevel.to_string();
+    state.loglevel = loglevel.to_string();
     true
 }
 
