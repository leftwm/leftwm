--- conflicted
+++ resolved
@@ -88,12 +88,8 @@
         Command::SendWorkspaceToTag(ws_index, tag_index) => {
             Some(send_workspace_to_tag(state, *ws_index, *tag_index))
         }
-<<<<<<< HEAD
         Command::SetLogLevel(loglevel) => Some(set_log_level(state, loglevel)),
         Command::Other(cmd) => Some(C::command_handler(cmd, state)),
-=======
-        Command::Other(cmd) => Some(C::command_handler(cmd, manager)),
->>>>>>> 53e5d112
     }
 }
 
