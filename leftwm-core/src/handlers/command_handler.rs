--- conflicted
+++ resolved
@@ -70,6 +70,7 @@
 
         Command::ToggleMaximized => toggle_state(state, WindowState::Maximized),
         Command::ToggleFullScreen => toggle_state(state, WindowState::Fullscreen),
+
         Command::ToggleSticky => toggle_state(state, WindowState::Sticky),
 
         Command::SendWindowToTag { window, tag } => move_to_tag(*window, *tag, manager),
@@ -239,15 +240,9 @@
     let toggle_to = !window.has_state(&window_state);
     let tag_id = state.focus_manager.tag(0)?;
 
-<<<<<<< HEAD
     if window_state == WindowState::Fullscreen || window_state == WindowState::Maximized {
-        //Going to fullscreen/maximized, so we save the window order
-        //or else, we restore it!
-=======
-    if window_state == WindowState::Fullscreen {
-        // Going to fullscreen, so we save the window order
+        // Going to fullscreen or maximized, so we save the window order
         // or else, we restore it!
->>>>>>> a1f1b56f
         if toggle_to {
             let handles = state
                 .windows
