--- conflicted
+++ resolved
@@ -360,12 +360,9 @@
     Some(handle_focus(state, handle))
 }
 
-<<<<<<< HEAD
-fn move_focus_common_vars<F>(func: F, state: &mut State, val: i32) -> Option<bool>
-=======
-fn tile_to_floating<C: Config>(state: &mut State<C>) -> Option<bool> {
-    let width = state.config.default_width().unwrap_or(800);
-    let height = state.config.default_height().unwrap_or(600);
+fn tile_to_floating(state: &mut State) -> Option<bool> {
+    let width = state.default_width;
+    let height = state.default_height;
     let window = state.focus_manager.window_mut(&mut state.windows)?;
     if window.must_float() {
         return None;
@@ -393,7 +390,7 @@
     Some(true)
 }
 
-fn toggle_floating<C: Config>(state: &mut State<C>) -> Option<bool> {
+fn toggle_floating(state: &mut State) -> Option<bool> {
     let window = state.focus_manager.window(&state.windows)?;
     if window.floating() {
         floating_to_tile(state)
@@ -402,8 +399,7 @@
     }
 }
 
-fn move_focus_common_vars<F, C: Config>(func: F, state: &mut State<C>, val: i32) -> Option<bool>
->>>>>>> 10168dfd
+fn move_focus_common_vars<F>(func: F, state: &mut State, val: i32) -> Option<bool>
 where
     F: Fn(&mut State, i32, WindowHandle, Option<Layout>, Vec<Window>) -> Option<bool>,
 {
