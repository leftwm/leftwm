--- conflicted
+++ resolved
@@ -231,30 +231,20 @@
     move_to_tag(*tag_num, manager)
 }
 
-<<<<<<< HEAD
-fn goto_tag<C: Config>(state: &mut State<C>, input_tag: usize) -> Option<bool> {
+fn goto_tag(state: &mut State, input_tag: usize) -> Option<bool> {
     let current_tag = state.focus_manager.tag(0).unwrap_or_default();
     let previous_tag = state.focus_manager.tag(1).unwrap_or_default();
-    let destination_tag = if !state.config.disable_current_tag_swap() && current_tag == input_tag {
+    let destination_tag = if !state.disable_current_tag_swap && current_tag == input_tag {
         previous_tag
-=======
-fn goto_tag(state: &mut State, input_tag: usize) -> Option<bool> {
-    let current_tag = state.tag_index(&state.focus_manager.tag(0).unwrap_or_default());
-    let previous_tag = state.tag_index(&state.focus_manager.tag(1).unwrap_or_default());
-
-    let destination_tag = if state.disable_current_tag_swap {
-        input_tag
->>>>>>> 53e5d112
     } else {
         input_tag
     };
     state.goto_tag_handler(destination_tag)
 }
 
-<<<<<<< HEAD
 /// Focus the adjacent tags, depending on the delta.
 /// A delta of 1 means "next tag", a delta of -1 means "previous tag".
-fn focus_tag_change<C: Config>(state: &mut State<C>, delta: i8) -> Option<bool> {
+fn focus_tag_change(state: &mut State, delta: i8) -> Option<bool> {
     let current_tag = state.focus_manager.tag(0)?;
     let visible_tags: &Vec<Tag> = state.tags.visible();
 
@@ -267,24 +257,6 @@
         match tags_on_the_left >= delta.abs() as usize {
             true => current_tag - delta.abs() as usize,
             false => visible_tags.len() - (delta.abs() as usize - current_tag),
-=======
-fn focus_tag_change(state: &mut State, delta: i8) -> Option<bool> {
-    let current = state.focus_manager.tag(0)?;
-    let active_tags: Vec<(usize, TagId)> = state
-        .tags
-        .iter()
-        .enumerate()
-        .filter(|(_, tag)| !tag.hidden)
-        .map(|(i, tag)| (i + 1, tag.id.clone()))
-        .collect();
-    let mut index = active_tags
-        .iter()
-        .position(|(_, tag_id)| *tag_id == current)?;
-    if delta.is_negative() {
-        index = match index.checked_sub(delta.abs() as usize) {
-            Some(i) => i,
-            None => active_tags.len() - 1,
->>>>>>> 53e5d112
         }
     } else {
         let tags_on_the_right = visible_tags.len() - current_tag;
@@ -684,27 +656,14 @@
     #[test]
     fn go_to_tag_should_return_false_on_invalid_input() {
         let mut manager = Manager::new_test(vec![]);
-<<<<<<< HEAD
-        let state = &mut manager.state;
-        state.screen_create_handler(Screen::default());
-        state.tags = Tags::new();
-        state.tags.add_new("A15", Layout::default());
-        state.tags.add_new("B24", Layout::default());
-        state.tags.add_new("C", Layout::default());
-        state.tags.add_new("6D4", Layout::default());
-        state.tags.add_new("E39", Layout::default());
-        state.tags.add_new("F67", Layout::default());
-=======
         manager.screen_create_handler(Screen::default());
-        manager.state.tags = vec![
-            Tag::new("A15", Layout::default()),
-            Tag::new("B24", Layout::default()),
-            Tag::new("C", Layout::default()),
-            Tag::new("6D4", Layout::default()),
-            Tag::new("E39", Layout::default()),
-            Tag::new("F67", Layout::default()),
-        ];
->>>>>>> 53e5d112
+        manager.state.tags = Tags::new();
+        manager.state.tags.add_new("A15", Layout::default());
+        manager.state.tags.add_new("B24", Layout::default());
+        manager.state.tags.add_new("C", Layout::default());
+        manager.state.tags.add_new("6D4", Layout::default());
+        manager.state.tags.add_new("E39", Layout::default());
+        manager.state.tags.add_new("F67", Layout::default());
         assert!(!manager.command_handler(&Command::GotoTag(0)));
         assert!(!manager.command_handler(&Command::GotoTag(999)));
     }
@@ -754,8 +713,8 @@
             "E39".to_string(),
             "F67".to_string(),
         ]);
+        manager.screen_create_handler(Screen::default());
         let state = &mut manager.state;
-        state.screen_create_handler(Screen::default());
 
         state.focus_tag(&2);
         assert_eq!(state.focus_manager.tag(0).unwrap(), 2);
