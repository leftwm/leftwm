--- conflicted
+++ resolved
@@ -465,11 +465,7 @@
         let index = *state.focus_manager.workspace_history.get(1)?;
         let wp_tags = state.workspaces.get(index)?.tag;
         let window = state.focus_manager.window_mut(&mut state.windows)?;
-<<<<<<< HEAD
-        window.tags = vec![*wp_tags.first()?];
-=======
         window.tag = wp_tags;
->>>>>>> 3561aa60
         return Some(true);
     }
     None
