//! Save and restore manager state.

use crate::child_process::ChildID;
use crate::config::{Config, InsertBehavior, ScratchPad};
use crate::layouts::LayoutManager;
use crate::models::{
<<<<<<< HEAD
    FocusManager, Mode, ScratchPadName, Screen, TagId, Tags, Window, WindowHandle, WindowState,
    WindowType, Workspace,
=======
    FocusManager, Mode, ScratchPadName, Screen, Tags, Window, WindowHandle, WindowType, Workspace,
>>>>>>> 41c2d83b
};
use crate::DisplayAction;
use leftwm_layouts::Layout;
use serde::{Deserialize, Serialize};
use std::collections::{HashMap, VecDeque};

#[derive(Serialize, Deserialize, Debug)]
pub struct State {
    pub screens: Vec<Screen>,
    pub windows: Vec<Window>,
    pub workspaces: Vec<Workspace>,
    pub focus_manager: FocusManager,
    pub layout_manager: LayoutManager,
    pub mode: Mode,
    pub layout_definitions: Vec<Layout>,
    pub scratchpads: Vec<ScratchPad>,
    pub active_scratchpads: HashMap<ScratchPadName, VecDeque<ChildID>>,
    pub actions: VecDeque<DisplayAction>,
    pub tags: Tags, // List of all known tags.
    pub mousekey: Vec<String>,
    pub default_width: i32,
    pub default_height: i32,
    pub disable_tile_drag: bool,
    pub reposition_cursor_on_resize: bool,
    pub insert_behavior: InsertBehavior,
    pub single_window_border: bool,
}

impl State {
    pub(crate) fn new(config: &impl Config) -> Self {
        let mut tags = Tags::new();
        config.create_list_of_tag_labels().iter().for_each(|label| {
            tags.add_new(label.as_str());
        });
        tags.add_new_hidden("NSP");

        Self {
            focus_manager: FocusManager::new(config),
            layout_manager: LayoutManager::new(config),
            scratchpads: config.create_list_of_scratchpads(),
            layout_definitions: config.layout_definitions(),
            screens: Default::default(),
            windows: Default::default(),
            workspaces: Default::default(),
            mode: Default::default(),
            active_scratchpads: Default::default(),
            actions: Default::default(),
            tags,
            mousekey: config.mousekey(),
            default_width: config.default_width(),
            default_height: config.default_height(),
            disable_tile_drag: config.disable_tile_drag(),
            reposition_cursor_on_resize: config.reposition_cursor_on_resize(),
            insert_behavior: config.insert_behavior(),
            single_window_border: config.single_window_border(),
        }
    }

    // Sorts the windows and puts them in order of importance.
    pub fn sort_windows(&mut self) {
<<<<<<< HEAD
        let (level0, above_windows, other): (Vec<WindowHandle>, Vec<Window>, Vec<Window>) =
            partition_windows(self.windows.iter(), |w| {
                w.states().contains(&WindowState::Above) && w.floating()
            });

        // The windows we are managing should be behind unmanaged windows. Unless they are
        // fullscreen, or their children.
        // Fullscreen windows.
        let (level2, fullscreen_windows, other): (Vec<WindowHandle>, Vec<Window>, Vec<Window>) =
            partition_windows(other.iter(), Window::is_fullscreen);

        // Fullscreen windows children.
        let (level1, fullscreen_children, other): (Vec<WindowHandle>, Vec<Window>, Vec<Window>) =
            partition_windows(other.iter(), |w| {
                level2.contains(&w.transient.unwrap_or_else(|| 0.into()))
            });
=======
        let mut sorter = WindowSorter::new(self.windows.iter().collect());

        // Transient windows should be above a fullscreen/maximized parent
        sorter.sort(|w| {
            w.transient.is_some_and(|trans| {
                self.windows
                    .iter()
                    .any(|w| w.handle == trans && (w.is_fullscreen() || w.is_maximized()))
            })
        });

        // Fullscreen windows
        sorter.sort(Window::is_fullscreen);
>>>>>>> 41c2d83b

        // Dialogs and modals.
        sorter.sort(|w| {
            w.r#type == WindowType::Dialog
                || w.r#type == WindowType::Splash
                || w.r#type == WindowType::Utility
                || w.r#type == WindowType::Menu
        });

        // Floating windows.
        sorter.sort(|w| w.r#type == WindowType::Normal && w.floating());

        // Maximized windows.
        sorter.sort(|w| w.r#type == WindowType::Normal && w.is_maximized());

        // Tiled windows.
        sorter.sort(|w| w.r#type == WindowType::Normal);

        // Last docks.
<<<<<<< HEAD
        let level7: Vec<WindowHandle> = other.iter().map(|w| w.handle).collect();

        self.windows = [
            above_windows,
            fullscreen_children,
            fullscreen_windows,
            dialogs,
            floating,
            maximized,
            tiled,
            other,
        ]
        .concat();

        let fullscreen: Vec<WindowHandle> = [level0, level1, level2].concat();
        let handles: Vec<WindowHandle> = [level3, level4, level5, level6, level7].concat();
        let act = DisplayAction::SetWindowOrder(fullscreen, handles);
=======
        sorter.sort(|w| w.r#type == WindowType::Dock);

        // Finish and put all unsorted at the end.
        let windows = sorter.finish();
        let handles = windows.iter().map(|w| w.handle).collect();

        let act = DisplayAction::SetWindowOrder(handles);
>>>>>>> 41c2d83b
        self.actions.push_back(act);
    }

    pub fn handle_single_border(&mut self, border_width: i32) {
        if self.single_window_border {
            return;
        }

        for tag in self.tags.normal() {
            let mut windows_on_tag: Vec<&mut Window> = self
                .windows
                .iter_mut()
                .filter(|w| w.tag.unwrap_or(0) == tag.id && w.r#type == WindowType::Normal)
                .collect();

            let wsid = self
                .workspaces
                .iter()
                .find(|ws| ws.has_tag(&tag.id))
                .map(|w| w.id);
            let layout = self.layout_manager.layout(wsid.unwrap_or(1), tag.id);
            if layout.is_monocle() {
                windows_on_tag.iter_mut().for_each(|w| w.border = 0);
                continue;
            }

            if windows_on_tag.len() == 1 {
                if let Some(w) = windows_on_tag.first_mut() {
                    w.border = 0;
                }
                continue;
            }

            windows_on_tag
                .iter_mut()
                .for_each(|w| w.border = border_width);
        }
    }

    pub fn move_to_top(&mut self, handle: &WindowHandle) -> Option<()> {
        let index = self.windows.iter().position(|w| &w.handle == handle)?;
        let window = self.windows.remove(index);
        self.windows.insert(0, window);
        self.sort_windows();
        Some(())
    }

    pub fn update_static(&mut self) {
        self.windows
            .iter_mut()
            .filter(|w| w.strut.is_some() || w.is_sticky())
            .for_each(|w| {
                let (x, y) = match w.strut {
                    Some(strut) => strut.center(),
                    None => w.calculated_xyhw().center(),
                };
                if let Some(ws) = self.workspaces.iter().find(|ws| ws.contains_point(x, y)) {
                    w.tag = ws.tag;
                }
            });
    }

    pub(crate) fn load_config(&mut self, config: &impl Config) {
        self.mousekey = config.mousekey();
        for win in &mut self.windows {
            config.load_window(win);
        }
        for ws in &mut self.workspaces {
            ws.load_config(config);
        }
    }

    /// Apply saved state to a running manager.
    pub fn restore_state(&mut self, old_state: &Self) {
        tracing::debug!("Restoring old state");

        // Restore tags.
        for old_tag in old_state.tags.all() {
            if let Some(tag) = self.tags.get_mut(old_tag.id) {
                tag.hidden = old_tag.hidden;
            }
        }

        let are_tags_equal = self.tags.all().eq(&old_state.tags.all());

        // Restore windows.
        let mut ordered = vec![];
        let mut had_strut = false;
        old_state.windows.iter().for_each(|old_window| {
            if let Some((index, new_window)) = self
                .windows
                .clone()
                .iter_mut()
                .enumerate()
                .find(|w| w.1.handle == old_window.handle)
            {
                had_strut = old_window.strut.is_some() || had_strut;

                new_window.set_floating(old_window.floating());
                new_window.set_floating_offsets(old_window.get_floating_offsets());
                new_window.apply_margin_multiplier(old_window.margin_multiplier);
                new_window.pid = old_window.pid;
                new_window.normal = old_window.normal;
                if are_tags_equal {
                    new_window.tag = old_window.tag;
                } else {
                    let mut new_tag = old_window.tag;
                    // Only retain the tag if it still exists, otherwise default to tag 1
                    match new_tag {
                        Some(tag) if self.tags.get(tag).is_some() => {}
                        _ => new_tag = Some(1),
                    }
                    new_window.untag();
                    new_tag.iter().for_each(|&tag_id| new_window.tag(&tag_id));
                }
                new_window.strut = old_window.strut;
                new_window.states = old_window.states.clone();
                ordered.push(new_window.clone());
                self.windows.remove(index);

                // Make the x server aware of any tag changes for the window.
                let act = DisplayAction::SetWindowTag(new_window.handle, new_window.tag);
                self.actions.push_back(act);
            }
        });
        if had_strut {
            self.update_static();
        }
        self.windows.append(&mut ordered);

        // This is needed due to mutable/immutable borrows.
        let all_tags = &self.tags;

        // Restore workspaces.
        for workspace in &mut self.workspaces {
            if let Some(old_workspace) = old_state.workspaces.iter().find(|w| w.id == workspace.id)
            {
                workspace.margin_multiplier = old_workspace.margin_multiplier;
                if are_tags_equal {
                    workspace.tag = old_workspace.tag;
                } else {
                    let mut new_tag = old_workspace.tag;
                    // Only retain the tag if it still exists, otherwise default to tag 1
                    match new_tag {
                        Some(tag) if all_tags.get(tag).is_some() => {}
                        _ => new_tag = Some(1),
                    }
                    new_tag
                        .iter()
                        .for_each(|&tag_id| workspace.tag = Some(tag_id));
                }
            }
        }

        // Restore scratchpads.
        for (scratchpad, id) in &old_state.active_scratchpads {
            self.active_scratchpads
                .insert(scratchpad.clone(), id.clone());
        }

        // Restore focus.
        self.focus_manager.tags_last_window = old_state.focus_manager.tags_last_window.clone();
        self.focus_manager
            .tags_last_window
            .retain(|&id, _| all_tags.get(id).is_some());
        let tag_id = match old_state.focus_manager.tag(0) {
            // If the tag still exists it should be displayed on a workspace.
            Some(tag_id) if self.tags.get(tag_id).is_some() => tag_id,
            // If the tag doesn't exist, tag 1 should be displayed on a workspace.
            Some(_) => 1,
            // If we don't have any tag history (We should), focus the tag on workspace 1.
            None => match self.workspaces.first() {
                Some(ws) => ws.tag.unwrap_or(1),
                // This should never happen.
                _ => 1,
            },
        };
        self.focus_tag(&tag_id);

        // Restore layout manager
        self.layout_manager.restore(&old_state.layout_manager);
    }
}

struct WindowSorter<'a> {
    stack: Vec<&'a Window>,
    unsorted: Vec<&'a Window>,
}

impl<'a> WindowSorter<'a> {
    pub fn new(windows: Vec<&'a Window>) -> Self {
        Self {
            stack: Vec::with_capacity(windows.len()),
            unsorted: windows,
        }
    }

    pub fn sort<F: Fn(&Window) -> bool>(&mut self, filter: F) {
        self.unsorted.retain(|window| {
            if filter(window) {
                self.stack.push(window);
                false
            } else {
                true
            }
        });
    }

    pub fn finish(mut self) -> Vec<&'a Window> {
        self.stack.append(&mut self.unsorted);
        self.stack
    }
}<|MERGE_RESOLUTION|>--- conflicted
+++ resolved
@@ -4,12 +4,8 @@
 use crate::config::{Config, InsertBehavior, ScratchPad};
 use crate::layouts::LayoutManager;
 use crate::models::{
-<<<<<<< HEAD
-    FocusManager, Mode, ScratchPadName, Screen, TagId, Tags, Window, WindowHandle, WindowState,
+    FocusManager, Mode, ScratchPadName, Screen, Tags, Window, WindowHandle, WindowState,
     WindowType, Workspace,
-=======
-    FocusManager, Mode, ScratchPadName, Screen, Tags, Window, WindowHandle, WindowType, Workspace,
->>>>>>> 41c2d83b
 };
 use crate::DisplayAction;
 use leftwm_layouts::Layout;
@@ -70,25 +66,10 @@
 
     // Sorts the windows and puts them in order of importance.
     pub fn sort_windows(&mut self) {
-<<<<<<< HEAD
-        let (level0, above_windows, other): (Vec<WindowHandle>, Vec<Window>, Vec<Window>) =
-            partition_windows(self.windows.iter(), |w| {
-                w.states().contains(&WindowState::Above) && w.floating()
-            });
-
-        // The windows we are managing should be behind unmanaged windows. Unless they are
-        // fullscreen, or their children.
-        // Fullscreen windows.
-        let (level2, fullscreen_windows, other): (Vec<WindowHandle>, Vec<Window>, Vec<Window>) =
-            partition_windows(other.iter(), Window::is_fullscreen);
-
-        // Fullscreen windows children.
-        let (level1, fullscreen_children, other): (Vec<WindowHandle>, Vec<Window>, Vec<Window>) =
-            partition_windows(other.iter(), |w| {
-                level2.contains(&w.transient.unwrap_or_else(|| 0.into()))
-            });
-=======
         let mut sorter = WindowSorter::new(self.windows.iter().collect());
+
+        // Windows explicitly marked as on top
+        sorter.sort(|w| w.states.contains(&WindowState::Above) && w.floating());
 
         // Transient windows should be above a fullscreen/maximized parent
         sorter.sort(|w| {
@@ -101,7 +82,6 @@
 
         // Fullscreen windows
         sorter.sort(Window::is_fullscreen);
->>>>>>> 41c2d83b
 
         // Dialogs and modals.
         sorter.sort(|w| {
@@ -121,25 +101,6 @@
         sorter.sort(|w| w.r#type == WindowType::Normal);
 
         // Last docks.
-<<<<<<< HEAD
-        let level7: Vec<WindowHandle> = other.iter().map(|w| w.handle).collect();
-
-        self.windows = [
-            above_windows,
-            fullscreen_children,
-            fullscreen_windows,
-            dialogs,
-            floating,
-            maximized,
-            tiled,
-            other,
-        ]
-        .concat();
-
-        let fullscreen: Vec<WindowHandle> = [level0, level1, level2].concat();
-        let handles: Vec<WindowHandle> = [level3, level4, level5, level6, level7].concat();
-        let act = DisplayAction::SetWindowOrder(fullscreen, handles);
-=======
         sorter.sort(|w| w.r#type == WindowType::Dock);
 
         // Finish and put all unsorted at the end.
@@ -147,7 +108,6 @@
         let handles = windows.iter().map(|w| w.handle).collect();
 
         let act = DisplayAction::SetWindowOrder(handles);
->>>>>>> 41c2d83b
         self.actions.push_back(act);
     }
 
