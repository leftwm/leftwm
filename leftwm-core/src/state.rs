//! Save and restore manager state.

use crate::child_process::ChildID;
use crate::config::{Config, InsertBehavior, ScratchPad};
use crate::layouts::LayoutManager;
use crate::models::{
<<<<<<< HEAD
    FocusManager, Mode, ScratchPadName, Screen, Tags, Window, WindowHandle, WindowType, Workspace,
=======
    FocusManager, LayoutManager, Mode, ScratchPadName, Screen, Size, TagId, Tags, Window,
    WindowHandle, WindowType, Workspace,
>>>>>>> 7c1ca739
};
use crate::DisplayAction;
use leftwm_layouts::Layout;
use serde::{Deserialize, Serialize};
use std::collections::{HashMap, VecDeque};

#[derive(Serialize, Deserialize, Debug)]
pub struct State {
    pub screens: Vec<Screen>,
    pub windows: Vec<Window>,
    pub window_history: HashMap<TagId, Vec<WindowHandle>>,
    pub workspaces: Vec<Workspace>,
    pub focus_manager: FocusManager,
    pub layout_manager: LayoutManager,
    pub mode: Mode,
    pub layout_definitions: Vec<Layout>,
    pub scratchpads: Vec<ScratchPad>,
    pub active_scratchpads: HashMap<ScratchPadName, VecDeque<ChildID>>,
    pub actions: VecDeque<DisplayAction>,
    pub tags: Tags, // List of all known tags.
    pub mousekey: Vec<String>,
    pub default_width: i32,
    pub default_height: i32,
    pub disable_tile_drag: bool,
    pub insert_behavior: InsertBehavior,
    pub single_window_border: bool,
}

impl State {
    pub(crate) fn new(config: &impl Config) -> Self {
        let mut tags = Tags::new();
        config.create_list_of_tag_labels().iter().for_each(|label| {
            tags.add_new(label.as_str());
        });
        tags.add_new_hidden("NSP");

        Self {
            window_history: HashMap::new(),
            focus_manager: FocusManager::new(config),
            layout_manager: LayoutManager::new(config),
            scratchpads: config.create_list_of_scratchpads(),
            layout_definitions: config.layout_definitions(),
            screens: Default::default(),
            windows: Default::default(),
            workspaces: Default::default(),
            mode: Default::default(),
            active_scratchpads: Default::default(),
            actions: Default::default(),
            tags,
            mousekey: config.mousekey(),
            default_width: config.default_width(),
            default_height: config.default_height(),
            disable_tile_drag: config.disable_tile_drag(),
            insert_behavior: config.insert_behavior(),
            single_window_border: config.single_window_border(),
        }
    }

    // Sorts the windows and puts them in order of importance.
    pub fn sort_windows(&mut self) {
        // The windows we are managing should be behind unmanaged windows. Unless they are
        // fullscreen, or their children.
        // Fullscreen windows.
        let (level2, fullscreen_windows, other): (Vec<WindowHandle>, Vec<Window>, Vec<Window>) =
            partition_windows(self.windows.iter(), Window::is_fullscreen);

        // Fullscreen windows children.
        let (level1, fullscreen_children, other): (Vec<WindowHandle>, Vec<Window>, Vec<Window>) =
            partition_windows(other.iter(), |w| {
                level2.contains(&w.transient.unwrap_or_else(|| 0.into()))
            });

        // Left over managed windows.
        // Dialogs and modals.
        let (level3, dialogs, other): (Vec<WindowHandle>, Vec<Window>, Vec<Window>) =
            partition_windows(other.iter(), |w| {
                w.r#type == WindowType::Dialog
                    || w.r#type == WindowType::Splash
                    || w.r#type == WindowType::Utility
                    || w.r#type == WindowType::Menu
            });

        // Floating windows.
        let (level4, floating, other): (Vec<WindowHandle>, Vec<Window>, Vec<Window>) =
            partition_windows(other.iter(), |w| {
                w.r#type == WindowType::Normal && w.floating()
            });

        // Tiled windows.
        let (level5, tiled, other): (Vec<WindowHandle>, Vec<Window>, Vec<Window>) =
            partition_windows(other.iter(), |w| w.r#type == WindowType::Normal);

        // Last docks.
        let level6: Vec<WindowHandle> = other.iter().map(|w| w.handle).collect();

        self.windows = [
            fullscreen_children,
            fullscreen_windows,
            dialogs,
            floating,
            tiled,
            other,
        ]
        .concat();

        let fullscreen: Vec<WindowHandle> = [level1, level2].concat();
        let handles: Vec<WindowHandle> = [level3, level4, level5, level6].concat();
        let act = DisplayAction::SetWindowOrder(fullscreen, handles);
        self.actions.push_back(act);
    }

    pub fn handle_single_border(&mut self, border_width: i32) {
        if self.single_window_border {
            return;
        }

        for tag in self.tags.normal() {
            let mut windows_on_tag: Vec<&mut Window> = self
                .windows
                .iter_mut()
                .filter(|w| w.tag.unwrap_or(0) == tag.id && w.r#type == WindowType::Normal)
                .collect();

            let wsid = self
                .workspaces
                .iter()
                .find(|ws| ws.has_tag(&tag.id))
                .map(|w| w.id);
            let layout = self.layout_manager.layout(wsid.unwrap_or(1), tag.id);
            if layout.is_monocle() {
                windows_on_tag.iter_mut().for_each(|w| w.border = 0);
                continue;
            }

            if windows_on_tag.len() == 1 {
                if let Some(w) = windows_on_tag.first_mut() {
                    w.border = 0;
                }
                continue;
            }

            windows_on_tag
                .iter_mut()
                .for_each(|w| w.border = border_width);
        }
    }

    pub fn move_to_top(&mut self, handle: &WindowHandle) -> Option<()> {
        let index = self.windows.iter().position(|w| &w.handle == handle)?;
        let window = self.windows.remove(index);
        self.windows.insert(0, window);
        self.sort_windows();
        Some(())
    }

    pub fn update_static(&mut self) {
        let workspaces = self.workspaces.clone();
        self.windows
            .iter_mut()
            .filter(|w| w.strut.is_some() || w.is_sticky())
            .for_each(|w| {
                let (x, y) = match w.strut {
                    Some(strut) => strut.center(),
                    None => w.calculated_xyhw().center(),
                };
                if let Some(ws) = workspaces.iter().find(|ws| ws.contains_point(x, y)) {
                    w.tag = ws.tag;
                }
            });
    }

    pub(crate) fn load_config(&mut self, config: &impl Config) {
        self.mousekey = config.mousekey();
        for win in &mut self.windows {
            config.load_window(win);
        }
        for ws in &mut self.workspaces {
            ws.load_config(config);
        }
    }

    /// Apply saved state to a running manager.
    pub fn restore_state(&mut self, old_state: &Self) {
        tracing::debug!("Restoring old state");

        // Restore tags.
        for old_tag in old_state.tags.all() {
            if let Some(tag) = self.tags.get_mut(old_tag.id) {
                tag.hidden = old_tag.hidden;
                //tag.layout = old_tag.layout.to_owned();
            }
        }

        let are_tags_equal = self.tags.all().eq(&old_state.tags.all());

        // Restore windows.
        let mut ordered = vec![];
        let mut had_strut = false;
        old_state.windows.iter().for_each(|old_window| {
            if let Some((index, new_window)) = self
                .windows
                .clone()
                .iter_mut()
                .enumerate()
                .find(|w| w.1.handle == old_window.handle)
            {
                had_strut = old_window.strut.is_some() || had_strut;

                new_window.set_floating(old_window.floating());
                new_window.set_floating_offsets(old_window.get_floating_offsets());
                new_window.apply_margin_multiplier(old_window.margin_multiplier);
                new_window.pid = old_window.pid;
                new_window.normal = old_window.normal;
                if are_tags_equal {
                    new_window.tag = old_window.tag;
                } else {
                    let mut new_tag = old_window.tag;
                    // Only retain the tag if it still exists, otherwise default to tag 1
                    match new_tag {
                        Some(tag) if self.tags.get(tag).is_some() => {}
                        _ => new_tag = Some(1),
                    }
                    new_window.untag();
                    new_tag.iter().for_each(|&tag_id| new_window.tag(&tag_id));
                }
                new_window.strut = old_window.strut;
                new_window.set_states(old_window.states());
                ordered.push(new_window.clone());
                self.windows.remove(index);

                // Make the x server aware of any tag changes for the window.
                let act = DisplayAction::SetWindowTag(new_window.handle, new_window.tag);
                self.actions.push_back(act);
            }
        });
        if had_strut {
            self.update_static();
        }
        self.windows.append(&mut ordered);

        // This is needed due to mutable/immutable borrows.
        let all_tags = &self.tags;

        // Restore workspaces.
        for workspace in &mut self.workspaces {
            if let Some(old_workspace) = old_state.workspaces.iter().find(|w| w.id == workspace.id)
            {
                workspace.margin_multiplier = old_workspace.margin_multiplier;
                if are_tags_equal {
                    workspace.tag = old_workspace.tag;
                } else {
                    let mut new_tag = old_workspace.tag;
                    // Only retain the tag if it still exists, otherwise default to tag 1
                    match new_tag {
                        Some(tag) if all_tags.get(tag).is_some() => {}
                        _ => new_tag = Some(1),
                    }
                    new_tag
                        .iter()
                        .for_each(|&tag_id| workspace.tag = Some(tag_id));
                }
            }
        }

        // Restore scratchpads.
        for (scratchpad, id) in &old_state.active_scratchpads {
            self.active_scratchpads
                .insert(scratchpad.clone(), id.clone());
        }

        // Restore focus.
        self.focus_manager.tags_last_window = old_state.focus_manager.tags_last_window.clone();
        self.focus_manager
            .tags_last_window
            .retain(|&id, _| all_tags.get(id).is_some());
        let tag_id = match old_state.focus_manager.tag(0) {
            // If the tag still exists it should be displayed on a workspace.
            Some(tag_id) if self.tags.get(tag_id).is_some() => tag_id,
            // If the tag doesn't exist, tag 1 should be displayed on a workspace.
            Some(_) => 1,
            // If we don't have any tag history (We should), focus the tag on workspace 1.
            None => match self.workspaces.first() {
                Some(ws) => ws.tag.unwrap_or(1),
                // This should never happen.
                _ => 1,
            },
        };
        self.focus_tag(&tag_id);

        // Restore layout manager
        self.layout_manager.restore(&old_state.layout_manager);
    }
}

fn partition_windows<'a, I, F>(windows: I, f: F) -> (Vec<WindowHandle>, Vec<Window>, Vec<Window>)
where
    I: Iterator<Item = &'a Window>,
    F: FnMut(&Window) -> bool + 'a,
{
    #[inline]
    fn extend<'a>(
        mut f: impl FnMut(&Window) -> bool + 'a,
        handles: &'a mut Vec<WindowHandle>,
        left: &'a mut Vec<Window>,
        right: &'a mut Vec<Window>,
    ) -> impl FnMut((), &Window) + 'a {
        move |(), x| {
            if f(x) {
                handles.push(x.handle);
                left.push(x.clone());
            } else {
                right.push(x.clone());
            }
        }
    }

    let mut handles: Vec<WindowHandle> = Default::default();
    let mut left: Vec<Window> = Default::default();
    let mut right: Vec<Window> = Default::default();
    windows.fold((), extend(f, &mut handles, &mut left, &mut right));
    (handles, left, right)
}<|MERGE_RESOLUTION|>--- conflicted
+++ resolved
@@ -4,12 +4,8 @@
 use crate::config::{Config, InsertBehavior, ScratchPad};
 use crate::layouts::LayoutManager;
 use crate::models::{
-<<<<<<< HEAD
-    FocusManager, Mode, ScratchPadName, Screen, Tags, Window, WindowHandle, WindowType, Workspace,
-=======
-    FocusManager, LayoutManager, Mode, ScratchPadName, Screen, Size, TagId, Tags, Window,
-    WindowHandle, WindowType, Workspace,
->>>>>>> 7c1ca739
+    FocusManager, Mode, ScratchPadName, Screen, TagId, Tags, Window, WindowHandle, WindowType,
+    Workspace,
 };
 use crate::DisplayAction;
 use leftwm_layouts::Layout;
