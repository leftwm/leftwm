//! Save and restore manager state.

use crate::config::{Config, InsertBehavior, ScratchPad};
use crate::layouts::Layout;
use crate::models::Screen;
use crate::models::Size;
use crate::models::Tags;
use crate::models::Window;
use crate::models::Workspace;
use crate::models::{FocusManager, LayoutManager};
use crate::models::{Mode, WindowHandle};
use crate::DisplayAction;
use serde::{Deserialize, Serialize};
use std::collections::{HashMap, VecDeque};

#[derive(Serialize, Deserialize, Debug)]
pub struct State {
    pub screens: Vec<Screen>,
    pub windows: Vec<Window>,
    pub workspaces: Vec<Workspace>,
    pub focus_manager: FocusManager,
    pub layout_manager: LayoutManager,
    pub mode: Mode,
    pub layouts: Vec<Layout>,
    pub scratchpads: Vec<ScratchPad>,
    pub active_scratchpads: HashMap<String, Option<u32>>,
    pub actions: VecDeque<DisplayAction>,
    pub tags: Tags, // List of all known tags.
    pub mousekey: Vec<String>,
    pub max_window_width: Option<Size>,
    pub default_width: i32,
    pub default_height: i32,
    pub disable_tile_drag: bool,
    pub insert_behavior: InsertBehavior,
}

impl State {
    pub(crate) fn new(config: &impl Config) -> Self {
        let layout_manager = LayoutManager::new(config);
        let mut tags = Tags::new();
        config.create_list_of_tag_labels().iter().for_each(|label| {
            tags.add_new(label.as_str(), layout_manager.new_layout(None));
        });
        tags.add_new_hidden("NSP");

        Self {
            focus_manager: FocusManager::new(config),
            layout_manager,
            scratchpads: config.create_list_of_scratchpads(),
            layouts: config.layouts(),
            screens: Default::default(),
            windows: Default::default(),
            workspaces: Default::default(),
            mode: Default::default(),
            active_scratchpads: Default::default(),
            actions: Default::default(),
            tags,
            max_window_width: config.max_window_width(),
            mousekey: config.mousekey(),
            default_width: config.default_width(),
            default_height: config.default_height(),
            disable_tile_drag: config.disable_tile_drag(),
            insert_behavior: config.insert_behavior(),
        }
    }

    // Sorts the windows and puts them in order of importance.
    pub fn sort_windows(&mut self) {
        use crate::models::WindowType;
        // The windows we are managing should be behind unmanaged windows. Unless they are
        // fullscreen, or their children.
        // Fullscreen windows.
        let (level2, fullscreen_windows, other): (Vec<WindowHandle>, Vec<Window>, Vec<Window>) =
            partition_windows(self.windows.iter(), Window::is_fullscreen);

        // Fullscreen windows children.
        let (level1, fullscreen_children, other): (Vec<WindowHandle>, Vec<Window>, Vec<Window>) =
            partition_windows(other.iter(), |w| {
                level2.contains(&w.transient.unwrap_or_else(|| 0.into()))
            });

        // Left over managed windows.
        // Dialogs and modals.
        let (level3, dialogs, other): (Vec<WindowHandle>, Vec<Window>, Vec<Window>) =
            partition_windows(other.iter(), |w| {
                w.r#type == WindowType::Dialog
                    || w.r#type == WindowType::Splash
                    || w.r#type == WindowType::Utility
                    || w.r#type == WindowType::Menu
            });

        // Floating windows.
        let (level4, floating, other): (Vec<WindowHandle>, Vec<Window>, Vec<Window>) =
            partition_windows(other.iter(), |w| {
                w.r#type == WindowType::Normal && w.floating()
            });

        // Tiled windows.
        let (level5, tiled, other): (Vec<WindowHandle>, Vec<Window>, Vec<Window>) =
            partition_windows(other.iter(), |w| w.r#type == WindowType::Normal);

        // Last docks.
        let level6: Vec<WindowHandle> = other.iter().map(|w| w.handle).collect();

        self.windows = [
            fullscreen_children,
            fullscreen_windows,
            dialogs,
            floating,
            tiled,
            other,
        ]
        .concat();

        let fullscreen: Vec<WindowHandle> = [level1, level2].concat();
        let handles: Vec<WindowHandle> = [level3, level4, level5, level6].concat();
        let act = DisplayAction::SetWindowOrder(fullscreen, handles);
        self.actions.push_back(act);
    }

    pub fn move_to_top(&mut self, handle: &WindowHandle) -> Option<()> {
        let index = self.windows.iter().position(|w| &w.handle == handle)?;
        let window = self.windows.remove(index);
        self.windows.insert(0, window);
        self.sort_windows();
        Some(())
    }

    pub fn update_static(&mut self) {
        let workspaces = self.workspaces.clone();
        self.windows
            .iter_mut()
            .filter(|w| w.strut.is_some() || w.is_sticky())
            .for_each(|w| {
                let (x, y) = match w.strut {
                    Some(strut) => strut.center(),
                    None => w.calculated_xyhw().center(),
                };
                if let Some(ws) = workspaces.iter().find(|ws| ws.contains_point(x, y)) {
                    w.tag = ws.tag;
                }
            });
    }

    pub(crate) fn load_config(&mut self, config: &impl Config) {
        self.mousekey = config.mousekey();
        self.max_window_width = config.max_window_width();
        for win in &mut self.windows {
            config.load_window(win);
        }
        for ws in &mut self.workspaces {
            ws.load_config(config);
        }
    }

    /// Apply saved state to a running manager.
    pub fn restore_state(&mut self, state: &Self) {
        // Restore tags.
        for old_tag in state.tags.all() {
            if let Some(tag) = self.tags.get_mut(old_tag.id) {
                tag.hidden = old_tag.hidden;
                tag.layout = old_tag.layout;
                tag.layout_rotation = old_tag.layout_rotation;
                tag.flipped_vertical = old_tag.flipped_vertical;
                tag.flipped_horizontal = old_tag.flipped_horizontal;
                tag.main_width_percentage = old_tag.main_width_percentage;
            }
        }

        let are_tags_equal = self.tags.all().eq(&state.tags.all());

        // Restore windows.
        let mut ordered = vec![];
        let mut had_strut = false;
        state.windows.iter().for_each(|old_window| {
            if let Some((index, new_window)) = self
                .windows
                .clone()
                .iter_mut()
                .enumerate()
                .find(|w| w.1.handle == old_window.handle)
            {
                had_strut = old_window.strut.is_some() || had_strut;

                new_window.set_floating(old_window.floating());
                new_window.set_floating_offsets(old_window.get_floating_offsets());
                new_window.apply_margin_multiplier(old_window.margin_multiplier);
                new_window.pid = old_window.pid;
                new_window.normal = old_window.normal;
                if are_tags_equal {
                    new_window.tag = old_window.tag;
                } else {
                    let mut new_tag = old_window.tag;
                    // Only retain the tag if it still exists, otherwise default to tag 1
                    match new_tag {
                        Some(tag) if self.tags.get(tag).is_some() => {}
                        _ => new_tag = Some(1),
                    }
                    new_window.untag();
                    new_tags.iter().for_each(|&tag_id| new_window.tag(&tag_id));
                }
                new_window.strut = old_window.strut;
                new_window.set_states(old_window.states());
                ordered.push(new_window.clone());
                self.windows.remove(index);

                // Make the x server aware of any tag changes for the window.
                let act = DisplayAction::SetWindowTag(new_window.handle, new_window.tag);
                self.actions.push_back(act);
            }
        });
        if had_strut {
            self.update_static();
        }
        self.windows.append(&mut ordered);

        // This is needed due to mutable/immutable borrows.
        let all_tags = &self.tags;

        // Restore workspaces.
        for workspace in &mut self.workspaces {
            if let Some(old_workspace) = state.workspaces.iter().find(|w| w.id == workspace.id) {
                workspace.layout = old_workspace.layout;
                workspace.main_width_percentage = old_workspace.main_width_percentage;
                workspace.margin_multiplier = old_workspace.margin_multiplier;
                if are_tags_equal {
                    workspace.tag = old_workspace.tag;
                } else {
<<<<<<< HEAD
                    let mut new_tags = old_workspace.tag;
                    // Only retain the tags, that still exist.
                    match new_tags {
                        Some(tag) if all_tags.get(tag).is_some() => {}
                        _ => new_tags = Some(1),
=======
                    let mut new_tag = old_workspace.tag;
                    // Only retain the tag if it still exists, otherwise default to tag 1
                    match new_tag {
                        Some(tag) if tags.get(tag).is_some() => {}
                        _ => new_tag = Some(1),
>>>>>>> ca1bee0c
                    }
                    new_tag
                        .iter()
                        .for_each(|&tag_id| workspace.tag = Some(tag_id));
                }
            }
        }

        // Restore scratchpads.
        for (scratchpad, id) in &state.active_scratchpads {
            self.active_scratchpads.insert(scratchpad.clone(), *id);
        }

        // Restore focus.
        self.focus_manager.tags_last_window = state.focus_manager.tags_last_window.clone();
        self.focus_manager
            .tags_last_window
            .retain(|&id, _| all_tags.get(id).is_some());
        let tag_id = match state.focus_manager.tag(0) {
            // If the tag still exists it should be displayed on a workspace.
            Some(tag_id) if self.tags.get(tag_id).is_some() => tag_id,
            // If the tag doesn't exist, tag 1 should be displayed on a workspace.
            Some(_) => 1,
            // If we don't have any tag history (We should), focus the tag on workspace 1.
            None => match self.workspaces.first() {
                Some(ws) => ws.tag.unwrap_or(1),
                // This should never happen.
                _ => 1,
            },
        };
        self.focus_tag(&tag_id);
    }
}

fn partition_windows<'a, I, F>(windows: I, f: F) -> (Vec<WindowHandle>, Vec<Window>, Vec<Window>)
where
    I: Iterator<Item = &'a Window>,
    F: FnMut(&Window) -> bool + 'a,
{
    #[inline]
    fn extend<'a>(
        mut f: impl FnMut(&Window) -> bool + 'a,
        handles: &'a mut Vec<WindowHandle>,
        left: &'a mut Vec<Window>,
        right: &'a mut Vec<Window>,
    ) -> impl FnMut((), &Window) + 'a {
        move |(), x| {
            if f(x) {
                handles.push(x.handle);
                left.push(x.clone());
            } else {
                right.push(x.clone());
            }
        }
    }

    let mut handles: Vec<WindowHandle> = Default::default();
    let mut left: Vec<Window> = Default::default();
    let mut right: Vec<Window> = Default::default();
    windows.fold((), extend(f, &mut handles, &mut left, &mut right));
    (handles, left, right)
}<|MERGE_RESOLUTION|>--- conflicted
+++ resolved
@@ -226,19 +226,11 @@
                 if are_tags_equal {
                     workspace.tag = old_workspace.tag;
                 } else {
-<<<<<<< HEAD
-                    let mut new_tags = old_workspace.tag;
-                    // Only retain the tags, that still exist.
-                    match new_tags {
-                        Some(tag) if all_tags.get(tag).is_some() => {}
-                        _ => new_tags = Some(1),
-=======
                     let mut new_tag = old_workspace.tag;
                     // Only retain the tag if it still exists, otherwise default to tag 1
                     match new_tag {
-                        Some(tag) if tags.get(tag).is_some() => {}
+                        Some(tag) if all_tags.get(tag).is_some() => {}
                         _ => new_tag = Some(1),
->>>>>>> ca1bee0c
                     }
                     new_tag
                         .iter()
